--- conflicted
+++ resolved
@@ -33,9 +33,8 @@
 
 - `create_subsets_from_attribute.py` Creates subsets in a HARI dataset based on all aggregated values of an attribute.
   This can for example be used if a second nano task should only be executed on a specific aggregrated value of the previous task.
-<<<<<<< HEAD
-    - Call with: `python --dataset_id <Dataset ID> --attribute_id <Attribute ID> --prefix <PREFIX>`
-    - Example: `python --dataset_id 12345678-aaaa-bbbb-cccc-123456789de --attribute_id 12345678-aaaa-bbbb-cccc-123456789de --prefix testing`
+    - Call with: `python create_subsets_from_attribute.py --dataset_id <Dataset ID> --attribute_id <Attribute ID> --prefix <PREFIX>`
+    - Example: `python create_subsets_from_attribute.py --dataset_id 12345678-aaaa-bbbb-cccc-123456789de --attribute_id 12345678-aaaa-bbbb-cccc-123456789de --prefix testing`
 
 
 ### AINT (AI Nano Tasks)
@@ -47,8 +46,4 @@
 - `create_aint_model` Create and train an AI Nano Task model. This also creates the needed training set.
   - Run with: `python create_aint_model.py --name <Name : str> --dataset_id <Dataset ID: UUID> --attribute_id <Attribute ID: UUID> --subset_id <Subset ID(optional): UUID> --user_group <User Group Name: str>`
 - `start_ai_annotation_run` Apply a trained AI Nano Task model to new data to run ai annotation and get model's predictions.
-  - Run with: `python start_ai_annotation_run.py --name <Name : str> --dataset_id <Dataset ID: UUID> --subset_id <Subset ID: UUID> --aint_model_id <Model ID: UUID> --user_group <User Group Name: str>`
-=======
-    - Call with: `python create_subsets_from_attribute.py --dataset_id <Dataset ID> --attribute_id <Attribute ID> --prefix <PREFIX>`
-    - Example: `python create_subsets_from_attribute.py --dataset_id 12345678-aaaa-bbbb-cccc-123456789de --attribute_id 12345678-aaaa-bbbb-cccc-123456789de --prefix testing`
->>>>>>> e80c68aa
+  - Run with: `python start_ai_annotation_run.py --name <Name : str> --dataset_id <Dataset ID: UUID> --subset_id <Subset ID: UUID> --aint_model_id <Model ID: UUID> --user_group <User Group Name: str>`