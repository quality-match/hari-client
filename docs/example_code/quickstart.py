--- conflicted
+++ resolved
@@ -19,13 +19,11 @@
 new_dataset = hari.create_dataset(name="My first dataset", user_group="CHANGEME")
 print("Dataset created with id:", new_dataset.id)
 
-<<<<<<< HEAD
-=======
 dataset_id = new_dataset.id
 
->>>>>>> fc38ecf0
-# 3. Set up your medias and all of their media objects.
+# 3. Set up your medias and all of their media objects and attributes.
 # In this example we use 3 images with 1 media object each.
+# And the first image and media object one attribute each.
 media_1 = hari_uploader.HARIMedia(
     file_path="images/image_1.jpg",
     name="A busy street 1",
@@ -93,11 +91,7 @@
 media_3.add_media_object(media_object_3)
 
 # 4. Set up the uploader and add the medias to it
-<<<<<<< HEAD
-uploader = hari_uploader.HARIUploader(client=hari, dataset_id=new_dataset.id)
-=======
 uploader = hari_uploader.HARIUploader(client=hari, dataset_id=dataset_id)
->>>>>>> fc38ecf0
 uploader.add_media(media_1, media_2, media_3)
 
 # 5. Trigger the upload process
@@ -129,11 +123,7 @@
 # 6. Create a subset
 print("Creating new subset...")
 new_subset_id = hari.create_subset(
-<<<<<<< HEAD
-    dataset_id=uuid.UUID(new_dataset.id),
-=======
     dataset_id=dataset_id,
->>>>>>> fc38ecf0
     subset_type=models.SubsetType.MEDIA_OBJECT,
     subset_name="All media objects",
 )
@@ -145,11 +135,7 @@
 metadata_rebuild_trace_id = uuid.uuid4()
 print(f"metadata_rebuild jobs trace_id: {metadata_rebuild_trace_id}")
 metadata_rebuild_jobs = hari.trigger_dataset_metadata_rebuild_job(
-<<<<<<< HEAD
-    dataset_id=uuid.UUID(new_dataset.id), trace_id=uuid.UUID(metadata_rebuild_trace_id)
-=======
     dataset_id=dataset_id, trace_id=metadata_rebuild_trace_id
->>>>>>> fc38ecf0
 )
 
 # track the status of all metadata rebuild jobs and wait for them to finish
