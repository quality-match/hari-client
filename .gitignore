# generated automatically by github

# Byte-compiled / optimized / DLL files
__pycache__/
*.py[cod]
*$py.class

# C extensions
*.so

# Distribution / packaging
.Python
build/
develop-eggs/
dist/
downloads/
eggs/
.eggs/
lib/
lib64/
parts/
sdist/
var/
wheels/
share/python-wheels/
*.egg-info/
.installed.cfg
*.egg
MANIFEST

# PyInstaller
#  Usually these files are written by a python script from a template
#  before PyInstaller builds the exe, so as to inject date/other infos into it.
*.manifest
*.spec

# Installer logs
pip-log.txt
pip-delete-this-directory.txt

# Unit test / coverage reports
htmlcov/
.tox/
.nox/
.coverage
.coverage.*
.cache
nosetests.xml
coverage.xml
*.cover
*.py,cover
.hypothesis/
.pytest_cache/
cover/

# Translations
*.mo
*.pot

# Django stuff:
*.log
local_settings.py
db.sqlite3
db.sqlite3-journal

# Flask stuff:
instance/
.webassets-cache

# Scrapy stuff:
.scrapy

# Sphinx documentation
docs/_build/

# PyBuilder
.pybuilder/
target/

# Jupyter Notebook
.ipynb_checkpoints

# IPython
profile_default/
ipython_config.py

# pyenv
#   For a library or package, you might want to ignore these files since the code is
#   intended to run in multiple environments; otherwise, check them in:
# .python-version

# pipenv
#   According to pypa/pipenv#598, it is recommended to include Pipfile.lock in version control.
#   However, in case of collaboration, if having platform-specific dependencies or dependencies
#   having no cross-platform support, pipenv may install dependencies that don't work, or not
#   install all needed dependencies.
#Pipfile.lock

# poetry
#   Similar to Pipfile.lock, it is generally recommended to include poetry.lock in version control.
#   This is especially recommended for binary packages to ensure reproducibility, and is more
#   commonly ignored for libraries.
#   https://python-poetry.org/docs/basic-usage/#commit-your-poetrylock-file-to-version-control
#poetry.lock

# pdm
#   Similar to Pipfile.lock, it is generally recommended to include pdm.lock in version control.
#pdm.lock
#   pdm stores project-wide configurations in .pdm.toml, but it is recommended to not include it
#   in version control.
#   https://pdm.fming.dev/latest/usage/project/#working-with-version-control
.pdm.toml
.pdm-python
.pdm-build/

# PEP 582; used by e.g. github.com/David-OConnor/pyflow and github.com/pdm-project/pdm
__pypackages__/

# Celery stuff
celerybeat-schedule
celerybeat.pid

# SageMath parsed files
*.sage.py

# Environments
.env
.venv
env/
venv/
ENV/
env.bak/
venv.bak/

# Spyder project settings
.spyderproject
.spyproject

# Rope project settings
.ropeproject

# mkdocs documentation
/site

# mypy
.mypy_cache/
.dmypy.json
dmypy.json

# Pyre type checker
.pyre/

# pytype static type analyzer
.pytype/

# Cython debug symbols
cython_debug/

# PyCharm
#  JetBrains specific template is maintained in a separate JetBrains.gitignore that can
#  be found at https://github.com/github/gitignore/blob/main/Global/JetBrains.gitignore
#  and can be added to the global gitignore or merged into this file.  For a more nuclear
#  option (not recommended) you can uncomment the following to ignore the entire idea folder.
.idea/

# VSCode
.vscode/

<<<<<<< HEAD

**/benchmarks/user_results/
=======
.DS_Store
>>>>>>> 1a821125
<|MERGE_RESOLUTION|>--- conflicted
+++ resolved
@@ -166,9 +166,9 @@
 # VSCode
 .vscode/
 
-<<<<<<< HEAD
 
 **/benchmarks/user_results/
-=======
+
 .DS_Store
->>>>>>> 1a821125
+
+**/s3_file_list.json