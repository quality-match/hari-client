--- conflicted
+++ resolved
@@ -1,6 +1,5 @@
 ## [major.minor.patch] - DD-MM-YYYY
 
-<<<<<<< HEAD
 ## [major.minor.patch] - DD-MM-YYYY
 
 ### New features
@@ -18,15 +17,12 @@
 - updated HARIUploader utility to support using a dataset with an external media source [PR#74](https://github.com/quality-match/hari-client/pull/74) [PR#77](https://github.com/quality-match/hari-client/pull/77)
   - when your dataset is using an external media source, make sure to set the `file_key` field of `HARIMedia` to the key of the media file in your cloud storage and don't set the `file_path`.
   - when your dataset isn't using an external media source, make sure to set the `file_path` field of `HARIMedia` and don't set the `file_key`.
-=======
-## [TBD] - TBD
 
 ### Internal
 
 - removed obsolete `trigger_thumbnails_creation_job` and `trigger_crops_creation_job` client methods [PR#75](https://github.com/quality-match/hari-client/pull/75)
->>>>>>> 6108db5f
 
-## [3.3.1] - 2025-02-2028
+## [3.3.1] - 2025-02-28
 
 ### Fixes
 
