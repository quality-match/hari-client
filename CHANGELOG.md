--- conflicted
+++ resolved
@@ -2,27 +2,23 @@
 
 ### New Features
 
-<<<<<<< HEAD
 - updated pydantic models [PR#63](https://github.com/quality-match/hari-client/pull/63)
   - added pydantic models for AINTLearningData, MLAnnotationModel, AIAnnotationRun, AttributeValue
 - added new client endpoint methods [PR#63](https://github.com/quality-match/hari-client/pull/63)
   - paginated download of media, media_objects and attributes to the client to enable download of large dataset data to prevent download timeout
   - added handling of attribute values
   - added methods for AINTLearningData, MLAnnotationModel and AIAnnotationRun
-- added helper scripts for usage of `AI Nano Tasks` (AINT) [PR#63](https://github.com/quality-match/hari-client/pull/63)
+- added helper/example scripts for usage of `AI Nano Tasks` (AINT) [PR#63](https://github.com/quality-match/hari-client/pull/63)
   - `aint/start_ai_annotation_run.py`,
   - `aint/create_aint_model.py`,
   - `aint/get_aint_attribute_info.py`
-
-=======
-- added new client endpoint methods and corresponsding models [PR#65](https://github.com/quality-match/hari-client/pull/65):
+- added new client endpoint methods and models for pipelines and annotation runs [PR#65](https://github.com/quality-match/hari-client/pull/65):
   - `get_pipelines`
   - `get_pipeline`
   - `get_annotation_runs`
   - `get_annotation_run`
   - `create_annotation_run`
->>>>>>> f606906e
-- added scripts [PR#58](https://github.com/quality-match/hari-client/pull/58)
+- added helper/example scripts for data upload [PR#58](https://github.com/quality-match/hari-client/pull/58)
   - added script `data_upload/trigger_metadata_rebuild.py`
   - added script `data_upload/upload_coco_like_dataset.py`
   - added script `data_upload/upload_yolo_like_dataset.py`
