## [major.minor.patch] - DD-MM-YYYY

<<<<<<< HEAD
- updated pydantic models [PR#63](https://github.com/quality-match/hari-client/pull/63)
  - added pydantic models for TrainingSet, MLAnnotationModel, AIAnnotationRun, AttributeValue
- added new client endpoint methods [PR#63](https://github.com/quality-match/hari-client/pull/63)
  - paginated download of media, media_objects and attributes to the client to enable download of large dataset data to prevent download timeout
  - added handling of attribute values
  - added methods for TrainingSet, MLAnnotationModel and AIAnnotationRun
- added helper scripts for usage of `AI Nano Tasks` (AINT) [PR#63](https://github.com/quality-match/hari-client/pull/63)
  - `aint/start_ai_annotation_run.py`,
  - `aint/create_aint_model.py`,
  - `aint/get_aint_attribute_info.py`
=======
### New features

- added scripts [PR#58](https://github.com/quality-match/hari-client/pull/58)
  - added script `data_upload/trigger_metadata_rebuild.py`
  - added script `data_upload/upload_coco_like_dataset.py`
  - added script `data_upload/upload_yolo_like_dataset.py`
  - added script `data_upload/upload_single_image.py`
  - added script `data_upload/upload_dataset_with_own_annotation_attributes.py`
- added upload utilities [PR#58](https://github.com/quality-match/hari-client/pull/58)
  - added helper methods to check for existing datasets and subsets before upload
  - added helper method to trigger metadata rebuild and track its progress
>>>>>>> e80c68aa

## [3.4.0] - 07-03-2025

### New features

#### Support for external media sources

- added support for defining external media sources when creating a dataset
  - new field `external_media_source` in the `create_dataset` method [PR#73](https://github.com/quality-match/hari-client/pull/73)
- added new endpoint `get_external_media_source` [PR#73](https://github.com/quality-match/hari-client/pull/73)
- added new arg to client method `create_medias` [PR#74](https://github.com/quality-match/hari-client/pull/74)
  - `with_media_files_upload` (default: `True`). Set this to `False` if you want to skip the upload of media files. This way the upload will only create medias in HARI without uploading media files to QM storage.
- added new arg to client method `create_media` [PR#74](https://github.com/quality-match/hari-client/pull/74)
  - `with_media_files_upload` (default: `True`). Set this to `False` if you want to skip the upload of the media file. This way the upload will only create medias in HARI without uploading media files to QM storage.
- added new field `file_key` to models `Media`, `MediaCreate` and `MediaResponse` [PR#77](https://github.com/quality-match/hari-client/pull/77)
- updated HARIUploader utility to support using a dataset with an external media source [PR#74](https://github.com/quality-match/hari-client/pull/74) [PR#77](https://github.com/quality-match/hari-client/pull/77)
  - when your dataset is using an external media source, make sure to set the `file_key` field of `HARIMedia` to the key of the media file in your cloud storage and don't set the `file_path`.
  - when your dataset isn't using an external media source, make sure to set the `file_path` field of `HARIMedia` and don't set the `file_key`.

### Internal

- removed obsolete `trigger_thumbnails_creation_job` and `trigger_crops_creation_job` client methods [PR#75](https://github.com/quality-match/hari-client/pull/75)

## [3.3.1] - 2025-02-28

### Fixes

- added `compute_auto_attributes` param to `trigger_dataset_metadata_rebuild_job` [PR#78](https://github.com/quality-match/hari-client/pull/78)

## [3.3.0] - 2025-02-27

### New Features

- added support for media objects of type segment [PR#62](https://github.com/quality-match/hari-client/pull/62)

## [3.2.0] - 25-02-2025

### New features

- added `compute_auto_attributes` param to `trigger_metadata_rebuild_job` [PR#71](https://github.com/quality-match/hari-client/pull/71)
- add `skip`, `limit`, `sort`, `query`, `name_filter` and `archived` parameters to `get_datasets` method [PR#67](https://github.com/quality-match/hari-client/pull/67)
- add `get_datasets_count` method [PR#67](https://github.com/quality-match/hari-client/pull/67)
- restricted attribute `possible_values` to be a list of strings [PR#66](https://github.com/quality-match/hari-client/pull/66)

## [3.1.0] - 14-01-2025

### New Features

- added a limit for the number of unique attribute ids that can be created for the dataset. [PR#51](https://github.com/quality-match/hari-client/pull/51) [PR#57](https://github.com/quality-match/hari-client/pull/57)
- added support for mixed file extensions in `create_medias` [PR#42](https://github.com/quality-match/hari-client/pull/42), [PR#54](https://github.com/quality-match/hari-client/pull/54)
- added scripts [PR#43](https://github.com/quality-match/hari-client/pull/43)
  - added script `create_subsets_from_attribute`
- added new client endpoint methods [PR#43](https://github.com/quality-match/hari-client/pull/43) [PR#56](https://github.com/quality-match/hari-client/pull/56)
  - get_attribute_metadata
  - get_visualisation_configs
- batch sizes for bulk uploads are configurable and the default for media upload was reduced to 30 [PR#50](https://github.com/quality-match/hari-client/pull/50)
  - see the `.env_example` for how to set the batch sizes with your .env file.
  - defaults:
    - media upload: 30 (was 500 previously)
    - media object upload: 500 (as before)
    - attribute upload: 500 (as before)
- instead of a single progressbar, the hari_uploader shows three separate ones [PR#50](https://github.com/quality-match/hari-client/pull/50)
  - media
  - media object
  - attributes
- added attribute validations to hari_uploader [PR#55](https://github.com/quality-match/hari-client/pull/55)
  - attribute value types have to be consistent
  - attributes with a list as value have to have a single consistent value type for their list elements
  - attributes with the same name and annotatable_type have to reuse the same attribute id

### Fixes

- correct typo in development installation guidelines [PR#43](https://github.com/quality-match/hari-client/pull/43)
- `query` argument of multiple methods is now serialized properly to fit the backend's implementation of a query parameter array [PR#49](https://github.com/quality-match/hari-client/pull/49)
  - get_medias
  - get_media_count
  - get_media_objects
  - get_media_object_count
  - get_attributes
  - get_attribute_metadata

### Internal

- introduced `any_response_type = str | int | float | list | dict | None` in models so that endpoints with response schema `any` can be parsed correctly [PR#43](https://github.com/quality-match/hari-client/pull/43)
- use `requests.Session` with retry strategy to upload medias in `_upload_media_files_with_presigned_urls` (used by the method `create_medias`) [#PR53](https://github.com/quality-match/hari-client/pull/53)

## [3.0.0] - 06.12.2024

### New Features

- added cant solve ratio to all attribute models. [PR#47](https://github.com/quality-match/hari-client/pull/47)

### Breaking Changes

- added repeats and possible values to all attribute models and methods.
  - these fields, as well as frequency and cant_solves are required for annotation attributes of type Binary and Categorical. [PR#47](https://github.com/quality-match/hari-client/pull/47) [PR#48](https://github.com/quality-match/hari-client/pull/48)

## [2.1.0] - 26.11.2024

### New Features

- added support for `anonymize` and `calculate_histograms` parameters to `trigger_metadata_rebuild_job` and `trigger_dataset_metadata_rebuild_job`
- added support for `force_recreate` flag for these methods:
  - `trigger_crops_creation_job`
  - `trigger_thumbnails_creation_job`
  - `trigger_dataset_metadata_rebuild_job`
  - `trigger_metadata_rebuild_job`

## [2.0.3] - 07.11.2024

### Fixes

- added support for serialization of `datetime` objects to the HARIClient. They're serialized to ISO-8601 strings now. [PR#38](https://github.com/quality-match/hari-client/pull/38)

## [2.0.2] - 30.10.2024

### Internal

- added `bulk_operation_annotatable_id` presence validation for bulk media/media objects creation models [PR#36](https://github.com/quality-match/hari-client/pull/36)

## [2.0.1] - 24.10.2024

### Internal

- updated create_subset endpoint used during object_category creation [PR#35](https://github.com/quality-match/hari-client/pull/35)

## [2.0.0] - 23.10.2024

### New Features

- added support for object categories [PR#26](https://github.com/quality-match/hari-client/pull/26)
- added support for attributes bulk upload with hari-uploader [PR#17](https://github.com/quality-match/hari-client/pull/17)
- added support for Attribute endpoints to client [PR#18](https://github.com/quality-match/hari-client/pull/18)

### Fixes

- fixed merge_bulk_responses for the case when no responses are given, therefore uploading media without media_objects isn't identified as an unsuccessful upload anymore [PR#20](https://github.com/quality-match/hari-client/pull/20)
- fixed bug updating media/annotatable ids for media objects and attributes when shared [PR#27](https://github.com/quality-match/hari-client/pull/27)

### Breaking Changes

- Object category field on MediaObjects enforced as UUID. [PR#29](https://github.com/quality-match/hari-client/pull/29)

### Internal

- updated occurrences of old type-hinting conventions (e.g. using pipe (`|`) instead of `typing.Optional` and `typing.Union`) [PR#19](https://github.com/quality-match/hari-client/pull/19)
- fixed some str/uuid inconsistencies for models [PR#19](https://github.com/quality-match/hari-client/pull/19)
- updated media object source to be optional defaulting to `REFERENCE` during media object(s) creation [PR#24](https://github.com/quality-match/hari-client/pull/24)

## [1.0.0] - 27.09.2024

### New Features

- added support for media and media object bulk creation endpoints [PR#2](https://github.com/quality-match/hari-client/pull/2)
- added support for processingJobs endpoints [PR#3](https://github.com/quality-match/hari-client/pull/3)
- added new hari_uploader interface to simplify the usage of the media and media object creation endpoints [PR#7](https://github.com/quality-match/hari-client/pull/7)
- added support for new metadata rebuild endpoints. One method is enough to trigger all necessary metadata update prcessing jobs [PR#15](https://github.com/quality-match/hari-client/pull/15)

### Updates

- update create_subset method: added args `filter_options` and `secondary_filter_options` [PR#14](https://github.com/quality-match/hari-client/pull/14)
- updated all API models to keep extra fields in the parsed models by using [pydantic model config setting `extra="allow"`](https://docs.pydantic.dev/latest/api/config/#pydantic.config.ConfigDict.extra) [PR#14](https://github.com/quality-match/hari-client/pull/14)
  - this means that if the backend responds with new fields, the response parser doesn't break and the fields that are unknown to the hari-client will still be accessible
- updated the quickstart example code to use the new hari_uploader interface and the new metadata rebuild endpoint [PR#15](https://github.com/quality-match/hari-client/pull/15)

### Breaking Changes

- changed HARIClient metadata processing job creation method names to be more descriptive [PR#6](https://github.com/quality-match/hari-client/pull/6)
  - create_thumbnails --> trigger_thumbnails_creation_job
  - update_histograms --> trigger_histograms_update_job
  - create_crops --> trigger_crops_creation_job
- Renamed field `customer` of Dataset model and create_dataset endpoint to `user_group` [PR#15](https://github.com/quality-match/hari-client/pull/15)

### Internal

- updated response parser logic to behave more consistently. If you expect a list from the endpoint, you have to specify the response type as a list as well: `list[MyModel]` [PR#14](https://github.com/quality-match/hari-client/pull/14)
  - previously specifying `MyModel` as response type could've still resulted in parsing the response data to `list[MyModel]` even though this wasn't specified as the expected response type.
- added new error classes: `ParameterNumberRangeError` and `ParameterListLengthError` [PR#15](https://github.com/quality-match/hari-client/pull/15)

## [0.2.0] - 2024-08-23

### Fixes

- added response types for metadata creation endpoints [PR#1](https://github.com/quality-match/hari-client/pull/1)

### Breaking Changes

- update minimum python version to be 3.11 [PR#4](https://github.com/quality-match/hari-client/pull/4)

### Internal

- updated generic parser to work with list of parametrized generics [PR#1](https://github.com/quality-match/hari-client/pull/1)

## [0.1.0] - 2024-07-25

Initial Release of hari-client with version 0.1.0<|MERGE_RESOLUTION|>--- conflicted
+++ resolved
@@ -1,6 +1,7 @@
 ## [major.minor.patch] - DD-MM-YYYY
 
-<<<<<<< HEAD
+### New features
+
 - updated pydantic models [PR#63](https://github.com/quality-match/hari-client/pull/63)
   - added pydantic models for TrainingSet, MLAnnotationModel, AIAnnotationRun, AttributeValue
 - added new client endpoint methods [PR#63](https://github.com/quality-match/hari-client/pull/63)
@@ -11,8 +12,6 @@
   - `aint/start_ai_annotation_run.py`,
   - `aint/create_aint_model.py`,
   - `aint/get_aint_attribute_info.py`
-=======
-### New features
 
 - added scripts [PR#58](https://github.com/quality-match/hari-client/pull/58)
   - added script `data_upload/trigger_metadata_rebuild.py`
@@ -23,7 +22,6 @@
 - added upload utilities [PR#58](https://github.com/quality-match/hari-client/pull/58)
   - added helper methods to check for existing datasets and subsets before upload
   - added helper method to trigger metadata rebuild and track its progress
->>>>>>> e80c68aa
 
 ## [3.4.0] - 07-03-2025
 
