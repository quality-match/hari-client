--- conflicted
+++ resolved
@@ -7,13 +7,8 @@
 - added new client endpoint methods [PR#63](https://github.com/quality-match/hari-client/pull/63)
   - paginated download of media, media_objects and attributes to the client to enable download of large dataset data to prevent download timeout
   - added handling of attribute values
-<<<<<<< HEAD
   - added methods for AINTLearningData, MLAnnotationModel and AIAnnotationRun
-- added helper AINT [PR#63](https://github.com/quality-match/hari-client/pull/63)
-=======
-  - added methods for TrainingSet, MLAnnotationModel and AIAnnotationRun
 - added helper scripts for usage of `AI Nano Tasks` (AINT) [PR#63](https://github.com/quality-match/hari-client/pull/63)
->>>>>>> 7d5f5e4e
   - `aint/start_ai_annotation_run.py`,
   - `aint/create_aint_model.py`,
   - `aint/get_aint_attribute_info.py`
