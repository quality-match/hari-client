## [major.minor.patch] - DD-MM-YYYY

## [3.1.0] - 14-01-2025

### New Features

- added a limit for the number of unique attribute ids that can be created for the dataset. [PR#51](https://github.com/quality-match/hari-client/pull/51) [PR#57](https://github.com/quality-match/hari-client/pull/57)
- added support for mixed file extensions in `create_medias` [PR#42](https://github.com/quality-match/hari-client/pull/42), [PR#54](https://github.com/quality-match/hari-client/pull/54)
- added scripts [PR#43](https://github.com/quality-match/hari-client/pull/43)
  - added script `create_subsets_from_attribute`
- added new client endpoint methods [PR#43](https://github.com/quality-match/hari-client/pull/43) [PR#56](https://github.com/quality-match/hari-client/pull/56)
  - get_attribute_metadata
  - get_visualisation_configs
- batch sizes for bulk uploads are configurable and the default for media upload was reduced to 30 [PR#50](https://github.com/quality-match/hari-client/pull/50)
  - see the `.env_example` for how to set the batch sizes with your .env file.
  - defaults:
    - media upload: 30 (was 500 previously)
    - media object upload: 500 (as before)
    - attribute upload: 500 (as before)
- instead of a single progressbar, the hari_uploader shows three separate ones [PR#50](https://github.com/quality-match/hari-client/pull/50)
  - media
  - media object
  - attributes
- added attribute validations to hari_uploader [PR#55](https://github.com/quality-match/hari-client/pull/55)
  - attribute value types have to be consistent
  - attributes with a list as value have to have a single consistent value type for their list elements
  - attributes with the same name and annotatable_type have to reuse the same attribute id
<<<<<<< HEAD
- added scripts [PR#58](https://github.com/quality-match/hari-client/pull/58)
  - added script `trigger_metadata_rebuild`
  - added script `upload_coco_like_dataset`
  - added script `upload_generic_dataset`
  - added script `upload_dataset_with_own_attributes`
  - added script `upload_only_attributes`
  - added script `upload_only_media_objects`
- extended client [PR#58](https://github.com/quality-match/hari-client/pull/58)
  - Add Uploader Wrappings which check for existing datasets, subsets and media before creation or upload
- added alternative uploader, state-aware uploading which only uploads media, media_objects and attributes if they are not already uploaded [PR#58](https://github.com/quality-match/hari-client/pull/64)
  - Alternative to `hari_uploader`
=======
- updated pydantic models [PR#63](https://github.com/quality-match/hari-client/pull/63)
  - added Pydantic Models for DevelopmentSet, MLAnnotationModel, AIAnnotationRun, AttributeValue
  - updated/added missing entries for Pydantic Models related to data download and AINTs
- added new client endpoint methods [PR#63](https://github.com/quality-match/hari-client/pull/63)
  - paged download of media, media_objects and attributes to the client to enable download of large datasets, otherwise the request would just time out
  - added handling of attribute values
  - added getting and creating of DevelopmentSet, MLAnnotationModel and AIAnnotationRun
- added scripts for data download and aint analysis [PR#63](https://github.com/quality-match/hari-client/pull/63)
  - added util classes `analysis` and `download` for backend logic
  - added executable scripts `aint_anaylsis`, `apply_aint_generic`, `apply_aint_on_test_data`, `create_aint`, `download_data`, `get_aint_attribute_info`

>>>>>>> a386eea8

### Fixes

- correct typo in development installation guidelines [PR#43](https://github.com/quality-match/hari-client/pull/43)
- `query` argument of multiple methods is now serialized properly to fit the backend's implementation of a query parameter array [PR#49](https://github.com/quality-match/hari-client/pull/49)
  - get_medias
  - get_media_count
  - get_media_objects
  - get_media_object_count
  - get_attributes
  - get_attribute_metadata

### Internal

- introduced `any_response_type = str | int | float | list | dict | None` in models so that endpoints with response schema `any` can be parsed correctly [PR#43](https://github.com/quality-match/hari-client/pull/43)
- use `requests.Session` with retry strategy to upload medias in `_upload_media_files_with_presigned_urls` (used by the method `create_medias`) [#PR53](https://github.com/quality-match/hari-client/pull/53)

## [3.0.0] - 06.12.2024

### New Features

- added cant solve ratio to all attribute models. [PR#47](https://github.com/quality-match/hari-client/pull/47)

### Breaking Changes

- added repeats and possible values to all attribute models and methods.
  - these fields, as well as frequency and cant_solves are required for annotation attributes of type Binary and Categorical. [PR#47](https://github.com/quality-match/hari-client/pull/47) [PR#48](https://github.com/quality-match/hari-client/pull/48)

## [2.1.0] - 26.11.2024

### New Features

- added support for `anonymize` and `calculate_histograms` parameters to `trigger_metadata_rebuild_job` and `trigger_dataset_metadata_rebuild_job`
- added support for `force_recreate` flag for these methods:
  - `trigger_crops_creation_job`
  - `trigger_thumbnails_creation_job`
  - `trigger_dataset_metadata_rebuild_job`
  - `trigger_metadata_rebuild_job`

## [2.0.3] - 07.11.2024

### Fixes

- added support for serialization of `datetime` objects to the HARIClient. They're serialized to ISO-8601 strings now. [PR#38](https://github.com/quality-match/hari-client/pull/38)

## [2.0.2] - 30.10.2024

### Internal

- added `bulk_operation_annotatable_id` presence validation for bulk media/media objects creation models [PR#36](https://github.com/quality-match/hari-client/pull/36)

## [2.0.1] - 24.10.2024

### Internal

- updated create_subset endpoint used during object_category creation [PR#35](https://github.com/quality-match/hari-client/pull/35)

## [2.0.0] - 23.10.2024

### New Features

- added support for object categories [PR#26](https://github.com/quality-match/hari-client/pull/26)
- added support for attributes bulk upload with hari-uploader [PR#17](https://github.com/quality-match/hari-client/pull/17)
- added support for Attribute endpoints to client [PR#18](https://github.com/quality-match/hari-client/pull/18)

### Fixes

- fixed merge_bulk_responses for the case when no responses are given, therefore uploading media without media_objects isn't identified as an unsuccessful upload anymore [PR#20](https://github.com/quality-match/hari-client/pull/20)
- fixed bug updating media/annotatable ids for media objects and attributes when shared [PR#27](https://github.com/quality-match/hari-client/pull/27)

### Breaking Changes

- Object category field on MediaObjects enforced as UUID. [PR#29](https://github.com/quality-match/hari-client/pull/29)

### Internal

- updated occurrences of old type-hinting conventions (e.g. using pipe (`|`) instead of `typing.Optional` and `typing.Union`) [PR#19](https://github.com/quality-match/hari-client/pull/19)
- fixed some str/uuid inconsistencies for models [PR#19](https://github.com/quality-match/hari-client/pull/19)
- updated media object source to be optional defaulting to `REFERENCE` during media object(s) creation [PR#24](https://github.com/quality-match/hari-client/pull/24)

## [1.0.0] - 27.09.2024

### New Features

- added support for media and media object bulk creation endpoints [PR#2](https://github.com/quality-match/hari-client/pull/2)
- added support for processingJobs endpoints [PR#3](https://github.com/quality-match/hari-client/pull/3)
- added new hari_uploader interface to simplify the usage of the media and media object creation endpoints [PR#7](https://github.com/quality-match/hari-client/pull/7)
- added support for new metadata rebuild endpoints. One method is enough to trigger all necessary metadata update prcessing jobs [PR#15](https://github.com/quality-match/hari-client/pull/15)

### Updates

- update create_subset method: added args `filter_options` and `secondary_filter_options` [PR#14](https://github.com/quality-match/hari-client/pull/14)
- updated all API models to keep extra fields in the parsed models by using [pydantic model config setting `extra="allow"`](https://docs.pydantic.dev/latest/api/config/#pydantic.config.ConfigDict.extra) [PR#14](https://github.com/quality-match/hari-client/pull/14)
  - this means that if the backend responds with new fields, the response parser doesn't break and the fields that are unknown to the hari-client will still be accessible
- updated the quickstart example code to use the new hari_uploader interface and the new metadata rebuild endpoint [PR#15](https://github.com/quality-match/hari-client/pull/15)

### Breaking Changes

- changed HARIClient metadata processing job creation method names to be more descriptive [PR#6](https://github.com/quality-match/hari-client/pull/6)
  - create_thumbnails --> trigger_thumbnails_creation_job
  - update_histograms --> trigger_histograms_update_job
  - create_crops --> trigger_crops_creation_job
- Renamed field `customer` of Dataset model and create_dataset endpoint to `user_group` [PR#15](https://github.com/quality-match/hari-client/pull/15)

### Internal

- updated response parser logic to behave more consistently. If you expect a list from the endpoint, you have to specify the response type as a list as well: `list[MyModel]` [PR#14](https://github.com/quality-match/hari-client/pull/14)
  - previously specifying `MyModel` as response type could've still resulted in parsing the response data to `list[MyModel]` even though this wasn't specified as the expected response type.
- added new error classes: `ParameterNumberRangeError` and `ParameterListLengthError` [PR#15](https://github.com/quality-match/hari-client/pull/15)

## [0.2.0] - 2024-08-23

### Fixes

- added response types for metadata creation endpoints [PR#1](https://github.com/quality-match/hari-client/pull/1)

### Breaking Changes

- update minimum python version to be 3.11 [PR#4](https://github.com/quality-match/hari-client/pull/4)

### Internal

- updated generic parser to work with list of parametrized generics [PR#1](https://github.com/quality-match/hari-client/pull/1)

## [0.1.0] - 2024-07-25

Initial Release of hari-client with version 0.1.0<|MERGE_RESOLUTION|>--- conflicted
+++ resolved
@@ -25,7 +25,6 @@
   - attribute value types have to be consistent
   - attributes with a list as value have to have a single consistent value type for their list elements
   - attributes with the same name and annotatable_type have to reuse the same attribute id
-<<<<<<< HEAD
 - added scripts [PR#58](https://github.com/quality-match/hari-client/pull/58)
   - added script `trigger_metadata_rebuild`
   - added script `upload_coco_like_dataset`
@@ -37,7 +36,6 @@
   - Add Uploader Wrappings which check for existing datasets, subsets and media before creation or upload
 - added alternative uploader, state-aware uploading which only uploads media, media_objects and attributes if they are not already uploaded [PR#58](https://github.com/quality-match/hari-client/pull/64)
   - Alternative to `hari_uploader`
-=======
 - updated pydantic models [PR#63](https://github.com/quality-match/hari-client/pull/63)
   - added Pydantic Models for DevelopmentSet, MLAnnotationModel, AIAnnotationRun, AttributeValue
   - updated/added missing entries for Pydantic Models related to data download and AINTs
@@ -49,7 +47,6 @@
   - added util classes `analysis` and `download` for backend logic
   - added executable scripts `aint_anaylsis`, `apply_aint_generic`, `apply_aint_on_test_data`, `create_aint`, `download_data`, `get_aint_attribute_info`
 
->>>>>>> a386eea8
 
 ### Fixes
 
