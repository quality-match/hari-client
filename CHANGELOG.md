--- conflicted
+++ resolved
@@ -1,14 +1,12 @@
 ## [major.minor.patch] - DD-MM-YYYY
 
-<<<<<<< HEAD
 ### New features
 
 - expose `http_response_status_code` in APIException
 
 ## [major.minor.patch] - DD-MM-YYYY
-=======
+
 ## [6.0.0] - 25-08-2025
->>>>>>> dc137bc9
 
 ### Breaking Changes
 
