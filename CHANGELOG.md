## [major.minor.patch] - DD-MM-YYYY

<<<<<<< HEAD
## [3.2.0] - TBD

### New Features

- added "compute_auto_attributes"-param to trigger_metadata_rebuild_job
=======
## [4.0.0] - TBD

### Breaking Changes

- restricted attribute `possible_values` to be a list of strings [PR#66](https://github.com/quality-match/hari-client/pull/66)
- removed `trigger_thumbnails_creation_job` and `trigger_crops_creation_job` [PR#68](https://github.com/quality-match/hari-client/pull/68)
>>>>>>> be7a10ef

## [3.1.0] - 14-01-2025

### New Features

- added a limit for the number of unique attribute ids that can be created for the dataset. [PR#51](https://github.com/quality-match/hari-client/pull/51) [PR#57](https://github.com/quality-match/hari-client/pull/57)
- added support for mixed file extensions in `create_medias` [PR#42](https://github.com/quality-match/hari-client/pull/42), [PR#54](https://github.com/quality-match/hari-client/pull/54)
- added scripts [PR#43](https://github.com/quality-match/hari-client/pull/43)
  - added script `create_subsets_from_attribute`
- added new client endpoint methods [PR#43](https://github.com/quality-match/hari-client/pull/43) [PR#56](https://github.com/quality-match/hari-client/pull/56)
  - get_attribute_metadata
  - get_visualisation_configs
- batch sizes for bulk uploads are configurable and the default for media upload was reduced to 30 [PR#50](https://github.com/quality-match/hari-client/pull/50)
  - see the `.env_example` for how to set the batch sizes with your .env file.
  - defaults:
    - media upload: 30 (was 500 previously)
    - media object upload: 500 (as before)
    - attribute upload: 500 (as before)
- instead of a single progressbar, the hari_uploader shows three separate ones [PR#50](https://github.com/quality-match/hari-client/pull/50)
  - media
  - media object
  - attributes
- added attribute validations to hari_uploader [PR#55](https://github.com/quality-match/hari-client/pull/55)
  - attribute value types have to be consistent
  - attributes with a list as value have to have a single consistent value type for their list elements
  - attributes with the same name and annotatable_type have to reuse the same attribute id

### Fixes

- correct typo in development installation guidelines [PR#43](https://github.com/quality-match/hari-client/pull/43)
- `query` argument of multiple methods is now serialized properly to fit the backend's implementation of a query parameter array [PR#49](https://github.com/quality-match/hari-client/pull/49)
  - get_medias
  - get_media_count
  - get_media_objects
  - get_media_object_count
  - get_attributes
  - get_attribute_metadata

### Internal

- introduced `any_response_type = str | int | float | list | dict | None` in models so that endpoints with response schema `any` can be parsed correctly [PR#43](https://github.com/quality-match/hari-client/pull/43)
- use `requests.Session` with retry strategy to upload medias in `_upload_media_files_with_presigned_urls` (used by the method `create_medias`) [#PR53](https://github.com/quality-match/hari-client/pull/53)

## [3.0.0] - 06.12.2024

### New Features

- added cant solve ratio to all attribute models. [PR#47](https://github.com/quality-match/hari-client/pull/47)

### Breaking Changes

- added repeats and possible values to all attribute models and methods.
  - these fields, as well as frequency and cant_solves are required for annotation attributes of type Binary and Categorical. [PR#47](https://github.com/quality-match/hari-client/pull/47) [PR#48](https://github.com/quality-match/hari-client/pull/48)

## [2.1.0] - 26.11.2024

### New Features

- added support for `anonymize` and `calculate_histograms` parameters to `trigger_metadata_rebuild_job` and `trigger_dataset_metadata_rebuild_job`
- added support for `force_recreate` flag for these methods:
  - `trigger_crops_creation_job`
  - `trigger_thumbnails_creation_job`
  - `trigger_dataset_metadata_rebuild_job`
  - `trigger_metadata_rebuild_job`

## [2.0.3] - 07.11.2024

### Fixes

- added support for serialization of `datetime` objects to the HARIClient. They're serialized to ISO-8601 strings now. [PR#38](https://github.com/quality-match/hari-client/pull/38)

## [2.0.2] - 30.10.2024

### Internal

- added `bulk_operation_annotatable_id` presence validation for bulk media/media objects creation models [PR#36](https://github.com/quality-match/hari-client/pull/36)

## [2.0.1] - 24.10.2024

### Internal

- updated create_subset endpoint used during object_category creation [PR#35](https://github.com/quality-match/hari-client/pull/35)

## [2.0.0] - 23.10.2024

### New Features

- added support for object categories [PR#26](https://github.com/quality-match/hari-client/pull/26)
- added support for attributes bulk upload with hari-uploader [PR#17](https://github.com/quality-match/hari-client/pull/17)
- added support for Attribute endpoints to client [PR#18](https://github.com/quality-match/hari-client/pull/18)

### Fixes

- fixed merge_bulk_responses for the case when no responses are given, therefore uploading media without media_objects isn't identified as an unsuccessful upload anymore [PR#20](https://github.com/quality-match/hari-client/pull/20)
- fixed bug updating media/annotatable ids for media objects and attributes when shared [PR#27](https://github.com/quality-match/hari-client/pull/27)

### Breaking Changes

- Object category field on MediaObjects enforced as UUID. [PR#29](https://github.com/quality-match/hari-client/pull/29)

### Internal

- updated occurrences of old type-hinting conventions (e.g. using pipe (`|`) instead of `typing.Optional` and `typing.Union`) [PR#19](https://github.com/quality-match/hari-client/pull/19)
- fixed some str/uuid inconsistencies for models [PR#19](https://github.com/quality-match/hari-client/pull/19)
- updated media object source to be optional defaulting to `REFERENCE` during media object(s) creation [PR#24](https://github.com/quality-match/hari-client/pull/24)

## [1.0.0] - 27.09.2024

### New Features

- added support for media and media object bulk creation endpoints [PR#2](https://github.com/quality-match/hari-client/pull/2)
- added support for processingJobs endpoints [PR#3](https://github.com/quality-match/hari-client/pull/3)
- added new hari_uploader interface to simplify the usage of the media and media object creation endpoints [PR#7](https://github.com/quality-match/hari-client/pull/7)
- added support for new metadata rebuild endpoints. One method is enough to trigger all necessary metadata update prcessing jobs [PR#15](https://github.com/quality-match/hari-client/pull/15)

### Updates

- update create_subset method: added args `filter_options` and `secondary_filter_options` [PR#14](https://github.com/quality-match/hari-client/pull/14)
- updated all API models to keep extra fields in the parsed models by using [pydantic model config setting `extra="allow"`](https://docs.pydantic.dev/latest/api/config/#pydantic.config.ConfigDict.extra) [PR#14](https://github.com/quality-match/hari-client/pull/14)
  - this means that if the backend responds with new fields, the response parser doesn't break and the fields that are unknown to the hari-client will still be accessible
- updated the quickstart example code to use the new hari_uploader interface and the new metadata rebuild endpoint [PR#15](https://github.com/quality-match/hari-client/pull/15)

### Breaking Changes

- changed HARIClient metadata processing job creation method names to be more descriptive [PR#6](https://github.com/quality-match/hari-client/pull/6)
  - create_thumbnails --> trigger_thumbnails_creation_job
  - update_histograms --> trigger_histograms_update_job
  - create_crops --> trigger_crops_creation_job
- Renamed field `customer` of Dataset model and create_dataset endpoint to `user_group` [PR#15](https://github.com/quality-match/hari-client/pull/15)

### Internal

- updated response parser logic to behave more consistently. If you expect a list from the endpoint, you have to specify the response type as a list as well: `list[MyModel]` [PR#14](https://github.com/quality-match/hari-client/pull/14)
  - previously specifying `MyModel` as response type could've still resulted in parsing the response data to `list[MyModel]` even though this wasn't specified as the expected response type.
- added new error classes: `ParameterNumberRangeError` and `ParameterListLengthError` [PR#15](https://github.com/quality-match/hari-client/pull/15)

## [0.2.0] - 2024-08-23

### Fixes

- added response types for metadata creation endpoints [PR#1](https://github.com/quality-match/hari-client/pull/1)

### Breaking Changes

- update minimum python version to be 3.11 [PR#4](https://github.com/quality-match/hari-client/pull/4)

### Internal

- updated generic parser to work with list of parametrized generics [PR#1](https://github.com/quality-match/hari-client/pull/1)

## [0.1.0] - 2024-07-25

Initial Release of hari-client with version 0.1.0<|MERGE_RESOLUTION|>--- conflicted
+++ resolved
@@ -1,19 +1,14 @@
 ## [major.minor.patch] - DD-MM-YYYY
 
-<<<<<<< HEAD
-## [3.2.0] - TBD
-
-### New Features
-
-- added "compute_auto_attributes"-param to trigger_metadata_rebuild_job
-=======
 ## [4.0.0] - TBD
 
 ### Breaking Changes
 
 - restricted attribute `possible_values` to be a list of strings [PR#66](https://github.com/quality-match/hari-client/pull/66)
 - removed `trigger_thumbnails_creation_job` and `trigger_crops_creation_job` [PR#68](https://github.com/quality-match/hari-client/pull/68)
->>>>>>> be7a10ef
+
+### New Features
+- added "compute_auto_attributes"-param to trigger_metadata_rebuild_job
 
 ## [3.1.0] - 14-01-2025
 
