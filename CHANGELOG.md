## [major.minor.patch] - DD-MM-YYYY

<<<<<<< HEAD
## [3.2.0] - TBD

### New Features

- added support for segmentation of media objects [PR#62](https://github.com/quality-match/hari-client/pull/62)
=======
## [3.2.0] - 25-02-2025

### New features

- added `compute_auto_attributes` param to `trigger_metadata_rebuild_job` [PR#71](https://github.com/quality-match/hari-client/pull/71)
- add `skip`, `limit`, `sort`, `query`, `name_filter` and `archived` parameters to `get_datasets` method [PR#67](https://github.com/quality-match/hari-client/pull/67)
- add `get_datasets_count` method [PR#67](https://github.com/quality-match/hari-client/pull/67)
- restricted attribute `possible_values` to be a list of strings [PR#66](https://github.com/quality-match/hari-client/pull/66)
>>>>>>> c216ab99

## [3.1.0] - 14-01-2025

### New Features

- added a limit for the number of unique attribute ids that can be created for the dataset. [PR#51](https://github.com/quality-match/hari-client/pull/51) [PR#57](https://github.com/quality-match/hari-client/pull/57)
- added support for mixed file extensions in `create_medias` [PR#42](https://github.com/quality-match/hari-client/pull/42), [PR#54](https://github.com/quality-match/hari-client/pull/54)
- added scripts [PR#43](https://github.com/quality-match/hari-client/pull/43)
  - added script `create_subsets_from_attribute`
- added new client endpoint methods [PR#43](https://github.com/quality-match/hari-client/pull/43) [PR#56](https://github.com/quality-match/hari-client/pull/56)
  - get_attribute_metadata
  - get_visualisation_configs
- batch sizes for bulk uploads are configurable and the default for media upload was reduced to 30 [PR#50](https://github.com/quality-match/hari-client/pull/50)
  - see the `.env_example` for how to set the batch sizes with your .env file.
  - defaults:
    - media upload: 30 (was 500 previously)
    - media object upload: 500 (as before)
    - attribute upload: 500 (as before)
- instead of a single progressbar, the hari_uploader shows three separate ones [PR#50](https://github.com/quality-match/hari-client/pull/50)
  - media
  - media object
  - attributes
- added attribute validations to hari_uploader [PR#55](https://github.com/quality-match/hari-client/pull/55)
  - attribute value types have to be consistent
  - attributes with a list as value have to have a single consistent value type for their list elements
  - attributes with the same name and annotatable_type have to reuse the same attribute id

### Fixes

- correct typo in development installation guidelines [PR#43](https://github.com/quality-match/hari-client/pull/43)
- `query` argument of multiple methods is now serialized properly to fit the backend's implementation of a query parameter array [PR#49](https://github.com/quality-match/hari-client/pull/49)
  - get_medias
  - get_media_count
  - get_media_objects
  - get_media_object_count
  - get_attributes
  - get_attribute_metadata

### Internal

- introduced `any_response_type = str | int | float | list | dict | None` in models so that endpoints with response schema `any` can be parsed correctly [PR#43](https://github.com/quality-match/hari-client/pull/43)
- use `requests.Session` with retry strategy to upload medias in `_upload_media_files_with_presigned_urls` (used by the method `create_medias`) [#PR53](https://github.com/quality-match/hari-client/pull/53)

## [3.0.0] - 06.12.2024

### New Features

- added cant solve ratio to all attribute models. [PR#47](https://github.com/quality-match/hari-client/pull/47)

### Breaking Changes

- added repeats and possible values to all attribute models and methods.
  - these fields, as well as frequency and cant_solves are required for annotation attributes of type Binary and Categorical. [PR#47](https://github.com/quality-match/hari-client/pull/47) [PR#48](https://github.com/quality-match/hari-client/pull/48)

## [2.1.0] - 26.11.2024

### New Features

- added support for `anonymize` and `calculate_histograms` parameters to `trigger_metadata_rebuild_job` and `trigger_dataset_metadata_rebuild_job`
- added support for `force_recreate` flag for these methods:
  - `trigger_crops_creation_job`
  - `trigger_thumbnails_creation_job`
  - `trigger_dataset_metadata_rebuild_job`
  - `trigger_metadata_rebuild_job`

## [2.0.3] - 07.11.2024

### Fixes

- added support for serialization of `datetime` objects to the HARIClient. They're serialized to ISO-8601 strings now. [PR#38](https://github.com/quality-match/hari-client/pull/38)

## [2.0.2] - 30.10.2024

### Internal

- added `bulk_operation_annotatable_id` presence validation for bulk media/media objects creation models [PR#36](https://github.com/quality-match/hari-client/pull/36)

## [2.0.1] - 24.10.2024

### Internal

- updated create_subset endpoint used during object_category creation [PR#35](https://github.com/quality-match/hari-client/pull/35)

## [2.0.0] - 23.10.2024

### New Features

- added support for object categories [PR#26](https://github.com/quality-match/hari-client/pull/26)
- added support for attributes bulk upload with hari-uploader [PR#17](https://github.com/quality-match/hari-client/pull/17)
- added support for Attribute endpoints to client [PR#18](https://github.com/quality-match/hari-client/pull/18)

### Fixes

- fixed merge_bulk_responses for the case when no responses are given, therefore uploading media without media_objects isn't identified as an unsuccessful upload anymore [PR#20](https://github.com/quality-match/hari-client/pull/20)
- fixed bug updating media/annotatable ids for media objects and attributes when shared [PR#27](https://github.com/quality-match/hari-client/pull/27)

### Breaking Changes

- Object category field on MediaObjects enforced as UUID. [PR#29](https://github.com/quality-match/hari-client/pull/29)

### Internal

- updated occurrences of old type-hinting conventions (e.g. using pipe (`|`) instead of `typing.Optional` and `typing.Union`) [PR#19](https://github.com/quality-match/hari-client/pull/19)
- fixed some str/uuid inconsistencies for models [PR#19](https://github.com/quality-match/hari-client/pull/19)
- updated media object source to be optional defaulting to `REFERENCE` during media object(s) creation [PR#24](https://github.com/quality-match/hari-client/pull/24)

## [1.0.0] - 27.09.2024

### New Features

- added support for media and media object bulk creation endpoints [PR#2](https://github.com/quality-match/hari-client/pull/2)
- added support for processingJobs endpoints [PR#3](https://github.com/quality-match/hari-client/pull/3)
- added new hari_uploader interface to simplify the usage of the media and media object creation endpoints [PR#7](https://github.com/quality-match/hari-client/pull/7)
- added support for new metadata rebuild endpoints. One method is enough to trigger all necessary metadata update prcessing jobs [PR#15](https://github.com/quality-match/hari-client/pull/15)

### Updates

- update create_subset method: added args `filter_options` and `secondary_filter_options` [PR#14](https://github.com/quality-match/hari-client/pull/14)
- updated all API models to keep extra fields in the parsed models by using [pydantic model config setting `extra="allow"`](https://docs.pydantic.dev/latest/api/config/#pydantic.config.ConfigDict.extra) [PR#14](https://github.com/quality-match/hari-client/pull/14)
  - this means that if the backend responds with new fields, the response parser doesn't break and the fields that are unknown to the hari-client will still be accessible
- updated the quickstart example code to use the new hari_uploader interface and the new metadata rebuild endpoint [PR#15](https://github.com/quality-match/hari-client/pull/15)

### Breaking Changes

- changed HARIClient metadata processing job creation method names to be more descriptive [PR#6](https://github.com/quality-match/hari-client/pull/6)
  - create_thumbnails --> trigger_thumbnails_creation_job
  - update_histograms --> trigger_histograms_update_job
  - create_crops --> trigger_crops_creation_job
- Renamed field `customer` of Dataset model and create_dataset endpoint to `user_group` [PR#15](https://github.com/quality-match/hari-client/pull/15)

### Internal

- updated response parser logic to behave more consistently. If you expect a list from the endpoint, you have to specify the response type as a list as well: `list[MyModel]` [PR#14](https://github.com/quality-match/hari-client/pull/14)
  - previously specifying `MyModel` as response type could've still resulted in parsing the response data to `list[MyModel]` even though this wasn't specified as the expected response type.
- added new error classes: `ParameterNumberRangeError` and `ParameterListLengthError` [PR#15](https://github.com/quality-match/hari-client/pull/15)

## [0.2.0] - 2024-08-23

### Fixes

- added response types for metadata creation endpoints [PR#1](https://github.com/quality-match/hari-client/pull/1)

### Breaking Changes

- update minimum python version to be 3.11 [PR#4](https://github.com/quality-match/hari-client/pull/4)

### Internal

- updated generic parser to work with list of parametrized generics [PR#1](https://github.com/quality-match/hari-client/pull/1)

## [0.1.0] - 2024-07-25

Initial Release of hari-client with version 0.1.0<|MERGE_RESOLUTION|>--- conflicted
+++ resolved
@@ -1,12 +1,11 @@
 ## [major.minor.patch] - DD-MM-YYYY
 
-<<<<<<< HEAD
-## [3.2.0] - TBD
+## [TBD] - TBD
 
 ### New Features
 
-- added support for segmentation of media objects [PR#62](https://github.com/quality-match/hari-client/pull/62)
-=======
+- added support for media objects of type segment  [PR#62](https://github.com/quality-match/hari-client/pull/62)
+
 ## [3.2.0] - 25-02-2025
 
 ### New features
@@ -15,7 +14,6 @@
 - add `skip`, `limit`, `sort`, `query`, `name_filter` and `archived` parameters to `get_datasets` method [PR#67](https://github.com/quality-match/hari-client/pull/67)
 - add `get_datasets_count` method [PR#67](https://github.com/quality-match/hari-client/pull/67)
 - restricted attribute `possible_values` to be a list of strings [PR#66](https://github.com/quality-match/hari-client/pull/66)
->>>>>>> c216ab99
 
 ## [3.1.0] - 14-01-2025
 
