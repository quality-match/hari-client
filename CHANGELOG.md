## [major.minor.patch] - DD-MM-YYYY

<<<<<<< HEAD
### New features

- added delete and update attribute metadata methods [PR#116](https://github.com/quality-match/hari-client/pull/116)
- add get one or multiple (with and without pagination) annotations methods, and `Annotator` and `AnnotationResponse` models [PR#116](https://github.com/quality-match/hari-client/pull/116)
=======
## [5.0.0] - 30-07-2025
>>>>>>> 298b8809

### Breaking Changes

#### State-aware uploader

- skip already uploaded media and media objects during upload by default (by comparing existing back references)
- get existing attribute metadata and reuse the existing ids on new attributes.
- removed _`media_back_references`, _`media_object_back_references`, _`media_object_cnt` and _`attribute_cnt` fields from the HARIUploader

### New features

#### State-aware uploader

- added `skip_uploaded_medias` and `skip_uploaded_media_objects` flags to uploader to enable/disable uploading
existing medias and media objects (defaulting to `True`)

#### Other changes

- added internal methods for getting annotation run metrics [PR#108](https://github.com/quality-match/hari-client/pull/108)
  - get_annotation_run_metrics
  - get_annotation_run_node_metrics
  - get_annotation_run_project_status
  - get_annotation_run_project
- Update get all entities client methods to fetch data in a paginated way when no limit is specified [PR#113](https://github.com/quality-match/hari-client/pull/113)
  - Add paginated methods for getting datasets, attributes, visualisation configs, annotation runs, pipelines, AINT learning data, ML annotation models, AI annotation runs [PR#108](
  - In paginated methods, get entities by batches until the end of the data is reached, instead of relying on the called count method

### Fixes

#### State-aware uploader

- handle bulk responses parsing properly in hari uploader if bulk response status is `FAILURE` and 4xx error is returned
  - now no error is raised, but the response is parsed again to `BulkResponse` model
- remove all validation and other type of logic from `add_media` method of the uploader
- assign attribute annotatable type in `add_attribute` method

### Internal

#### State-aware uploader

- added `id` and `uploaded` fields to `HARIMedia` and `HARIMediaObject` to check later on whether the entity was uploaded,
and assign existing media/annotatable id
- created method for media and media objects validation that is executed before upload and move all validations there
- removed subset creation from `check_and_upload_dataset` utility

## [4.0.0] - 15-07-2025

### Breaking Changes

- Deleted `name_filter` from get multiple datasets endpoint [PR#91](https://github.com/quality-match/hari-client/pull/91)
- removed `lidar_sensor_pose` from `PointCloudMetadata` model, because it's not supported in the HARI backend [PR#90](https://github.com/quality-match/hari-client/pull/90)
- Changed type of `CuboidCenterPoint.dimensions` from `Point3DTuple` to `CuboidDimensionsTuple` [PR#95](https://github.com/quality-match/hari-client/pull/95)
  - the underlying data type is still a `NamedTuple` with three float attributes
- Validate that mediaObject type makes sense for the media it's being assigned to. [PR#96](https://github.com/quality-match/hari-client/pull/96)
- Validate that mediaObjects have a geometry. [PR#96](https://github.com/quality-match/hari-client/pull/96)
- Remove arguments for aint endpoints that were deleted from API models. [PR#103](https://github.com/quality-match/hari-client/pull/103)

### New Features

- Add pagination, sorting and filtering to the get annotation runs, pipelines, AINT learning data, ML annotation models, AI annotation runs methods [PR#91](https://github.com/quality-match/hari-client/pull/91)
- Add count annotation runs, pipelines, AINT learning data, ML annotation models, AI annotation runs methods [PR#91](https://github.com/quality-match/hari-client/pull/91)
- Add `ilike` query operator [PR#91](https://github.com/quality-match/hari-client/pull/91)
- Add method to download media files from dataset [PR#94](https://github.com/quality-match/hari-client/pull/94)
- Add `CompositeLidarViewerVisualisationConfigParameters` model as possible visualisation configuration [PR#90](https://github.com/quality-match/hari-client/pull/90)
  - update field `type` of all `*VisualisationConfigParameters` models to be defined with enum values of `VisualisationParameterType`
- Create separate bulk size limits in the config for medias, objects and attributes (500, 5000 and 750 respectively) [PR#106](https://github.com/quality-match/hari-client/pull/106)
  - Set presigned url maximum batch size to 500 accordingly

#### 3D

- added automatic scene creation to HARIUploader to support setting up a dataset with 3D data [PR#86](https://github.com/quality-match/hari-client/pull/86)
  - added `quickstart_3D.py` example script to show how to upload 3D data with the HARIUploader
- added small example 3D dataset which is used by the `quickstart_3D.py` script [PR#98](https://github.com/quality-match/hari-client/pull/98)
- added `sensor_id` and `timestamp` to `PointCloudMetadata` and `ImageMetadata` models [PR#90](https://github.com/quality-match/hari-client/pull/90)

### Fixes

- Prepare projection query parameter converting it to json string [PR#101](https://github.com/quality-match/hari-client/pull/101)

#### Consistency in partially failed uploads

- partially failed bulk uploads of medias and media objects are now handled consistently [PR#80](https://github.com/quality-match/hari-client/pull/80)
  - for failed media uploads, any media_objects and attributes for these medias will not be tried to be uploaded
  - for media_objects, any attributes for these media_objects will not be tried to be uploaded

#### Better reporting of failed and skipped uploads

- improved reporting of failed and skipped uploads [PR#80](https://github.com/quality-match/hari-client/pull/80)
  - failed uploads are now reported in the `HARIUploadResults.failures` field

### Internal

- Add automatic parsing of pydantic BaseModels in CustomJSONEncoder remove unnecessary parsing. [PR#102](https://github.com/quality-match/hari-client/pull/102)

## [3.5.0] - 24-04-2025

### New Features

- updated pydantic models [PR#63](https://github.com/quality-match/hari-client/pull/63)
  - added pydantic models for AINTLearningData, MLAnnotationModel, AIAnnotationRun, AttributeValue
- added new client endpoint methods [PR#63](https://github.com/quality-match/hari-client/pull/63)
  - paginated download of media, media_objects and attributes to the client to enable download of large dataset data to prevent download timeout
  - added handling of attribute values
  - added methods for AINTLearningData, MLAnnotationModel and AIAnnotationRun
- added helper/example scripts for usage of `AI Nano Tasks` (AINT) [PR#63](https://github.com/quality-match/hari-client/pull/63)
  - `aint/start_ai_annotation_run.py`,
  - `aint/create_aint_model.py`,
  - `aint/get_aint_attribute_info.py`
- added new client endpoint methods and models for pipelines and annotation runs [PR#65](https://github.com/quality-match/hari-client/pull/65):
  - `get_pipelines`
  - `get_pipeline`
  - `get_annotation_runs`
  - `get_annotation_run`
  - `create_annotation_run`
- added helper/example scripts for data upload [PR#58](https://github.com/quality-match/hari-client/pull/58)
  - added script `data_upload/trigger_metadata_rebuild.py`
  - added script `data_upload/upload_coco_like_dataset.py`
  - added script `data_upload/upload_yolo_like_dataset.py`
  - added script `data_upload/upload_single_image.py`
  - added script `data_upload/upload_dataset_with_own_annotation_attributes.py`
- added upload utilities [PR#58](https://github.com/quality-match/hari-client/pull/58)
  - added helper methods to check for existing datasets and subsets before upload
  - added helper method to trigger metadata rebuild and track its progress
- added user group as a possible argument in the update dataset method

### Fixes

- made `media_url` and `pii_media_url` optional in the `Media` model [PR#83](https://github.com/quality-match/hari-client/pull/83)

### Internal

- set new default value for `hari_api_base_url` in the config model [PR#85](https://github.com/quality-match/hari-client/pull/85)
- increase internal token expiration time buffer from 1 to 10 seconds

## [3.4.0] - 07-03-2025

### New features

#### Support for external media sources

- added support for defining external media sources when creating a dataset
  - new field `external_media_source` in the `create_dataset` method [PR#73](https://github.com/quality-match/hari-client/pull/73)
- added new endpoint `get_external_media_source` [PR#73](https://github.com/quality-match/hari-client/pull/73)
- added new arg to client method `create_medias` [PR#74](https://github.com/quality-match/hari-client/pull/74)
  - `with_media_files_upload` (default: `True`). Set this to `False` if you want to skip the upload of media files. This way the upload will only create medias in HARI without uploading media files to QM storage.
- added new arg to client method `create_media` [PR#74](https://github.com/quality-match/hari-client/pull/74)
  - `with_media_files_upload` (default: `True`). Set this to `False` if you want to skip the upload of the media file. This way the upload will only create medias in HARI without uploading media files to QM storage.
- added new field `file_key` to models `Media`, `MediaCreate` and `MediaResponse` [PR#77](https://github.com/quality-match/hari-client/pull/77)
- updated HARIUploader utility to support using a dataset with an external media source [PR#74](https://github.com/quality-match/hari-client/pull/74) [PR#77](https://github.com/quality-match/hari-client/pull/77)
  - when your dataset is using an external media source, make sure to set the `file_key` field of `HARIMedia` to the key of the media file in your cloud storage and don't set the `file_path`.
  - when your dataset isn't using an external media source, make sure to set the `file_path` field of `HARIMedia` and don't set the `file_key`.

### Internal

- removed obsolete `trigger_thumbnails_creation_job` and `trigger_crops_creation_job` client methods [PR#75](https://github.com/quality-match/hari-client/pull/75)

## [3.3.1] - 2025-02-28

### Fixes

- added `compute_auto_attributes` param to `trigger_dataset_metadata_rebuild_job` [PR#78](https://github.com/quality-match/hari-client/pull/78)

## [3.3.0] - 2025-02-27

### New Features

- added support for media objects of type segment [PR#62](https://github.com/quality-match/hari-client/pull/62)

## [3.2.0] - 25-02-2025

### New features

- added `compute_auto_attributes` param to `trigger_metadata_rebuild_job` [PR#71](https://github.com/quality-match/hari-client/pull/71)
- add `skip`, `limit`, `sort`, `query`, `name_filter` and `archived` parameters to `get_datasets` method [PR#67](https://github.com/quality-match/hari-client/pull/67)
- add `get_datasets_count` method [PR#67](https://github.com/quality-match/hari-client/pull/67)
- restricted attribute `possible_values` to be a list of strings [PR#66](https://github.com/quality-match/hari-client/pull/66)

## [3.1.0] - 14-01-2025

### New Features

- added a limit for the number of unique attribute ids that can be created for the dataset. [PR#51](https://github.com/quality-match/hari-client/pull/51) [PR#57](https://github.com/quality-match/hari-client/pull/57)
- added support for mixed file extensions in `create_medias` [PR#42](https://github.com/quality-match/hari-client/pull/42), [PR#54](https://github.com/quality-match/hari-client/pull/54)
- added scripts [PR#43](https://github.com/quality-match/hari-client/pull/43)
  - added script `create_subsets_from_attribute`
- added new client endpoint methods [PR#43](https://github.com/quality-match/hari-client/pull/43) [PR#56](https://github.com/quality-match/hari-client/pull/56)
  - get_attribute_metadata
  - get_visualisation_configs
- batch sizes for bulk uploads are configurable and the default for media upload was reduced to 30 [PR#50](https://github.com/quality-match/hari-client/pull/50)
  - see the `.env_example` for how to set the batch sizes with your .env file.
  - defaults:
    - media upload: 30 (was 500 previously)
    - media object upload: 500 (as before)
    - attribute upload: 500 (as before)
- instead of a single progressbar, the hari_uploader shows three separate ones [PR#50](https://github.com/quality-match/hari-client/pull/50)
  - media
  - media object
  - attributes
- added attribute validations to hari_uploader [PR#55](https://github.com/quality-match/hari-client/pull/55)
  - attribute value types have to be consistent
  - attributes with a list as value have to have a single consistent value type for their list elements
  - attributes with the same name and annotatable_type have to reuse the same attribute id

### Fixes

- correct typo in development installation guidelines [PR#43](https://github.com/quality-match/hari-client/pull/43)
- `query` argument of multiple methods is now serialized properly to fit the backend's implementation of a query parameter array [PR#49](https://github.com/quality-match/hari-client/pull/49)
  - get_medias
  - get_media_count
  - get_media_objects
  - get_media_object_count
  - get_attributes
  - get_attribute_metadata

### Internal

- introduced `any_response_type = str | int | float | list | dict | None` in models so that endpoints with response schema `any` can be parsed correctly [PR#43](https://github.com/quality-match/hari-client/pull/43)
- use `requests.Session` with retry strategy to upload medias in `_upload_media_files_with_presigned_urls` (used by the method `create_medias`) [#PR53](https://github.com/quality-match/hari-client/pull/53)

## [3.0.0] - 06.12.2024

### New Features

- added cant solve ratio to all attribute models. [PR#47](https://github.com/quality-match/hari-client/pull/47)

### Breaking Changes

- added repeats and possible values to all attribute models and methods.
  - these fields, as well as frequency and cant_solves are required for annotation attributes of type Binary and Categorical. [PR#47](https://github.com/quality-match/hari-client/pull/47) [PR#48](https://github.com/quality-match/hari-client/pull/48)

## [2.1.0] - 26.11.2024

### New Features

- added support for `anonymize` and `calculate_histograms` parameters to `trigger_metadata_rebuild_job` and `trigger_dataset_metadata_rebuild_job`
- added support for `force_recreate` flag for these methods:
  - `trigger_crops_creation_job`
  - `trigger_thumbnails_creation_job`
  - `trigger_dataset_metadata_rebuild_job`
  - `trigger_metadata_rebuild_job`

## [2.0.3] - 07.11.2024

### Fixes

- added support for serialization of `datetime` objects to the HARIClient. They're serialized to ISO-8601 strings now. [PR#38](https://github.com/quality-match/hari-client/pull/38)

## [2.0.2] - 30.10.2024

### Internal

- added `bulk_operation_annotatable_id` presence validation for bulk media/media objects creation models [PR#36](https://github.com/quality-match/hari-client/pull/36)

## [2.0.1] - 24.10.2024

### Internal

- updated create_subset endpoint used during object_category creation [PR#35](https://github.com/quality-match/hari-client/pull/35)

## [2.0.0] - 23.10.2024

### New Features

- added support for object categories [PR#26](https://github.com/quality-match/hari-client/pull/26)
- added support for attributes bulk upload with hari-uploader [PR#17](https://github.com/quality-match/hari-client/pull/17)
- added support for Attribute endpoints to client [PR#18](https://github.com/quality-match/hari-client/pull/18)

### Fixes

- fixed merge_bulk_responses for the case when no responses are given, therefore uploading media without media_objects isn't identified as an unsuccessful upload anymore [PR#20](https://github.com/quality-match/hari-client/pull/20)
- fixed bug updating media/annotatable ids for media objects and attributes when shared [PR#27](https://github.com/quality-match/hari-client/pull/27)

### Breaking Changes

- Object category field on MediaObjects enforced as UUID. [PR#29](https://github.com/quality-match/hari-client/pull/29)

### Internal

- updated occurrences of old type-hinting conventions (e.g. using pipe (`|`) instead of `typing.Optional` and `typing.Union`) [PR#19](https://github.com/quality-match/hari-client/pull/19)
- fixed some str/uuid inconsistencies for models [PR#19](https://github.com/quality-match/hari-client/pull/19)
- updated media object source to be optional defaulting to `REFERENCE` during media object(s) creation [PR#24](https://github.com/quality-match/hari-client/pull/24)

## [1.0.0] - 27.09.2024

### New Features

- added support for media and media object bulk creation endpoints [PR#2](https://github.com/quality-match/hari-client/pull/2)
- added support for processingJobs endpoints [PR#3](https://github.com/quality-match/hari-client/pull/3)
- added new hari_uploader interface to simplify the usage of the media and media object creation endpoints [PR#7](https://github.com/quality-match/hari-client/pull/7)
- added support for new metadata rebuild endpoints. One method is enough to trigger all necessary metadata update prcessing jobs [PR#15](https://github.com/quality-match/hari-client/pull/15)

### Updates

- update create_subset method: added args `filter_options` and `secondary_filter_options` [PR#14](https://github.com/quality-match/hari-client/pull/14)
- updated all API models to keep extra fields in the parsed models by using [pydantic model config setting `extra="allow"`](https://docs.pydantic.dev/latest/api/config/#pydantic.config.ConfigDict.extra) [PR#14](https://github.com/quality-match/hari-client/pull/14)
  - this means that if the backend responds with new fields, the response parser doesn't break and the fields that are unknown to the hari-client will still be accessible
- updated the quickstart example code to use the new hari_uploader interface and the new metadata rebuild endpoint [PR#15](https://github.com/quality-match/hari-client/pull/15)

### Breaking Changes

- changed HARIClient metadata processing job creation method names to be more descriptive [PR#6](https://github.com/quality-match/hari-client/pull/6)
  - create_thumbnails --> trigger_thumbnails_creation_job
  - update_histograms --> trigger_histograms_update_job
  - create_crops --> trigger_crops_creation_job
- Renamed field `customer` of Dataset model and create_dataset endpoint to `user_group` [PR#15](https://github.com/quality-match/hari-client/pull/15)

### Internal

- updated response parser logic to behave more consistently. If you expect a list from the endpoint, you have to specify the response type as a list as well: `list[MyModel]` [PR#14](https://github.com/quality-match/hari-client/pull/14)
  - previously specifying `MyModel` as response type could've still resulted in parsing the response data to `list[MyModel]` even though this wasn't specified as the expected response type.
- added new error classes: `ParameterNumberRangeError` and `ParameterListLengthError` [PR#15](https://github.com/quality-match/hari-client/pull/15)

## [0.2.0] - 2024-08-23

### Fixes

- added response types for metadata creation endpoints [PR#1](https://github.com/quality-match/hari-client/pull/1)

### Breaking Changes

- update minimum python version to be 3.11 [PR#4](https://github.com/quality-match/hari-client/pull/4)

### Internal

- updated generic parser to work with list of parametrized generics [PR#1](https://github.com/quality-match/hari-client/pull/1)

## [0.1.0] - 2024-07-25

Initial Release of hari-client with version 0.1.0<|MERGE_RESOLUTION|>--- conflicted
+++ resolved
@@ -1,13 +1,11 @@
 ## [major.minor.patch] - DD-MM-YYYY
 
-<<<<<<< HEAD
 ### New features
 
 - added delete and update attribute metadata methods [PR#116](https://github.com/quality-match/hari-client/pull/116)
 - add get one or multiple (with and without pagination) annotations methods, and `Annotator` and `AnnotationResponse` models [PR#116](https://github.com/quality-match/hari-client/pull/116)
-=======
+
 ## [5.0.0] - 30-07-2025
->>>>>>> 298b8809
 
 ### Breaking Changes
 
