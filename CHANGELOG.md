## [major.minor.patch] - DD-MM-YYYY

- updated pydantic models [PR#63](https://github.com/quality-match/hari-client/pull/63)
<<<<<<< HEAD
  - added Pydantic Models for AINTLearningData, MLAnnotationModel, AIAnnotationRun, AttributeValue
  - updated/added missing entries for Pydantic Models related to data download and AINTs
- added new client endpoint methods [PR#63](https://github.com/quality-match/hari-client/pull/63)
  - paginated download of media, media_objects and attributes to the client to enable download of large dataset data to prevent download timeout
  - added handling of attribute values
  - added getting and creating of AINTLearningData, MLAnnotationModel and AIAnnotationRun
- added scripts for data download and aint analysis [PR#63](https://github.com/quality-match/hari-client/pull/63)
  - added executable scripts `apply_aint_generic`, `apply_aint_on_test_data`, `create_aint`, `get_aint_attribute_info`
=======
  - added pydantic models for TrainingSet, MLAnnotationModel, AIAnnotationRun, AttributeValue
- added new client endpoint methods [PR#63](https://github.com/quality-match/hari-client/pull/63)
  - paginated download of media, media_objects and attributes to the client to enable download of large dataset data to prevent download timeout
  - added handling of attribute values
  - added methods for TrainingSet, MLAnnotationModel and AIAnnotationRun
- added helper AINT [PR#63](https://github.com/quality-match/hari-client/pull/63)
  - added executable scripts `start_ai_annotation_run`, `apply_aint_on_test_data`, `create_aint_model.py`, `get_aint_attribute_info.py`
>>>>>>> f55572fa

## [3.4.0] - 07-03-2025

### New features

#### Support for external media sources

- added support for defining external media sources when creating a dataset
  - new field `external_media_source` in the `create_dataset` method [PR#73](https://github.com/quality-match/hari-client/pull/73)
- added new endpoint `get_external_media_source` [PR#73](https://github.com/quality-match/hari-client/pull/73)
- added new arg to client method `create_medias` [PR#74](https://github.com/quality-match/hari-client/pull/74)
  - `with_media_files_upload` (default: `True`). Set this to `False` if you want to skip the upload of media files. This way the upload will only create medias in HARI without uploading media files to QM storage.
- added new arg to client method `create_media` [PR#74](https://github.com/quality-match/hari-client/pull/74)
  - `with_media_files_upload` (default: `True`). Set this to `False` if you want to skip the upload of the media file. This way the upload will only create medias in HARI without uploading media files to QM storage.
- added new field `file_key` to models `Media`, `MediaCreate` and `MediaResponse` [PR#77](https://github.com/quality-match/hari-client/pull/77)
- updated HARIUploader utility to support using a dataset with an external media source [PR#74](https://github.com/quality-match/hari-client/pull/74) [PR#77](https://github.com/quality-match/hari-client/pull/77)
  - when your dataset is using an external media source, make sure to set the `file_key` field of `HARIMedia` to the key of the media file in your cloud storage and don't set the `file_path`.
  - when your dataset isn't using an external media source, make sure to set the `file_path` field of `HARIMedia` and don't set the `file_key`.

### Internal

- removed obsolete `trigger_thumbnails_creation_job` and `trigger_crops_creation_job` client methods [PR#75](https://github.com/quality-match/hari-client/pull/75)

## [3.3.1] - 2025-02-28

### Fixes

- added `compute_auto_attributes` param to `trigger_dataset_metadata_rebuild_job` [PR#78](https://github.com/quality-match/hari-client/pull/78)

## [3.3.0] - 2025-02-27

### New Features

- added support for media objects of type segment [PR#62](https://github.com/quality-match/hari-client/pull/62)

## [3.2.0] - 25-02-2025

### New features

- added `compute_auto_attributes` param to `trigger_metadata_rebuild_job` [PR#71](https://github.com/quality-match/hari-client/pull/71)
- add `skip`, `limit`, `sort`, `query`, `name_filter` and `archived` parameters to `get_datasets` method [PR#67](https://github.com/quality-match/hari-client/pull/67)
- add `get_datasets_count` method [PR#67](https://github.com/quality-match/hari-client/pull/67)
- restricted attribute `possible_values` to be a list of strings [PR#66](https://github.com/quality-match/hari-client/pull/66)

## [3.1.0] - 14-01-2025

### New Features

- added a limit for the number of unique attribute ids that can be created for the dataset. [PR#51](https://github.com/quality-match/hari-client/pull/51) [PR#57](https://github.com/quality-match/hari-client/pull/57)
- added support for mixed file extensions in `create_medias` [PR#42](https://github.com/quality-match/hari-client/pull/42), [PR#54](https://github.com/quality-match/hari-client/pull/54)
- added scripts [PR#43](https://github.com/quality-match/hari-client/pull/43)
  - added script `create_subsets_from_attribute`
- added new client endpoint methods [PR#43](https://github.com/quality-match/hari-client/pull/43) [PR#56](https://github.com/quality-match/hari-client/pull/56)
  - get_attribute_metadata
  - get_visualisation_configs
- batch sizes for bulk uploads are configurable and the default for media upload was reduced to 30 [PR#50](https://github.com/quality-match/hari-client/pull/50)
  - see the `.env_example` for how to set the batch sizes with your .env file.
  - defaults:
    - media upload: 30 (was 500 previously)
    - media object upload: 500 (as before)
    - attribute upload: 500 (as before)
- instead of a single progressbar, the hari_uploader shows three separate ones [PR#50](https://github.com/quality-match/hari-client/pull/50)
  - media
  - media object
  - attributes
- added attribute validations to hari_uploader [PR#55](https://github.com/quality-match/hari-client/pull/55)
  - attribute value types have to be consistent
  - attributes with a list as value have to have a single consistent value type for their list elements
  - attributes with the same name and annotatable_type have to reuse the same attribute id

### Fixes

- correct typo in development installation guidelines [PR#43](https://github.com/quality-match/hari-client/pull/43)
- `query` argument of multiple methods is now serialized properly to fit the backend's implementation of a query parameter array [PR#49](https://github.com/quality-match/hari-client/pull/49)
  - get_medias
  - get_media_count
  - get_media_objects
  - get_media_object_count
  - get_attributes
  - get_attribute_metadata

### Internal

- introduced `any_response_type = str | int | float | list | dict | None` in models so that endpoints with response schema `any` can be parsed correctly [PR#43](https://github.com/quality-match/hari-client/pull/43)
- use `requests.Session` with retry strategy to upload medias in `_upload_media_files_with_presigned_urls` (used by the method `create_medias`) [#PR53](https://github.com/quality-match/hari-client/pull/53)

## [3.0.0] - 06.12.2024

### New Features

- added cant solve ratio to all attribute models. [PR#47](https://github.com/quality-match/hari-client/pull/47)

### Breaking Changes

- added repeats and possible values to all attribute models and methods.
  - these fields, as well as frequency and cant_solves are required for annotation attributes of type Binary and Categorical. [PR#47](https://github.com/quality-match/hari-client/pull/47) [PR#48](https://github.com/quality-match/hari-client/pull/48)

## [2.1.0] - 26.11.2024

### New Features

- added support for `anonymize` and `calculate_histograms` parameters to `trigger_metadata_rebuild_job` and `trigger_dataset_metadata_rebuild_job`
- added support for `force_recreate` flag for these methods:
  - `trigger_crops_creation_job`
  - `trigger_thumbnails_creation_job`
  - `trigger_dataset_metadata_rebuild_job`
  - `trigger_metadata_rebuild_job`

## [2.0.3] - 07.11.2024

### Fixes

- added support for serialization of `datetime` objects to the HARIClient. They're serialized to ISO-8601 strings now. [PR#38](https://github.com/quality-match/hari-client/pull/38)

## [2.0.2] - 30.10.2024

### Internal

- added `bulk_operation_annotatable_id` presence validation for bulk media/media objects creation models [PR#36](https://github.com/quality-match/hari-client/pull/36)

## [2.0.1] - 24.10.2024

### Internal

- updated create_subset endpoint used during object_category creation [PR#35](https://github.com/quality-match/hari-client/pull/35)

## [2.0.0] - 23.10.2024

### New Features

- added support for object categories [PR#26](https://github.com/quality-match/hari-client/pull/26)
- added support for attributes bulk upload with hari-uploader [PR#17](https://github.com/quality-match/hari-client/pull/17)
- added support for Attribute endpoints to client [PR#18](https://github.com/quality-match/hari-client/pull/18)

### Fixes

- fixed merge_bulk_responses for the case when no responses are given, therefore uploading media without media_objects isn't identified as an unsuccessful upload anymore [PR#20](https://github.com/quality-match/hari-client/pull/20)
- fixed bug updating media/annotatable ids for media objects and attributes when shared [PR#27](https://github.com/quality-match/hari-client/pull/27)

### Breaking Changes

- Object category field on MediaObjects enforced as UUID. [PR#29](https://github.com/quality-match/hari-client/pull/29)

### Internal

- updated occurrences of old type-hinting conventions (e.g. using pipe (`|`) instead of `typing.Optional` and `typing.Union`) [PR#19](https://github.com/quality-match/hari-client/pull/19)
- fixed some str/uuid inconsistencies for models [PR#19](https://github.com/quality-match/hari-client/pull/19)
- updated media object source to be optional defaulting to `REFERENCE` during media object(s) creation [PR#24](https://github.com/quality-match/hari-client/pull/24)

## [1.0.0] - 27.09.2024

### New Features

- added support for media and media object bulk creation endpoints [PR#2](https://github.com/quality-match/hari-client/pull/2)
- added support for processingJobs endpoints [PR#3](https://github.com/quality-match/hari-client/pull/3)
- added new hari_uploader interface to simplify the usage of the media and media object creation endpoints [PR#7](https://github.com/quality-match/hari-client/pull/7)
- added support for new metadata rebuild endpoints. One method is enough to trigger all necessary metadata update prcessing jobs [PR#15](https://github.com/quality-match/hari-client/pull/15)

### Updates

- update create_subset method: added args `filter_options` and `secondary_filter_options` [PR#14](https://github.com/quality-match/hari-client/pull/14)
- updated all API models to keep extra fields in the parsed models by using [pydantic model config setting `extra="allow"`](https://docs.pydantic.dev/latest/api/config/#pydantic.config.ConfigDict.extra) [PR#14](https://github.com/quality-match/hari-client/pull/14)
  - this means that if the backend responds with new fields, the response parser doesn't break and the fields that are unknown to the hari-client will still be accessible
- updated the quickstart example code to use the new hari_uploader interface and the new metadata rebuild endpoint [PR#15](https://github.com/quality-match/hari-client/pull/15)

### Breaking Changes

- changed HARIClient metadata processing job creation method names to be more descriptive [PR#6](https://github.com/quality-match/hari-client/pull/6)
  - create_thumbnails --> trigger_thumbnails_creation_job
  - update_histograms --> trigger_histograms_update_job
  - create_crops --> trigger_crops_creation_job
- Renamed field `customer` of Dataset model and create_dataset endpoint to `user_group` [PR#15](https://github.com/quality-match/hari-client/pull/15)

### Internal

- updated response parser logic to behave more consistently. If you expect a list from the endpoint, you have to specify the response type as a list as well: `list[MyModel]` [PR#14](https://github.com/quality-match/hari-client/pull/14)
  - previously specifying `MyModel` as response type could've still resulted in parsing the response data to `list[MyModel]` even though this wasn't specified as the expected response type.
- added new error classes: `ParameterNumberRangeError` and `ParameterListLengthError` [PR#15](https://github.com/quality-match/hari-client/pull/15)

## [0.2.0] - 2024-08-23

### Fixes

- added response types for metadata creation endpoints [PR#1](https://github.com/quality-match/hari-client/pull/1)

### Breaking Changes

- update minimum python version to be 3.11 [PR#4](https://github.com/quality-match/hari-client/pull/4)

### Internal

- updated generic parser to work with list of parametrized generics [PR#1](https://github.com/quality-match/hari-client/pull/1)

## [0.1.0] - 2024-07-25

Initial Release of hari-client with version 0.1.0<|MERGE_RESOLUTION|>--- conflicted
+++ resolved
@@ -1,24 +1,13 @@
 ## [major.minor.patch] - DD-MM-YYYY
 
 - updated pydantic models [PR#63](https://github.com/quality-match/hari-client/pull/63)
-<<<<<<< HEAD
-  - added Pydantic Models for AINTLearningData, MLAnnotationModel, AIAnnotationRun, AttributeValue
-  - updated/added missing entries for Pydantic Models related to data download and AINTs
+  - added pydantic models for AINTLearningData, MLAnnotationModel, AIAnnotationRun, AttributeValue
 - added new client endpoint methods [PR#63](https://github.com/quality-match/hari-client/pull/63)
   - paginated download of media, media_objects and attributes to the client to enable download of large dataset data to prevent download timeout
   - added handling of attribute values
-  - added getting and creating of AINTLearningData, MLAnnotationModel and AIAnnotationRun
-- added scripts for data download and aint analysis [PR#63](https://github.com/quality-match/hari-client/pull/63)
-  - added executable scripts `apply_aint_generic`, `apply_aint_on_test_data`, `create_aint`, `get_aint_attribute_info`
-=======
-  - added pydantic models for TrainingSet, MLAnnotationModel, AIAnnotationRun, AttributeValue
-- added new client endpoint methods [PR#63](https://github.com/quality-match/hari-client/pull/63)
-  - paginated download of media, media_objects and attributes to the client to enable download of large dataset data to prevent download timeout
-  - added handling of attribute values
-  - added methods for TrainingSet, MLAnnotationModel and AIAnnotationRun
+  - added methods for AINTLearningData, MLAnnotationModel and AIAnnotationRun
 - added helper AINT [PR#63](https://github.com/quality-match/hari-client/pull/63)
   - added executable scripts `start_ai_annotation_run`, `apply_aint_on_test_data`, `create_aint_model.py`, `get_aint_attribute_info.py`
->>>>>>> f55572fa
 
 ## [3.4.0] - 07-03-2025
 
