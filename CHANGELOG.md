## [major.minor.patch] - DD-MM-YYYY

<<<<<<< HEAD
## [3.2.1] - TBD

### Deletions

- added `compute_auto_attributes` param to `trigger_dataset_metadata_rebuild_job` [PR#78](https://github.com/quality-match/hari-client/pull/78)

=======
## [3.3.0] - 2025-02-27

### New Features

- added support for media objects of type segment  [PR#62](https://github.com/quality-match/hari-client/pull/62)
>>>>>>> a1b062db

## [3.2.0] - 25-02-2025

### New features

- added `compute_auto_attributes` param to `trigger_metadata_rebuild_job` [PR#71](https://github.com/quality-match/hari-client/pull/71)
- add `skip`, `limit`, `sort`, `query`, `name_filter` and `archived` parameters to `get_datasets` method [PR#67](https://github.com/quality-match/hari-client/pull/67)
- add `get_datasets_count` method [PR#67](https://github.com/quality-match/hari-client/pull/67)
- restricted attribute `possible_values` to be a list of strings [PR#66](https://github.com/quality-match/hari-client/pull/66)

## [3.1.0] - 14-01-2025

### New Features

- added a limit for the number of unique attribute ids that can be created for the dataset. [PR#51](https://github.com/quality-match/hari-client/pull/51) [PR#57](https://github.com/quality-match/hari-client/pull/57)
- added support for mixed file extensions in `create_medias` [PR#42](https://github.com/quality-match/hari-client/pull/42), [PR#54](https://github.com/quality-match/hari-client/pull/54)
- added scripts [PR#43](https://github.com/quality-match/hari-client/pull/43)
  - added script `create_subsets_from_attribute`
- added new client endpoint methods [PR#43](https://github.com/quality-match/hari-client/pull/43) [PR#56](https://github.com/quality-match/hari-client/pull/56)
  - get_attribute_metadata
  - get_visualisation_configs
- batch sizes for bulk uploads are configurable and the default for media upload was reduced to 30 [PR#50](https://github.com/quality-match/hari-client/pull/50)
  - see the `.env_example` for how to set the batch sizes with your .env file.
  - defaults:
    - media upload: 30 (was 500 previously)
    - media object upload: 500 (as before)
    - attribute upload: 500 (as before)
- instead of a single progressbar, the hari_uploader shows three separate ones [PR#50](https://github.com/quality-match/hari-client/pull/50)
  - media
  - media object
  - attributes
- added attribute validations to hari_uploader [PR#55](https://github.com/quality-match/hari-client/pull/55)
  - attribute value types have to be consistent
  - attributes with a list as value have to have a single consistent value type for their list elements
  - attributes with the same name and annotatable_type have to reuse the same attribute id

### Fixes

- correct typo in development installation guidelines [PR#43](https://github.com/quality-match/hari-client/pull/43)
- `query` argument of multiple methods is now serialized properly to fit the backend's implementation of a query parameter array [PR#49](https://github.com/quality-match/hari-client/pull/49)
  - get_medias
  - get_media_count
  - get_media_objects
  - get_media_object_count
  - get_attributes
  - get_attribute_metadata

### Internal

- introduced `any_response_type = str | int | float | list | dict | None` in models so that endpoints with response schema `any` can be parsed correctly [PR#43](https://github.com/quality-match/hari-client/pull/43)
- use `requests.Session` with retry strategy to upload medias in `_upload_media_files_with_presigned_urls` (used by the method `create_medias`) [#PR53](https://github.com/quality-match/hari-client/pull/53)

## [3.0.0] - 06.12.2024

### New Features

- added cant solve ratio to all attribute models. [PR#47](https://github.com/quality-match/hari-client/pull/47)

### Breaking Changes

- added repeats and possible values to all attribute models and methods.
  - these fields, as well as frequency and cant_solves are required for annotation attributes of type Binary and Categorical. [PR#47](https://github.com/quality-match/hari-client/pull/47) [PR#48](https://github.com/quality-match/hari-client/pull/48)

## [2.1.0] - 26.11.2024

### New Features

- added support for `anonymize` and `calculate_histograms` parameters to `trigger_metadata_rebuild_job` and `trigger_dataset_metadata_rebuild_job`
- added support for `force_recreate` flag for these methods:
  - `trigger_crops_creation_job`
  - `trigger_thumbnails_creation_job`
  - `trigger_dataset_metadata_rebuild_job`
  - `trigger_metadata_rebuild_job`

## [2.0.3] - 07.11.2024

### Fixes

- added support for serialization of `datetime` objects to the HARIClient. They're serialized to ISO-8601 strings now. [PR#38](https://github.com/quality-match/hari-client/pull/38)

## [2.0.2] - 30.10.2024

### Internal

- added `bulk_operation_annotatable_id` presence validation for bulk media/media objects creation models [PR#36](https://github.com/quality-match/hari-client/pull/36)

## [2.0.1] - 24.10.2024

### Internal

- updated create_subset endpoint used during object_category creation [PR#35](https://github.com/quality-match/hari-client/pull/35)

## [2.0.0] - 23.10.2024

### New Features

- added support for object categories [PR#26](https://github.com/quality-match/hari-client/pull/26)
- added support for attributes bulk upload with hari-uploader [PR#17](https://github.com/quality-match/hari-client/pull/17)
- added support for Attribute endpoints to client [PR#18](https://github.com/quality-match/hari-client/pull/18)

### Fixes

- fixed merge_bulk_responses for the case when no responses are given, therefore uploading media without media_objects isn't identified as an unsuccessful upload anymore [PR#20](https://github.com/quality-match/hari-client/pull/20)
- fixed bug updating media/annotatable ids for media objects and attributes when shared [PR#27](https://github.com/quality-match/hari-client/pull/27)

### Breaking Changes

- Object category field on MediaObjects enforced as UUID. [PR#29](https://github.com/quality-match/hari-client/pull/29)

### Internal

- updated occurrences of old type-hinting conventions (e.g. using pipe (`|`) instead of `typing.Optional` and `typing.Union`) [PR#19](https://github.com/quality-match/hari-client/pull/19)
- fixed some str/uuid inconsistencies for models [PR#19](https://github.com/quality-match/hari-client/pull/19)
- updated media object source to be optional defaulting to `REFERENCE` during media object(s) creation [PR#24](https://github.com/quality-match/hari-client/pull/24)

## [1.0.0] - 27.09.2024

### New Features

- added support for media and media object bulk creation endpoints [PR#2](https://github.com/quality-match/hari-client/pull/2)
- added support for processingJobs endpoints [PR#3](https://github.com/quality-match/hari-client/pull/3)
- added new hari_uploader interface to simplify the usage of the media and media object creation endpoints [PR#7](https://github.com/quality-match/hari-client/pull/7)
- added support for new metadata rebuild endpoints. One method is enough to trigger all necessary metadata update prcessing jobs [PR#15](https://github.com/quality-match/hari-client/pull/15)

### Updates

- update create_subset method: added args `filter_options` and `secondary_filter_options` [PR#14](https://github.com/quality-match/hari-client/pull/14)
- updated all API models to keep extra fields in the parsed models by using [pydantic model config setting `extra="allow"`](https://docs.pydantic.dev/latest/api/config/#pydantic.config.ConfigDict.extra) [PR#14](https://github.com/quality-match/hari-client/pull/14)
  - this means that if the backend responds with new fields, the response parser doesn't break and the fields that are unknown to the hari-client will still be accessible
- updated the quickstart example code to use the new hari_uploader interface and the new metadata rebuild endpoint [PR#15](https://github.com/quality-match/hari-client/pull/15)

### Breaking Changes

- changed HARIClient metadata processing job creation method names to be more descriptive [PR#6](https://github.com/quality-match/hari-client/pull/6)
  - create_thumbnails --> trigger_thumbnails_creation_job
  - update_histograms --> trigger_histograms_update_job
  - create_crops --> trigger_crops_creation_job
- Renamed field `customer` of Dataset model and create_dataset endpoint to `user_group` [PR#15](https://github.com/quality-match/hari-client/pull/15)

### Internal

- updated response parser logic to behave more consistently. If you expect a list from the endpoint, you have to specify the response type as a list as well: `list[MyModel]` [PR#14](https://github.com/quality-match/hari-client/pull/14)
  - previously specifying `MyModel` as response type could've still resulted in parsing the response data to `list[MyModel]` even though this wasn't specified as the expected response type.
- added new error classes: `ParameterNumberRangeError` and `ParameterListLengthError` [PR#15](https://github.com/quality-match/hari-client/pull/15)

## [0.2.0] - 2024-08-23

### Fixes

- added response types for metadata creation endpoints [PR#1](https://github.com/quality-match/hari-client/pull/1)

### Breaking Changes

- update minimum python version to be 3.11 [PR#4](https://github.com/quality-match/hari-client/pull/4)

### Internal

- updated generic parser to work with list of parametrized generics [PR#1](https://github.com/quality-match/hari-client/pull/1)

## [0.1.0] - 2024-07-25

Initial Release of hari-client with version 0.1.0<|MERGE_RESOLUTION|>--- conflicted
+++ resolved
@@ -1,19 +1,16 @@
 ## [major.minor.patch] - DD-MM-YYYY
 
-<<<<<<< HEAD
-## [3.2.1] - TBD
+## [3.3.1] - TBD
 
 ### Deletions
 
 - added `compute_auto_attributes` param to `trigger_dataset_metadata_rebuild_job` [PR#78](https://github.com/quality-match/hari-client/pull/78)
 
-=======
 ## [3.3.0] - 2025-02-27
 
 ### New Features
 
 - added support for media objects of type segment  [PR#62](https://github.com/quality-match/hari-client/pull/62)
->>>>>>> a1b062db
 
 ## [3.2.0] - 25-02-2025
 
