## [major.minor.patch] - DD-MM-YYYY

<<<<<<< HEAD
### Fixes

- add `embedding_source_ids` to `Media` models [PR#127](https://github.com/quality-match/hari-client/pull/127)
- update `Embedding` model to have `annotatable_ids` as list of strings [PR#127](https://github.com/quality-match/hari-client/pull/127)

## [6.1.0] - 13-10-2025
=======
### New features

- add `update_external_media_source` method to client [PR#124](https://github.com/quality-match/hari-client/pull/124)
and new models for it:
  - `ExternalMediaSourceAPIUpdate`
  - `ExternalMediaSourceS3CrossAccountAccessInfoUpdate`
  - `ExternalMediaSourceAzureCredentialsUpdate`

## [6.1.0] - DD-MM-YYYY
>>>>>>> 7a038247

### New features

- expose `http_response_status_code` in APIException
- add embeddings support to the hari-client
  - new functionality for handling embeddings in the upload process
  - enhanced data processing capabilities with embedding integration

## [6.0.0] - 25-08-2025

### Breaking Changes

- rename `MlAnnotationModel` to `MLAnnotationModel` [PR#118](https://github.com/quality-match/hari-client/pull/118)
- rename `AnnotationRunNodeStatus` to `AnnotationRunProjectNodeStatus` for annotation report [PR#118](https://github.com/quality-match/hari-client/pull/118)
- removed the ADAC field from the MLAnnotationModel model [PR#119](https://github.com/quality-match/hari-client/pull/119)

### New features

- added delete and update attribute metadata methods [PR#116](https://github.com/quality-match/hari-client/pull/116)
- add get one or multiple (with and without pagination) annotations methods, and `Annotator` and `AnnotationResponse` models [PR#116](https://github.com/quality-match/hari-client/pull/116)
- add `MLAnnotationModelMetrics` and `MLAnnotationModelWithMetrics`, and return `MLAnnotationModelWithMetrics` for `get_ml_annotation_model_by_id` method [PR#119](https://github.com/quality-match/hari-client/pull/119)

## [5.0.0] - 30-07-2025

### Breaking Changes

#### State-aware uploader

- skip already uploaded media and media objects during upload by default (by comparing existing back references)
- get existing attribute metadata and reuse the existing ids on new attributes.
- removed _`media_back_references`, _`media_object_back_references`, _`media_object_cnt` and _`attribute_cnt` fields from the HARIUploader

### New features

#### State-aware uploader

- added `skip_uploaded_medias` and `skip_uploaded_media_objects` flags to uploader to enable/disable uploading
existing medias and media objects (defaulting to `True`)

#### Other changes

- added internal methods for getting annotation run metrics [PR#108](https://github.com/quality-match/hari-client/pull/108)
  - get_annotation_run_metrics
  - get_annotation_run_node_metrics
  - get_annotation_run_project_status
  - get_annotation_run_project
- Update get all entities client methods to fetch data in a paginated way when no limit is specified [PR#113](https://github.com/quality-match/hari-client/pull/113)
  - Add paginated methods for getting datasets, attributes, visualisation configs, annotation runs, pipelines, AINT learning data, ML annotation models, AI annotation runs [PR#108](
  - In paginated methods, get entities by batches until the end of the data is reached, instead of relying on the called count method

### Fixes

#### State-aware uploader

- handle bulk responses parsing properly in hari uploader if bulk response status is `FAILURE` and 4xx error is returned
  - now no error is raised, but the response is parsed again to `BulkResponse` model
- remove all validation and other type of logic from `add_media` method of the uploader
- assign attribute annotatable type in `add_attribute` method

### Internal

#### State-aware uploader

- added `id` and `uploaded` fields to `HARIMedia` and `HARIMediaObject` to check later on whether the entity was uploaded,
and assign existing media/annotatable id
- created method for media and media objects validation that is executed before upload and move all validations there
- removed subset creation from `check_and_upload_dataset` utility

## [4.0.0] - 15-07-2025

### Breaking Changes

- Deleted `name_filter` from get multiple datasets endpoint [PR#91](https://github.com/quality-match/hari-client/pull/91)
- removed `lidar_sensor_pose` from `PointCloudMetadata` model, because it's not supported in the HARI backend [PR#90](https://github.com/quality-match/hari-client/pull/90)
- Changed type of `CuboidCenterPoint.dimensions` from `Point3DTuple` to `CuboidDimensionsTuple` [PR#95](https://github.com/quality-match/hari-client/pull/95)
  - the underlying data type is still a `NamedTuple` with three float attributes
- Validate that mediaObject type makes sense for the media it's being assigned to. [PR#96](https://github.com/quality-match/hari-client/pull/96)
- Validate that mediaObjects have a geometry. [PR#96](https://github.com/quality-match/hari-client/pull/96)
- Remove arguments for aint endpoints that were deleted from API models. [PR#103](https://github.com/quality-match/hari-client/pull/103)

### New Features

- Add pagination, sorting and filtering to the get annotation runs, pipelines, AINT learning data, ML annotation models, AI annotation runs methods [PR#91](https://github.com/quality-match/hari-client/pull/91)
- Add count annotation runs, pipelines, AINT learning data, ML annotation models, AI annotation runs methods [PR#91](https://github.com/quality-match/hari-client/pull/91)
- Add `ilike` query operator [PR#91](https://github.com/quality-match/hari-client/pull/91)
- Add method to download media files from dataset [PR#94](https://github.com/quality-match/hari-client/pull/94)
- Add `CompositeLidarViewerVisualisationConfigParameters` model as possible visualisation configuration [PR#90](https://github.com/quality-match/hari-client/pull/90)
  - update field `type` of all `*VisualisationConfigParameters` models to be defined with enum values of `VisualisationParameterType`
- Create separate bulk size limits in the config for medias, objects and attributes (500, 5000 and 750 respectively) [PR#106](https://github.com/quality-match/hari-client/pull/106)
  - Set presigned url maximum batch size to 500 accordingly

#### 3D

- added automatic scene creation to HARIUploader to support setting up a dataset with 3D data [PR#86](https://github.com/quality-match/hari-client/pull/86)
  - added `quickstart_3D.py` example script to show how to upload 3D data with the HARIUploader
- added small example 3D dataset which is used by the `quickstart_3D.py` script [PR#98](https://github.com/quality-match/hari-client/pull/98)
- added `sensor_id` and `timestamp` to `PointCloudMetadata` and `ImageMetadata` models [PR#90](https://github.com/quality-match/hari-client/pull/90)

### Fixes

- Prepare projection query parameter converting it to json string [PR#101](https://github.com/quality-match/hari-client/pull/101)

#### Consistency in partially failed uploads

- partially failed bulk uploads of medias and media objects are now handled consistently [PR#80](https://github.com/quality-match/hari-client/pull/80)
  - for failed media uploads, any media_objects and attributes for these medias will not be tried to be uploaded
  - for media_objects, any attributes for these media_objects will not be tried to be uploaded

#### Better reporting of failed and skipped uploads

- improved reporting of failed and skipped uploads [PR#80](https://github.com/quality-match/hari-client/pull/80)
  - failed uploads are now reported in the `HARIUploadResults.failures` field

### Internal

- Add automatic parsing of pydantic BaseModels in CustomJSONEncoder remove unnecessary parsing. [PR#102](https://github.com/quality-match/hari-client/pull/102)

## [3.5.0] - 24-04-2025

### New Features

- updated pydantic models [PR#63](https://github.com/quality-match/hari-client/pull/63)
  - added pydantic models for AINTLearningData, MLAnnotationModel, AIAnnotationRun, AttributeValue
- added new client endpoint methods [PR#63](https://github.com/quality-match/hari-client/pull/63)
  - paginated download of media, media_objects and attributes to the client to enable download of large dataset data to prevent download timeout
  - added handling of attribute values
  - added methods for AINTLearningData, MLAnnotationModel and AIAnnotationRun
- added helper/example scripts for usage of `AI Nano Tasks` (AINT) [PR#63](https://github.com/quality-match/hari-client/pull/63)
  - `aint/start_ai_annotation_run.py`,
  - `aint/create_aint_model.py`,
  - `aint/get_aint_attribute_info.py`
- added new client endpoint methods and models for pipelines and annotation runs [PR#65](https://github.com/quality-match/hari-client/pull/65):
  - `get_pipelines`
  - `get_pipeline`
  - `get_annotation_runs`
  - `get_annotation_run`
  - `create_annotation_run`
- added helper/example scripts for data upload [PR#58](https://github.com/quality-match/hari-client/pull/58)
  - added script `data_upload/trigger_metadata_rebuild.py`
  - added script `data_upload/upload_coco_like_dataset.py`
  - added script `data_upload/upload_yolo_like_dataset.py`
  - added script `data_upload/upload_single_image.py`
  - added script `data_upload/upload_dataset_with_own_annotation_attributes.py`
- added upload utilities [PR#58](https://github.com/quality-match/hari-client/pull/58)
  - added helper methods to check for existing datasets and subsets before upload
  - added helper method to trigger metadata rebuild and track its progress
- added user group as a possible argument in the update dataset method

### Fixes

- made `media_url` and `pii_media_url` optional in the `Media` model [PR#83](https://github.com/quality-match/hari-client/pull/83)

### Internal

- set new default value for `hari_api_base_url` in the config model [PR#85](https://github.com/quality-match/hari-client/pull/85)
- increase internal token expiration time buffer from 1 to 10 seconds

## [3.4.0] - 07-03-2025

### New features

#### Support for external media sources

- added support for defining external media sources when creating a dataset
  - new field `external_media_source` in the `create_dataset` method [PR#73](https://github.com/quality-match/hari-client/pull/73)
- added new endpoint `get_external_media_source` [PR#73](https://github.com/quality-match/hari-client/pull/73)
- added new arg to client method `create_medias` [PR#74](https://github.com/quality-match/hari-client/pull/74)
  - `with_media_files_upload` (default: `True`). Set this to `False` if you want to skip the upload of media files. This way the upload will only create medias in HARI without uploading media files to QM storage.
- added new arg to client method `create_media` [PR#74](https://github.com/quality-match/hari-client/pull/74)
  - `with_media_files_upload` (default: `True`). Set this to `False` if you want to skip the upload of the media file. This way the upload will only create medias in HARI without uploading media files to QM storage.
- added new field `file_key` to models `Media`, `MediaCreate` and `MediaResponse` [PR#77](https://github.com/quality-match/hari-client/pull/77)
- updated HARIUploader utility to support using a dataset with an external media source [PR#74](https://github.com/quality-match/hari-client/pull/74) [PR#77](https://github.com/quality-match/hari-client/pull/77)
  - when your dataset is using an external media source, make sure to set the `file_key` field of `HARIMedia` to the key of the media file in your cloud storage and don't set the `file_path`.
  - when your dataset isn't using an external media source, make sure to set the `file_path` field of `HARIMedia` and don't set the `file_key`.

### Internal

- removed obsolete `trigger_thumbnails_creation_job` and `trigger_crops_creation_job` client methods [PR#75](https://github.com/quality-match/hari-client/pull/75)

## [3.3.1] - 2025-02-28

### Fixes

- added `compute_auto_attributes` param to `trigger_dataset_metadata_rebuild_job` [PR#78](https://github.com/quality-match/hari-client/pull/78)

## [3.3.0] - 2025-02-27

### New Features

- added support for media objects of type segment [PR#62](https://github.com/quality-match/hari-client/pull/62)

## [3.2.0] - 25-02-2025

### New features

- added `compute_auto_attributes` param to `trigger_metadata_rebuild_job` [PR#71](https://github.com/quality-match/hari-client/pull/71)
- add `skip`, `limit`, `sort`, `query`, `name_filter` and `archived` parameters to `get_datasets` method [PR#67](https://github.com/quality-match/hari-client/pull/67)
- add `get_datasets_count` method [PR#67](https://github.com/quality-match/hari-client/pull/67)
- restricted attribute `possible_values` to be a list of strings [PR#66](https://github.com/quality-match/hari-client/pull/66)

## [3.1.0] - 14-01-2025

### New Features

- added a limit for the number of unique attribute ids that can be created for the dataset. [PR#51](https://github.com/quality-match/hari-client/pull/51) [PR#57](https://github.com/quality-match/hari-client/pull/57)
- added support for mixed file extensions in `create_medias` [PR#42](https://github.com/quality-match/hari-client/pull/42), [PR#54](https://github.com/quality-match/hari-client/pull/54)
- added scripts [PR#43](https://github.com/quality-match/hari-client/pull/43)
  - added script `create_subsets_from_attribute`
- added new client endpoint methods [PR#43](https://github.com/quality-match/hari-client/pull/43) [PR#56](https://github.com/quality-match/hari-client/pull/56)
  - get_attribute_metadata
  - get_visualisation_configs
- batch sizes for bulk uploads are configurable and the default for media upload was reduced to 30 [PR#50](https://github.com/quality-match/hari-client/pull/50)
  - see the `.env_example` for how to set the batch sizes with your .env file.
  - defaults:
    - media upload: 30 (was 500 previously)
    - media object upload: 500 (as before)
    - attribute upload: 500 (as before)
- instead of a single progressbar, the hari_uploader shows three separate ones [PR#50](https://github.com/quality-match/hari-client/pull/50)
  - media
  - media object
  - attributes
- added attribute validations to hari_uploader [PR#55](https://github.com/quality-match/hari-client/pull/55)
  - attribute value types have to be consistent
  - attributes with a list as value have to have a single consistent value type for their list elements
  - attributes with the same name and annotatable_type have to reuse the same attribute id

### Fixes

- correct typo in development installation guidelines [PR#43](https://github.com/quality-match/hari-client/pull/43)
- `query` argument of multiple methods is now serialized properly to fit the backend's implementation of a query parameter array [PR#49](https://github.com/quality-match/hari-client/pull/49)
  - get_medias
  - get_media_count
  - get_media_objects
  - get_media_object_count
  - get_attributes
  - get_attribute_metadata

### Internal

- introduced `any_response_type = str | int | float | list | dict | None` in models so that endpoints with response schema `any` can be parsed correctly [PR#43](https://github.com/quality-match/hari-client/pull/43)
- use `requests.Session` with retry strategy to upload medias in `_upload_media_files_with_presigned_urls` (used by the method `create_medias`) [#PR53](https://github.com/quality-match/hari-client/pull/53)

## [3.0.0] - 06.12.2024

### New Features

- added cant solve ratio to all attribute models. [PR#47](https://github.com/quality-match/hari-client/pull/47)

### Breaking Changes

- added repeats and possible values to all attribute models and methods.
  - these fields, as well as frequency and cant_solves are required for annotation attributes of type Binary and Categorical. [PR#47](https://github.com/quality-match/hari-client/pull/47) [PR#48](https://github.com/quality-match/hari-client/pull/48)

## [2.1.0] - 26.11.2024

### New Features

- added support for `anonymize` and `calculate_histograms` parameters to `trigger_metadata_rebuild_job` and `trigger_dataset_metadata_rebuild_job`
- added support for `force_recreate` flag for these methods:
  - `trigger_crops_creation_job`
  - `trigger_thumbnails_creation_job`
  - `trigger_dataset_metadata_rebuild_job`
  - `trigger_metadata_rebuild_job`

## [2.0.3] - 07.11.2024

### Fixes

- added support for serialization of `datetime` objects to the HARIClient. They're serialized to ISO-8601 strings now. [PR#38](https://github.com/quality-match/hari-client/pull/38)

## [2.0.2] - 30.10.2024

### Internal

- added `bulk_operation_annotatable_id` presence validation for bulk media/media objects creation models [PR#36](https://github.com/quality-match/hari-client/pull/36)

## [2.0.1] - 24.10.2024

### Internal

- updated create_subset endpoint used during object_category creation [PR#35](https://github.com/quality-match/hari-client/pull/35)

## [2.0.0] - 23.10.2024

### New Features

- added support for object categories [PR#26](https://github.com/quality-match/hari-client/pull/26)
- added support for attributes bulk upload with hari-uploader [PR#17](https://github.com/quality-match/hari-client/pull/17)
- added support for Attribute endpoints to client [PR#18](https://github.com/quality-match/hari-client/pull/18)

### Fixes

- fixed merge_bulk_responses for the case when no responses are given, therefore uploading media without media_objects isn't identified as an unsuccessful upload anymore [PR#20](https://github.com/quality-match/hari-client/pull/20)
- fixed bug updating media/annotatable ids for media objects and attributes when shared [PR#27](https://github.com/quality-match/hari-client/pull/27)

### Breaking Changes

- Object category field on MediaObjects enforced as UUID. [PR#29](https://github.com/quality-match/hari-client/pull/29)

### Internal

- updated occurrences of old type-hinting conventions (e.g. using pipe (`|`) instead of `typing.Optional` and `typing.Union`) [PR#19](https://github.com/quality-match/hari-client/pull/19)
- fixed some str/uuid inconsistencies for models [PR#19](https://github.com/quality-match/hari-client/pull/19)
- updated media object source to be optional defaulting to `REFERENCE` during media object(s) creation [PR#24](https://github.com/quality-match/hari-client/pull/24)

## [1.0.0] - 27.09.2024

### New Features

- added support for media and media object bulk creation endpoints [PR#2](https://github.com/quality-match/hari-client/pull/2)
- added support for processingJobs endpoints [PR#3](https://github.com/quality-match/hari-client/pull/3)
- added new hari_uploader interface to simplify the usage of the media and media object creation endpoints [PR#7](https://github.com/quality-match/hari-client/pull/7)
- added support for new metadata rebuild endpoints. One method is enough to trigger all necessary metadata update prcessing jobs [PR#15](https://github.com/quality-match/hari-client/pull/15)

### Updates

- update create_subset method: added args `filter_options` and `secondary_filter_options` [PR#14](https://github.com/quality-match/hari-client/pull/14)
- updated all API models to keep extra fields in the parsed models by using [pydantic model config setting `extra="allow"`](https://docs.pydantic.dev/latest/api/config/#pydantic.config.ConfigDict.extra) [PR#14](https://github.com/quality-match/hari-client/pull/14)
  - this means that if the backend responds with new fields, the response parser doesn't break and the fields that are unknown to the hari-client will still be accessible
- updated the quickstart example code to use the new hari_uploader interface and the new metadata rebuild endpoint [PR#15](https://github.com/quality-match/hari-client/pull/15)

### Breaking Changes

- changed HARIClient metadata processing job creation method names to be more descriptive [PR#6](https://github.com/quality-match/hari-client/pull/6)
  - create_thumbnails --> trigger_thumbnails_creation_job
  - update_histograms --> trigger_histograms_update_job
  - create_crops --> trigger_crops_creation_job
- Renamed field `customer` of Dataset model and create_dataset endpoint to `user_group` [PR#15](https://github.com/quality-match/hari-client/pull/15)

### Internal

- updated response parser logic to behave more consistently. If you expect a list from the endpoint, you have to specify the response type as a list as well: `list[MyModel]` [PR#14](https://github.com/quality-match/hari-client/pull/14)
  - previously specifying `MyModel` as response type could've still resulted in parsing the response data to `list[MyModel]` even though this wasn't specified as the expected response type.
- added new error classes: `ParameterNumberRangeError` and `ParameterListLengthError` [PR#15](https://github.com/quality-match/hari-client/pull/15)

## [0.2.0] - 2024-08-23

### Fixes

- added response types for metadata creation endpoints [PR#1](https://github.com/quality-match/hari-client/pull/1)

### Breaking Changes

- update minimum python version to be 3.11 [PR#4](https://github.com/quality-match/hari-client/pull/4)

### Internal

- updated generic parser to work with list of parametrized generics [PR#1](https://github.com/quality-match/hari-client/pull/1)

## [0.1.0] - 2024-07-25

Initial Release of hari-client with version 0.1.0<|MERGE_RESOLUTION|>--- conflicted
+++ resolved
@@ -1,13 +1,10 @@
 ## [major.minor.patch] - DD-MM-YYYY
 
-<<<<<<< HEAD
 ### Fixes
 
 - add `embedding_source_ids` to `Media` models [PR#127](https://github.com/quality-match/hari-client/pull/127)
 - update `Embedding` model to have `annotatable_ids` as list of strings [PR#127](https://github.com/quality-match/hari-client/pull/127)
 
-## [6.1.0] - 13-10-2025
-=======
 ### New features
 
 - add `update_external_media_source` method to client [PR#124](https://github.com/quality-match/hari-client/pull/124)
@@ -16,8 +13,7 @@
   - `ExternalMediaSourceS3CrossAccountAccessInfoUpdate`
   - `ExternalMediaSourceAzureCredentialsUpdate`
 
-## [6.1.0] - DD-MM-YYYY
->>>>>>> 7a038247
+## [6.1.0] - 13-10-2025
 
 ### New features
 
