"""HARI Uploader for bulk uploading media and annotations."""
import copy
import threading
import typing
import uuid

import pydantic
import tqdm

from hari_client import HARIClient
from hari_client import HARIUploaderConfig
from hari_client import models
from hari_client import validation
from hari_client.upload import property_validator
from hari_client.utils import logger

log = logger.setup_logger(__name__)

# the maximum attributes number for the whole dataset/upload
MAX_ATTR_COUNT = 1000


class HARIAttribute(models.BulkAttributeCreate):
    # overwrites the annotatable_id and _type fields to not be required,
    # because it has to be set after the media has been uploaded
    annotatable_id: str = ""
    annotatable_type: str = ""


class HARIMediaObject(models.BulkMediaObjectCreate):
    # the attributes field is not part of the lower level MediaObjectCreate model of the hari
    # api, but we need it to add media_objects to a media before uploading the media.
    attributes: list[HARIAttribute] = pydantic.Field(default=[], exclude=True)
    # overwrites the media_id field to not be required,
    # because it has to be set after the media has been uploaded
    media_id: str = ""
    # overwrites the bulk_operation_annotatable_id field to not be required,
    # because it's set internally by the HARIUploader
    bulk_operation_annotatable_id: str | None = None
    # the object_category_subset_name field is not part of the lower level MediaObjectCreate model
    # of the hari api, but is needed to store which object category subset the media object should belong to.
    object_category_subset_name: str | None = pydantic.Field(default=None, exclude=True)
    scene_back_reference: str | None = pydantic.Field(default=None, exclude=True)

    # overrides the BulkMediaObjectCreate validator to not raise error if the bulk_operation_annotatable_id is not set;
    # the field is set internally by the HARIUploader
    @pydantic.model_validator(mode="before")
    @classmethod
    def check_bulk_operation_annotatable_id_omitted(
        cls, data: typing.Any
    ) -> typing.Any:
        return data

    def add_attribute(self, *args: HARIAttribute) -> None:
        for attribute in args:
            self.attributes.append(attribute)

    def set_object_category_subset_name(self, object_category_subset_name: str) -> None:
        self.object_category_subset_name = object_category_subset_name

    def set_scene_back_reference(self, scene_back_reference: str) -> None:
        self.scene_back_reference = scene_back_reference

    def set_frame_idx(self, frame_idx: int) -> None:
        self.frame_idx = frame_idx

    @pydantic.field_validator("media_id", "bulk_operation_annotatable_id")
    @classmethod
    def field_must_not_be_set(cls, v: str) -> str:
        if v:
            raise ValueError(
                "The field must not be set on object instantiation. It's used and set "
                "by HARIUploader internals."
            )
        return v

    @pydantic.field_validator("back_reference")
    @classmethod
    def empty_back_reference(cls, v: str) -> str:
        if not v:
            log.warning(
                "Detected empty back_reference in HARIMediaObject. It's encouraged "
                "that you use a back_reference so that you can match HARI objects to"
                " your own."
            )
        return v


class HARIMediaUploadError(Exception):
    pass


class HARIMediaObjectUploadError(Exception):
    pass


class HARIMediaObjectUnknownObjectCategorySubsetNameError(Exception):
    pass


class HARIUnknownSceneNameError(Exception):
    pass


class HARIInconsistentFieldError(Exception):
    """Error raised when a Media and its MediaObject have inconsistent fields."""


class HARIMediaValidationError(Exception):
    pass


class HARIUniqueAttributesLimitExceeded(Exception):
    new_attributes_number: int
    existing_attributes_number: int
    intended_attributes_number: int

    message: str

    def __init__(
        self,
        new_attributes_number: int,
        existing_attributes_number: int,
        intended_attributes_number: int,
    ):
        self.new_attributes_number = new_attributes_number
        self.existing_attributes_number = existing_attributes_number
        self.intended_attributes_number = intended_attributes_number

        message = f"You are trying to upload too many attributes with {new_attributes_number} different ids for one dataset"

        if existing_attributes_number > 0:
            message += (
                f", and there are already {existing_attributes_number} different attribute ids uploaded. "
                f"The intended number of all attribute ids per dataset would be {intended_attributes_number},"
            )

        message += (
            f" when the limit is {MAX_ATTR_COUNT}. "
            "Please make sure to reuse attribute ids you've already generated "
            "for attributes that have the same name and annotatable type. "
            "See how attributes work in HARI here: "
            "https://docs.quality-match.com/hari_client/faq/#how-do-attributes-work-in-hari."
        )
        super().__init__(message)


class HARIMedia(models.BulkMediaCreate):
    # the media_objects and attributes fields are not part of the lower level
    # MediaCreate model of the hari api, but we need them to add media objects and
    # attributes to a media before uploading the media
    media_objects: list[HARIMediaObject] = pydantic.Field(default=[], exclude=True)
    attributes: list[HARIAttribute] = pydantic.Field(default=[], exclude=True)
    scene_back_reference: str | None = pydantic.Field(default=None, exclude=True)
    # overwrites the bulk_operation_annotatable_id field to not be required,
    # because it's set internally by the HARIUploader
    bulk_operation_annotatable_id: str | None = ""

    # overrides the BulkMediaCreate validator to not raise error if the bulk_operation_annotatable_id is not set;
    # the field is set internally by the HARIUploader
    @pydantic.model_validator(mode="before")
    @classmethod
    def check_bulk_operation_annotatable_id_omitted(
        cls, data: typing.Any
    ) -> typing.Any:
        return data

    def set_scene_back_reference(self, scene_back_reference: str) -> None:
        self.scene_back_reference = scene_back_reference

    def set_frame_idx(self, frame_idx: int) -> None:
        self.frame_idx = frame_idx

    def add_media_object(self, *args: HARIMediaObject) -> None:
        for media_object in args:
            self.media_objects.append(media_object)

    def add_attribute(self, *args: HARIAttribute) -> None:
        for attribute in args:
            self.attributes.append(attribute)

    @pydantic.field_validator("bulk_operation_annotatable_id")
    @classmethod
    def field_must_not_be_set(cls, v: str) -> str:
        if v:
            raise ValueError(
                "The field must not be set on object instantiation. It's used and set "
                "by HARIUploader internals."
            )
        return v

    @pydantic.field_validator("back_reference")
    @classmethod
    def empty_back_reference(cls, v: str) -> str:
        if not v:
            log.warning(
                "Detected empty back_reference in HARIMedia. It's encouraged that you "
                "use a back_reference so that you can match HARI objects to your own."
            )
        return v


class HARIUploadFailures(pydantic.BaseModel):
    """Tracks failed uploads and their dependencies with the reason for the failure."""

    failed_medias: list[tuple[HARIMedia, list[str]]] = pydantic.Field(
        default_factory=list
    )
    failed_media_objects: list[tuple[HARIMediaObject, list[str]]] = pydantic.Field(
        default_factory=list
    )
    failed_media_attributes: list[tuple[HARIAttribute, list[str]]] = pydantic.Field(
        default_factory=list
    )
    failed_media_object_attributes: list[
        tuple[HARIAttribute, list[str]]
    ] = pydantic.Field(default_factory=list)


class HARIUploadResults(pydantic.BaseModel):
    medias: models.BulkResponse
    media_objects: models.BulkResponse
    attributes: models.BulkResponse
    failures: HARIUploadFailures


class HARIUploader:
    def __init__(
        self,
        client: HARIClient,
        dataset_id: uuid.UUID,
        object_categories: set[str] | None = None,
        scenes: set[str] | None = None,
    ) -> None:
        """Initializes the HARIUploader.

        Args:
            client: A HARIClient object.
            dataset_id: ID of the dataset to upload to.
            object_categories: A set of object categories present in the media_objects.
                If media_objects have an object_category_subset_name assigned, it has to be from this set.
                HARIUploader will create a HARI subset for each object_category and add the corresponding medias and media_objects to it.
            scenes: A set of scenes present in the media_objects.
                If media_objects have a scene_back_reference assigned, it has to be from this set.
        """
        self.client: HARIClient = client
        self.dataset_id: uuid.UUID = dataset_id
        self.object_categories = object_categories or set()
        self.scenes = scenes or set()
        self._config: HARIUploaderConfig = self.client.config.hari_uploader
        self._medias: list[HARIMedia] = []
        self._media_back_references: set[str] = set()
        self._media_object_back_references: set[str] = set()
        self._media_object_cnt: int = 0
        self._attribute_cnt: int = 0
        # Initialize property mappings
        self._object_category_subsets: dict[str, str] = {}
        self._scenes: dict[str, str] = {}
        self._unique_attribute_ids: set[str] = set()
        self._with_media_files_upload: bool = True
<<<<<<< HEAD
        self._max_workers: int = 2
        self._progress_lock = threading.Lock()
        self._media_upload_progress = None
        self._media_object_upload_progress = None
        self._attribute_upload_progress = None
=======
        self.failures: HARIUploadFailures = HARIUploadFailures()

        # Set up the property validator for scene and object category validation
        self.validator = property_validator.PropertyValidator(
            allowed_values={
                "scene_back_reference": self.scenes,
                "object_category_subset_name": self.object_categories,
            },
            consistency_fields=["scene_back_reference", "frame_idx"],
        )

        # TODO: add_media shouldn't do validation logic, because that expects that a specific order of operation is necessary,
        # specifically that means that media_objects and attributes have to be added to media before the media is added to the uploader.
        # --> refactor this, so that all logic happenning in the add_* functions
>>>>>>> 221f23c8

    def add_media(self, *args: HARIMedia) -> None:
        """
        Add one or more HARIMedia objects to the uploader. Only use this method to add
        medias to the uploader.

        Args:
            *args: Multiple HARIMedia objects

        Raises:
            HARIMediaUploadError: If an unrecoverable problem with the media upload
                was detected
        """
        for media in args:
            # check and remember media back_references
            if media.back_reference in self._media_back_references:
                log.warning(
                    f"Found duplicate media back_reference: {media.back_reference}. If "
                    f"you want to be able to match HARI objects 1:1 to your own, "
                    f"consider using unique back_references."
                )
            else:
                self._media_back_references.add(media.back_reference)

            self._medias.append(media)
            self._attribute_cnt += len(media.attributes)
            for attr in media.attributes:
                self._unique_attribute_ids.add(str(attr.id))
                # annotatable_type is optional for a HARIAttribute, but can already be set here
                if not attr.annotatable_type:
                    attr.annotatable_type = models.DataBaseObjectType.MEDIA

            # check and remember media object back_references
            for media_object in media.media_objects:
                if media_object.back_reference in self._media_object_back_references:
                    log.warning(
                        f"Found duplicate media_object back_reference: "
                        f"{media.back_reference}. If you want to be able to match HARI "
                        f"objects 1:1 to your own, consider using unique "
                        f"back_references."
                    )
                else:
                    self._media_object_back_references.add(media_object.back_reference)
                self._media_object_cnt += 1
                self._attribute_cnt += len(media_object.attributes)
                for attr in media_object.attributes:
                    self._unique_attribute_ids.add(str(attr.id))
                    # annotatable_type is optional for a HARIAttribute, but can already be set here
                    if not attr.annotatable_type:
                        attr.annotatable_type = models.DataBaseObjectType.MEDIAOBJECT

    def _get_existing_scenes(self) -> list[models.Scene]:
        """Retrieves all existing scenes from the server."""
        return self.client.get_scenes(dataset_id=self.dataset_id)

    def get_existing_object_category_subsets(self) -> list[models.DatasetResponse]:
        """Fetch existing object_category subsets from the server."""
        # fetch existing object_category subsets
        subsets = self.client.get_subsets_for_dataset(dataset_id=self.dataset_id)
        # filter out subsets that are object_category subsets
        object_category_subsets = [
            subset for subset in subsets if subset.object_category is True
        ]
        log.info(f"All existing object_category subsets: {object_category_subsets=}")
        return object_category_subsets

    def _handle_scene_and_category_data(self) -> None:
        """Handle scene and object category setup and validation."""
        log.info("Initializing scenes and object categories.")

        # 1. Validate all properties
        is_valid, validation_result, to_create = self.validator.validate_properties(
            self._medias,
            HARIUnknownSceneNameError,
            HARIMediaObjectUnknownObjectCategorySubsetNameError,
            HARIInconsistentFieldError,
        )

        # Check for validation errors
        if not is_valid:
            all_errors = validation_result.get_all_errors()
            log.error(f"Found {len(all_errors)} validation errors.")
            raise ExceptionGroup("Property validation failed", all_errors)

        # 2. Fetch existing properties from server
        existing_scenes = self._get_existing_scenes()
        backend_object_category_subsets = self.get_existing_object_category_subsets()

        # 3. Create mappings for existing properties
        property_mappings = {
            "scene_back_reference": {
                scene.back_reference: str(scene.id) for scene in existing_scenes
            },
            "object_category_subset_name": {
                subset.name: str(subset.id)
                for subset in backend_object_category_subsets
            },
        }

        # 4. Filter out properties that already exist
        scenes_to_create = [
            scene
            for scene in to_create["scene_back_reference"]
            if scene and scene not in property_mappings["scene_back_reference"]
        ]

        categories_to_create = [
            category
            for category in to_create["object_category_subset_name"]
            if category
            and category not in property_mappings["object_category_subset_name"]
        ]

        # 5. Create missing properties
        self._create_missing_properties(
            scenes_to_create=scenes_to_create,
            categories_to_create=categories_to_create,
            property_mappings=property_mappings,
        )

        # 6. Store mappings for later reference
        self._scenes = property_mappings["scene_back_reference"]
        self._object_category_subsets = property_mappings["object_category_subset_name"]

        # 7. Assign IDs to objects
        self._assign_property_ids()

        log.info(f"All scenes of this dataset: {self._scenes=}")
        log.info(
            f"All object category subsets of this dataset: {self._object_category_subsets=}"
        )

    def _create_missing_properties(
        self,
        property_mappings: dict[str, dict[str, str]],
        scenes_to_create: list[str] | None = None,
        categories_to_create: list[str] | None = None,
    ) -> None:
        """Create missing properties on the server.

        Args:
            property_mappings: Dictionary to store property mappings.
            scenes_to_create: Scene back references to create.
            categories_to_create: Object category subset names to create.
        """
        # Create missing scenes
        if scenes_to_create:
            # Collect frame information for scenes
            frame_info = self.validator.collect_frame_info(
                self._medias, "scene_back_reference"
            )

            # Create the scenes
            for scene_back_reference in sorted(scenes_to_create):
                frames = [
                    models.Frame(index=idx)
                    for idx in sorted(frame_info.get(scene_back_reference, set()))
                ]
                scene = self.client.create_scene(
                    dataset_id=self.dataset_id,
                    back_reference=scene_back_reference,
                    frames=frames,
                )
                property_mappings["scene_back_reference"][scene_back_reference] = str(
                    scene.id
                )
                log.info(f"Created scene: {scene_back_reference} with id {scene.id}")

        # Create missing object categories
        if categories_to_create:
            for category_name in sorted(categories_to_create):
                subset_id = self.client.create_empty_subset(
                    dataset_id=self.dataset_id,
                    subset_type=models.SubsetType.MEDIA_OBJECT,
                    subset_name=category_name,
                    object_category=True,
                )
                property_mappings["object_category_subset_name"][
                    category_name
                ] = subset_id
                log.info(
                    f"Created object category: {category_name} with id {subset_id}"
                )

    def _assign_property_ids(self) -> None:
        """Assign scene and object category IDs to medias and media objects."""
        for media in self._medias:
            # Track subset_ids to avoid duplicates
            media_subset_ids = set(media.subset_ids or [])

            # Handle scene assignment for media
            if hasattr(media, "scene_back_reference") and media.scene_back_reference:
                media.scene_id = self._scenes[media.scene_back_reference]
                if media.frame_idx is None:
                    raise ValueError("Frame index must be set when specifying scenes")

            for media_object in media.media_objects:
                # Handle scene assignment for media object
                if (
                    hasattr(media_object, "scene_back_reference")
                    and media_object.scene_back_reference
                ):
                    media_object.scene_id = self._scenes[
                        media_object.scene_back_reference
                    ]
                    if media_object.frame_idx is None:
                        raise ValueError(
                            "Frame index must be set when specifying scenes"
                        )

                # Handle object category assignment
                if (
                    hasattr(media_object, "object_category_subset_name")
                    and media_object.object_category_subset_name
                ):
                    category_id = self._object_category_subsets[
                        media_object.object_category_subset_name
                    ]

                    # Assign the object category ID
                    media_object.object_category = uuid.UUID(category_id)

                    # Add to subset_ids for media_object
                    media_object_subset_ids = set(media_object.subset_ids or [])
                    media_object_subset_ids.add(category_id)
                    media_object.subset_ids = list(media_object_subset_ids)

                    # Also add to media's subset_ids
                    media_subset_ids.add(category_id)

            # Update media subset_ids
            if media_subset_ids:
                media.subset_ids = list(media_subset_ids)

    def _load_dataset(self) -> models.DatasetResponse:
        """Get the dataset from the HARI API."""
        return self.client.get_dataset(dataset_id=self.dataset_id)

    def _dataset_uses_external_media_source(self) -> bool:
        """Returns whether the dataset uses an external media source."""
        dataset = self._load_dataset()
        return dataset and dataset.external_media_source is not None

    def validate_all_attributes(self) -> None:
        """Validates all attributes of medias and media objects."""
        all_attributes = []
        for media in self._medias:
            all_attributes.extend(media.attributes)
            for media_object in media.media_objects:
                all_attributes.extend(media_object.attributes)
        validation.validate_attributes(all_attributes)

    def validate_unique_attributes_limit(self) -> None:
        existing_attr_metadata = self.client.get_attribute_metadata(
            dataset_id=self.dataset_id
        )
        existing_attribute_ids = {attr.id for attr in existing_attr_metadata}
        all_attribute_ids = existing_attribute_ids.union(self._unique_attribute_ids)

        if len(all_attribute_ids) > MAX_ATTR_COUNT:
            raise HARIUniqueAttributesLimitExceeded(
                new_attributes_number=len(self._unique_attribute_ids),
                existing_attributes_number=len(existing_attr_metadata),
                intended_attributes_number=len(all_attribute_ids),
            )

    def _determine_media_files_upload_behavior(self) -> None:
        """Checks whether media file_path or file_key are set according to whether the dataset uses an external media source or not.
        When using an external media source, the file_key must be set, otherwise the file_path must be set.
        """
        if self._dataset_uses_external_media_source():
            if any(not media.file_key for media in self._medias):
                raise HARIMediaValidationError(
                    f"Dataset with id {self.dataset_id} uses an external media source, "
                    "but not all medias have a file_key set. Make sure to set their file_key."
                )

            log.info(
                "Dataset uses an external media source. No media files will be uploaded."
            )
            self._with_media_files_upload = False
        else:
            if any(not media.file_path for media in self._medias):
                raise HARIMediaValidationError(
                    f"Dataset with id {self.dataset_id} requires media files to be uploaded, "
                    "but not all medias have a file_path set. Make sure to set their file_path."
                )
            self._with_media_files_upload = True

    def upload(
        self,
    ) -> HARIUploadResults | None:
        """
        Upload all Media and their MediaObjects to HARI.

        Returns:
            HARIUploadResults | None: All upload results and summaries for the
            upload of medias and media_objects, or None if nothing was uploaded

        Raises:
            HARIUniqueAttributesLimitExceeded: If the number of unique attribute ids
            exceeds the limit of MAX_ATTR_COUNT per dataset.
        """

        # sync important information with the BE
        self._determine_media_files_upload_behavior()

        # validations
        if len(self._medias) == 0:
            log.info(
                "No medias to upload. Add them with HARIUploader::add_media() first "
                "before calling HARIUploader::upload()."
            )
            return None

        self.validate_unique_attributes_limit()
        self.validate_all_attributes()

        # Handle scene and object category setup and validation
        self._handle_scene_and_category_data()
        (
            media_upload_responses,
            media_object_upload_responses,
            attribute_upload_responses,
        ) = self.upload_data_in_batches()

        return HARIUploadResults(
            medias=_merge_bulk_responses(*media_upload_responses),
            media_objects=_merge_bulk_responses(*media_object_upload_responses),
            attributes=_merge_bulk_responses(*attribute_upload_responses),
            failures=self.failures,
        )

    def _upload_media_batch(
        self, medias_to_upload: list[HARIMedia]
    ) -> models.BulkResponse:
        for media in medias_to_upload:
            self._set_bulk_operation_annotatable_id(item=media)

        # upload media batch
        media_upload_response = self.client.create_medias(
            dataset_id=self.dataset_id,
            medias=medias_to_upload,
            with_media_files_upload=self._with_media_files_upload,
        )
        self._update_hari_media_object_media_ids(
            medias_to_upload=medias_to_upload,
            media_upload_bulk_response=media_upload_response,
        )
        self._update_hari_attribute_media_ids(
            medias_to_upload=medias_to_upload,
            media_upload_bulk_response=media_upload_response,
        )
        self._media_upload_progress.update(len(medias_to_upload))
        return media_upload_response

    def _upload_attributes_in_batches(
        self, attributes: list[HARIAttribute]
    ) -> list[models.BulkResponse]:
        attributes_upload_responses: list[models.BulkResponse] = []
        for idx in range(0, len(attributes), self._config.attribute_upload_batch_size):
            attributes_to_upload = attributes[
                idx : idx + self._config.attribute_upload_batch_size
            ]
            response = self._upload_attribute_batch(
                attributes_to_upload=attributes_to_upload
            )
            attributes_upload_responses.append(response)
            self._attribute_upload_progress.update(len(attributes_to_upload))
        return attributes_upload_responses

    def _upload_media_objects_in_batches(
        self, media_objects: list[HARIMediaObject]
    ) -> list[models.BulkResponse]:
        media_object_upload_responses: list[models.BulkResponse] = []
        for idx in range(
            0, len(media_objects), self._config.media_object_upload_batch_size
        ):
            media_objects_to_upload = media_objects[
                idx : idx + self._config.media_object_upload_batch_size
            ]
            response = self._upload_media_object_batch(
                media_objects_to_upload=media_objects_to_upload
            )
            media_object_upload_responses.append(response)
            self._update_hari_attribute_media_object_ids(
                media_objects_to_upload=media_objects_to_upload,
                media_object_upload_bulk_response=response,
            )

            self._media_object_upload_progress.update(len(media_objects_to_upload))
        return media_object_upload_responses

    def _upload_attribute_batch(
        self, attributes_to_upload: list[HARIAttribute]
    ) -> models.BulkResponse:
        response = self.client.create_attributes(
            dataset_id=self.dataset_id, attributes=attributes_to_upload
        )
        return response

    def _upload_media_object_batch(
        self, media_objects_to_upload: list[HARIMediaObject]
    ) -> models.BulkResponse:
        for media_object in media_objects_to_upload:
            self._set_bulk_operation_annotatable_id(item=media_object)
        response = self.client.create_media_objects(
            dataset_id=self.dataset_id, media_objects=media_objects_to_upload
        )

        return response

    def _update_hari_media_object_media_ids(
        self,
        medias_to_upload: list[HARIMedia],
        media_upload_bulk_response: models.BulkResponse,
    ) -> None:
        for media in medias_to_upload:
            if len(media.media_objects) == 0:
                continue
            # from the endpoints we used, we know that the results items are of type
            # models.AnnotatableCreateResponse, which contains
            # the bulk_operation_annotatable_id.
            filtered_upload_response = list(
                filter(
                    lambda x: x.bulk_operation_annotatable_id
                    == media.bulk_operation_annotatable_id,
                    media_upload_bulk_response.results,
                )
            )
            if len(filtered_upload_response) == 0:
                raise HARIMediaUploadError(
                    f"Media upload response doesn't match expectation. Couldn't find "
                    f"{media.bulk_operation_annotatable_id=} in the upload response."
                )
            elif (len(filtered_upload_response)) > 1:
                raise HARIMediaUploadError(
                    f"Media upload response contains multiple items for "
                    f"{media.bulk_operation_annotatable_id=}."
                )
            media_upload_response: models.AnnotatableCreateResponse = (
                filtered_upload_response[0]
            )

            for i, media_object in enumerate(media.media_objects):
                # Create a copy of the media object to avoid changing shared attributes
                media.media_objects[i] = copy.deepcopy(media_object)
                media.media_objects[i].media_id = media_upload_response.item_id

    def _update_hari_attribute_media_object_ids(
        self,
        media_objects_to_upload: list[HARIMedia] | list[HARIMediaObject],
        media_object_upload_bulk_response: models.BulkResponse,
    ) -> None:
        for media_object in media_objects_to_upload:
            if len(media_object.attributes) == 0:
                continue
            # from the endpoints we used, we know that the results items are of type
            # models.AnnotatableCreateResponse, which contains
            # the bulk_operation_annotatable_id.
            filtered_upload_response = list(
                filter(
                    lambda x: x.bulk_operation_annotatable_id
                    == media_object.bulk_operation_annotatable_id,
                    media_object_upload_bulk_response.results,
                )
            )
            if len(filtered_upload_response) == 0:
                raise HARIMediaObjectUploadError(
                    f"MediaObject upload response doesn't match expectation. Couldn't find "
                    f"{media_object.bulk_operation_annotatable_id=} in the upload response."
                )
            elif (len(filtered_upload_response)) > 1:
                raise HARIMediaObjectUploadError(
                    f"MediaObject upload response contains multiple items for "
                    f"{media_object.bulk_operation_annotatable_id=}."
                )
            media_object_upload_response: models.AnnotatableCreateResponse = (
                filtered_upload_response[0]
            )
            for i, attribute in enumerate(media_object.attributes):
                # Create a copy of the attribute to avoid changing shared attributes
                media_object.attributes[i] = copy.deepcopy(attribute)
                media_object.attributes[
                    i
                ].annotatable_id = media_object_upload_response.item_id
                media_object.attributes[
                    i
                ].annotatable_type = models.DataBaseObjectType.MEDIAOBJECT

    # Note: The following methods are here to allow the tests to demonstrate Idempotency.

    def _get_and_validate_media_objects_object_category_subset_names(
        self,
    ) -> tuple[set[str], list[HARIMediaObjectUnknownObjectCategorySubsetNameError]]:
        """Retrieves and validates the consistency of the object_category_subset_names that were assigned to media_objects.
        To be consistent, all media_object.object_category_subset_name values must be available in the set of object_categories specified in the HARIUploader constructor.
        A media_object isn't required to be assigned an object_category_subset_name, though.

        Returns:
            The first return value is the set of found object_category_subset_names,
                the second return value is the list of errors that were found during the validation.
        """
        # Use the validator to get object category subset information
        _, validation_result, _ = self.validator.validate_properties(
            self._medias,
            HARIUnknownSceneNameError,
            HARIMediaObjectUnknownObjectCategorySubsetNameError,
            HARIInconsistentFieldError,
        )

        found_obj_categories = validation_result.found_values.get(
            "object_category_subset_name", set()
        )
        obj_category_errors = validation_result.errors.get(
            "object_category_subset_name", []
        )

        return found_obj_categories, obj_category_errors

    def _get_and_validate_scene_back_references(
        self,
    ) -> tuple[set[str], list[HARIUnknownSceneNameError]]:
        """Retrieves and validates the consistency of the scene_back_references that were assigned to annotatables.
        To be consistent, all scene_back_reference values must be available in the set of scenes specified in the HARIUploader constructor.
        An annotatable isn't required to be assigned a scene_back_reference, though.

        Returns:
            The first return value is the set of found scenes,
                the second return value is the list of errors that were found during the validation.
        """
        # Use the validator to get scene back reference information
        _, validation_result, _ = self.validator.validate_properties(
            self._medias,
            HARIUnknownSceneNameError,
            HARIMediaObjectUnknownObjectCategorySubsetNameError,
            HARIInconsistentFieldError,
        )

        found_scenes = validation_result.found_values.get("scene_back_reference", set())
        obj_scene_errors = validation_result.errors.get("scene_back_reference", [])

        return found_scenes, obj_scene_errors

    def _validate_consistency(self) -> list[HARIInconsistentFieldError]:
        """Validates that scenes and frames are consistent between medias and their media_objects"""
        _, validation_result, _ = self.validator.validate_properties(
            self._medias,
            HARIUnknownSceneNameError,
            HARIMediaObjectUnknownObjectCategorySubsetNameError,
            HARIInconsistentFieldError,
        )

        consistency_errors = validation_result.errors.get("consistency", [])
        return consistency_errors

    def _assign_object_category_subsets(self) -> None:
        """Assigns object_category_subsets to media_objects and media based on media_object.object_category_subset_name"""
        # Use the renamed method that handles all entity ID assignments
        self._assign_property_ids()

    def _create_object_category_subsets(self, object_categories: list[str]) -> None:
        """Creates object_category subsets for the specified object_categories.

        Args:
            object_categories: List of object category names to create.
        """
        # Create empty entity mappings if they don't exist yet
        property_mappings = {
            "scene_back_reference": self._scenes,
            "object_category_subset_name": self._object_category_subsets,
        }

        # Create the object categories using the new method
        self._create_missing_properties(
            categories_to_create=object_categories, property_mappings=property_mappings
        )

    def _create_scenes(self, scenes: list[str]) -> None:
        """Creates scenes for the specified scene_back_references.

        Args:
            scenes: List of scene back references to create.
        """
        # Create empty entity mappings if they don't exist yet
        property_mappings = {
            "scene_back_reference": self._scenes,
            "object_category_subset_name": self._object_category_subsets,
        }

        # Create the scenes using the new method
        self._create_missing_properties(
            scenes_to_create=scenes,
            categories_to_create=[],
            property_mappings=property_mappings,
        )

    def _update_hari_attribute_media_ids(
        self,
        medias_to_upload: list[HARIMedia] | list[HARIMediaObject],
        media_upload_bulk_response: models.BulkResponse,
    ) -> None:
        for media in medias_to_upload:
            if len(media.attributes) == 0:
                continue
            # from the endpoints we used, we know that the results items are of type
            # models.AnnotatableCreateResponse, which contains
            # the bulk_operation_annotatable_id.
            filtered_upload_response = list(
                filter(
                    lambda x: x.bulk_operation_annotatable_id
                    == media.bulk_operation_annotatable_id,
                    media_upload_bulk_response.results,
                )
            )

            if len(filtered_upload_response) == 0:
                raise HARIMediaUploadError(
                    f"Media upload response doesn't match expectation. Couldn't find "
                    f"{media.bulk_operation_annotatable_id=} in the upload response."
                )
            elif (len(filtered_upload_response)) > 1:
                raise HARIMediaUploadError(
                    f"Media upload response contains multiple items for "
                    f"{media.bulk_operation_annotatable_id=}."
                )
            media_upload_response: models.AnnotatableCreateResponse = (
                filtered_upload_response[0]
            )
            for i, attribute in enumerate(media.attributes):
                # Create a copy of the attribute to avoid changing shared attributes
                media.attributes[i] = copy.deepcopy(attribute)
                media.attributes[i].annotatable_id = media_upload_response.item_id
                media.attributes[i].annotatable_type = models.DataBaseObjectType.MEDIA

    def _set_bulk_operation_annotatable_id(
        self, item: HARIMedia | HARIMediaObject
    ) -> None:
        if not item.bulk_operation_annotatable_id:
            item.bulk_operation_annotatable_id = str(uuid.uuid4())

    def _upload_single_batch(
        self, medias_to_upload: list[HARIMedia]
    ) -> tuple[
        models.BulkResponse, list[models.BulkResponse], list[models.BulkResponse]
    ]:
        """Uploads a batch of medias and their media_objects and attributes.
        Skips media_objects and attributes that have failed uploads.
        Returns: The response of the media upload, the responses of the media_object uploads, and the responses of the attribute uploads.
        """
        media_upload_response = self._upload_media_batch(
            medias_to_upload=medias_to_upload
        )

        failed_medias = []
        failed_media_attributes = []
        failed_media_objects = []
        failed_media_object_attributes = []

        if media_upload_response.status in [
            models.BulkOperationStatusEnum.PARTIAL_SUCCESS,
            models.BulkOperationStatusEnum.FAILURE,
        ]:
            # build a lookup to map medias to their upload response results using the bulk_operation_annotatable_id
            media_upload_response_result_lookup = {
                result.bulk_operation_annotatable_id: result
                for result in media_upload_response.results
            }
            for media in medias_to_upload:
                media_upload_response_result = media_upload_response_result_lookup.get(
                    media.bulk_operation_annotatable_id
                )
                if (
                    media_upload_response_result
                    and media_upload_response_result.status
                    is not models.ResponseStatesEnum.SUCCESS
                ):
                    failed_medias.append(media)
                    self.failures.failed_medias.append(
                        (media, media_upload_response_result.errors)
                    )
                    # Media objects and their attributes will also be marked as failed since their related media failed
                    self.failures.failed_media_attributes.extend(
                        map(
                            lambda attribute: (
                                attribute,
                                ["Parent media upload failed. Skipping attribute."],
                            ),
                            media.attributes,
                        )
                    )
                    failed_media_attributes.extend(media.attributes)

                    self.failures.failed_media_objects.extend(
                        map(
                            lambda media_object: (
                                media_object,
                                ["Parent media upload failed. Skipping media object."],
                            ),
                            media.media_objects,
                        )
                    )
                    failed_media_objects.extend(media.media_objects)

                    for media_object in media.media_objects:
                        self.failures.failed_media_object_attributes.extend(
                            map(
                                lambda attribute: (
                                    attribute,
                                    [
                                        "Parent media object upload failed. Skipping media object attribute."
                                    ],
                                ),
                                media_object.attributes,
                            )
                        )
                        failed_media_object_attributes.extend(media_object.attributes)

        # filter out media_objects and attributes that should be skipped because its media failed to upload
        media_objects_to_upload: list[HARIMediaObject] = [
            media_object
            for media in medias_to_upload
            for media_object in media.media_objects
            if media_object not in failed_media_objects
        ]
        attributes_to_upload: list[HARIAttribute] = [
            attribute
            for media in medias_to_upload
            for attribute in media.attributes
            if attribute not in failed_media_attributes
        ]

        media_object_upload_responses = self._upload_media_objects_in_batches(
            media_objects_to_upload
        )

        # build a lookup to map media objects to their upload response results using the bulk_operation_annotatable_id
        media_object_upload_response_result_lookup = {}
        for media_object_upload_response in media_object_upload_responses:
            media_object_upload_response_result_lookup.update(
                {
                    result.bulk_operation_annotatable_id: result
                    for result in media_object_upload_response.results
                }
            )
        response_statuses = {result.status for result in media_object_upload_responses}

        # did any of the responses indicate a failure?
        if {
            models.BulkOperationStatusEnum.PARTIAL_SUCCESS,
            models.BulkOperationStatusEnum.FAILURE,
        }.intersection(set(response_statuses)):
            for media_object in media_objects_to_upload:
                media_object_upload_response_result = (
                    media_object_upload_response_result_lookup.get(
                        media_object.bulk_operation_annotatable_id
                    )
                )
                if (
                    media_object_upload_response_result
                    and media_object_upload_response_result.status
                    is not models.ResponseStatesEnum.SUCCESS
                ):
                    self.failures.failed_media_objects.append(
                        (media_object, media_object_upload_response_result.errors)
                    )
                    # Attributes will be marked as failed since their related media object failed
                    self.failures.failed_media_object_attributes.extend(
                        map(
                            lambda attribute: (
                                attribute,
                                [
                                    "Parent media object upload failed. Skipping media object attribute."
                                ],
                            ),
                            media_object.attributes,
                        )
                    )
                    failed_media_object_attributes.extend(media_object.attributes)

        # update attributes to upload with the media_object attributes that should not be skipped
        for media_object in media_objects_to_upload:
            media_object_attributes_to_upload = [
                attribute
                for attribute in media_object.attributes
                if attribute not in failed_media_object_attributes
            ]
            attributes_to_upload.extend(media_object_attributes_to_upload)
        # upload attributes of this batch of media in batches
        attributes_upload_responses = self._upload_attributes_in_batches(
            attributes_to_upload
        )
        return (
            media_upload_response,
            media_object_upload_responses,
            attributes_upload_responses,
        )

    def upload_data_in_batches(self) -> tuple[list[models.BulkResponse], ...]:
        """Uploads all medias and their media_objects and attributes in batches."""
        # upload batches of medias
        log.info(
            f"Starting upload of {len(self._medias)} medias with "
            f"{self._media_object_cnt} media_objects and {self._attribute_cnt} "
            f"attributes to HARI."
        )
        self._media_upload_progress = tqdm.tqdm(
            desc="Media Upload", total=len(self._medias)
        )
        self._media_object_upload_progress = tqdm.tqdm(
            desc="Media Object Upload", total=self._media_object_cnt
        )
        self._attribute_upload_progress = tqdm.tqdm(
            desc="Attribute Upload", total=self._attribute_cnt
        )

        media_upload_responses: list[models.BulkResponse] = []
        media_object_upload_responses: list[models.BulkResponse] = []
        attribute_upload_responses: list[models.BulkResponse] = []

        for idx in range(0, len(self._medias), self._config.media_upload_batch_size):
            medias_to_upload = self._medias[
                idx : idx + self._config.media_upload_batch_size
            ]
            (
                media_upload_response,
                media_object_upload_responses,
                attributes_upload_responses,
            ) = self._upload_single_batch(medias_to_upload)
            media_upload_responses.append(media_upload_response)
            media_object_upload_responses.extend(media_object_upload_responses)
            attribute_upload_responses.extend(attributes_upload_responses)

        self._media_upload_progress.close()
        self._media_object_upload_progress.close()
        self._attribute_upload_progress.close()

        return (
            media_upload_responses,
            media_object_upload_responses,
            attribute_upload_responses,
        )


def _merge_bulk_responses(*args: models.BulkResponse) -> models.BulkResponse:
    """
    Merges multiple BulkResponse objects into one.
    If no BulkResponse objects are provided, an empty BulkResponse object with status SUCCESS is returned.
    If only one BulkResponse object is provided, it will be returned as is.

    Args:
        *args: Multiple BulkResponse objects

    Returns:
        models.BulkResponse: The merged BulkResponse object
    """
    final_response = models.BulkResponse()

    if len(args) == 0:
        final_response.status = models.BulkOperationStatusEnum.SUCCESS
        return final_response

    if len(args) == 1:
        return args[0]

    statuses = set()

    for response in args:
        # merge results
        final_response.results.extend(response.results)

        # merge summaries
        final_response.summary.total += response.summary.total
        final_response.summary.successful += response.summary.successful
        final_response.summary.failed += response.summary.failed

        statuses.add(response.status)

    if len(statuses) == 1:
        # if all statuses are the same, use that status
        final_response.status = statuses.pop()
    elif (
        models.BulkOperationStatusEnum.SUCCESS in statuses
        or models.BulkOperationStatusEnum.PARTIAL_SUCCESS in statuses
    ):
        # if success appears at least once, it's a partial_success
        final_response.status = models.BulkOperationStatusEnum.PARTIAL_SUCCESS
    else:
        # any other case should be considered a failure
        final_response.status = models.BulkOperationStatusEnum.FAILURE

    return final_response<|MERGE_RESOLUTION|>--- conflicted
+++ resolved
@@ -1,6 +1,5 @@
 """HARI Uploader for bulk uploading media and annotations."""
 import copy
-import threading
 import typing
 import uuid
 
@@ -258,13 +257,6 @@
         self._scenes: dict[str, str] = {}
         self._unique_attribute_ids: set[str] = set()
         self._with_media_files_upload: bool = True
-<<<<<<< HEAD
-        self._max_workers: int = 2
-        self._progress_lock = threading.Lock()
-        self._media_upload_progress = None
-        self._media_object_upload_progress = None
-        self._attribute_upload_progress = None
-=======
         self.failures: HARIUploadFailures = HARIUploadFailures()
 
         # Set up the property validator for scene and object category validation
@@ -279,7 +271,6 @@
         # TODO: add_media shouldn't do validation logic, because that expects that a specific order of operation is necessary,
         # specifically that means that media_objects and attributes have to be added to media before the media is added to the uploader.
         # --> refactor this, so that all logic happenning in the add_* functions
->>>>>>> 221f23c8
 
     def add_media(self, *args: HARIMedia) -> None:
         """
