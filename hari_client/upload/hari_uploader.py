--- conflicted
+++ resolved
@@ -300,16 +300,11 @@
         media_upload_bulk_response: models.BulkResponse,
     ) -> None:
         for media in medias_to_upload:
-<<<<<<< HEAD
+            if len(media.media_objects) == 0:
+                continue
             # from the endpoints we used, we know that the results items are of type
             # models.AnnotatableCreateResponse, which contains
             # the bulk_operation_annotatable_id.
-=======
-            if len(media.media_objects) == 0:
-                continue
-            # from the endpoints we used, we know that the results items are of type models.AnnotatableCreateResponse,
-            # which contains the bulk_operation_annotatable_id.
->>>>>>> b0160e96
             filtered_upload_response = list(
                 filter(
                     lambda x: x.bulk_operation_annotatable_id
