"""HARI Uploader for bulk uploading media and annotations."""
import copy
import typing
import uuid

import pydantic
import tqdm

from hari_client import HARIClient
from hari_client import HARIUploaderConfig
from hari_client import models
from hari_client import validation
from hari_client.upload import property_validator
from hari_client.utils import logger

log = logger.setup_logger(__name__)

# the maximum attributes number for the whole dataset/upload
MAX_ATTR_COUNT = 1000


class HARIAttribute(models.BulkAttributeCreate):
    # overwrites the annotatable_id and _type fields to not be required,
    # because it has to be set after the media has been uploaded
    annotatable_id: str = ""
    annotatable_type: str = ""


class HARIMediaObject(models.BulkMediaObjectCreate):
    # the attributes field is not part of the lower level MediaObjectCreate model of the hari
    # api, but we need it to add media_objects to a media before uploading the media.
    attributes: list[HARIAttribute] = pydantic.Field(default=[], exclude=True)
    # overwrites the media_id field to not be required,
    # because it has to be set after the media has been uploaded
    media_id: str = ""
    # overwrites the bulk_operation_annotatable_id field to not be required,
    # because it's set internally by the HARIUploader
    bulk_operation_annotatable_id: str | None = None
    # the object_category_subset_name field is not part of the lower level MediaObjectCreate model
    # of the hari api, but is needed to store which object category subset the media object should belong to.
    object_category_subset_name: str | None = pydantic.Field(default=None, exclude=True)
    scene_back_reference: str | None = pydantic.Field(default=None, exclude=True)

    # overrides the BulkMediaObjectCreate validator to not raise error if the bulk_operation_annotatable_id is not set;
    # the field is set internally by the HARIUploader
    @pydantic.model_validator(mode="before")
    @classmethod
    def check_bulk_operation_annotatable_id_omitted(
        cls, data: typing.Any
    ) -> typing.Any:
        return data

    def add_attribute(self, *args: HARIAttribute) -> None:
        for attribute in args:
            self.attributes.append(attribute)

    def set_object_category_subset_name(self, object_category_subset_name: str) -> None:
        self.object_category_subset_name = object_category_subset_name

    def set_scene_back_reference(self, scene_back_reference: str) -> None:
        self.scene_back_reference = scene_back_reference

    def set_frame_idx(self, frame_idx: int) -> None:
        self.frame_idx = frame_idx

    @pydantic.field_validator("media_id", "bulk_operation_annotatable_id")
    @classmethod
    def field_must_not_be_set(cls, v: str) -> str:
        if v:
            raise ValueError(
                "The field must not be set on object instantiation. It's used and set "
                "by HARIUploader internals."
            )
        return v

    @pydantic.field_validator("back_reference")
    @classmethod
    def empty_back_reference(cls, v: str) -> str:
        if not v:
            log.warning(
                "Detected empty back_reference in HARIMediaObject. It's encouraged "
                "that you use a back_reference so that you can match HARI objects to"
                " your own."
            )
        return v


class HARIMediaUploadError(Exception):
    pass


class HARIMediaObjectUploadError(Exception):
    pass


class HARIMediaObjectUnknownObjectCategorySubsetNameError(Exception):
    pass


<<<<<<< HEAD
class HARIUnknownSceneNameError(Exception):
    pass


class HARIInconsistentFieldError(Exception):
    """Error raised when a Media and its MediaObject have inconsistent fields."""


=======
class HARIMediaValidationError(Exception):
    pass


>>>>>>> 58a3ad99
class HARIUniqueAttributesLimitExceeded(Exception):
    new_attributes_number: int
    existing_attributes_number: int
    intended_attributes_number: int

    message: str

    def __init__(
        self,
        new_attributes_number: int,
        existing_attributes_number: int,
        intended_attributes_number: int,
    ):
        self.new_attributes_number = new_attributes_number
        self.existing_attributes_number = existing_attributes_number
        self.intended_attributes_number = intended_attributes_number

        message = f"You are trying to upload too many attributes with {new_attributes_number} different ids for one dataset"

        if existing_attributes_number > 0:
            message += (
                f", and there are already {existing_attributes_number} different attribute ids uploaded. "
                f"The intended number of all attribute ids per dataset would be {intended_attributes_number},"
            )

        message += (
            f" when the limit is {MAX_ATTR_COUNT}. "
            "Please make sure to reuse attribute ids you've already generated "
            "for attributes that have the same name and annotatable type. "
            "See how attributes work in HARI here: "
            "https://docs.quality-match.com/hari_client/faq/#how-do-attributes-work-in-hari."
        )
        super().__init__(message)


class HARIMedia(models.BulkMediaCreate):
    # the media_objects and attributes fields are not part of the lower level
    # MediaCreate model of the hari api, but we need them to add media objects and
    # attributes to a media before uploading the media
    media_objects: list[HARIMediaObject] = pydantic.Field(default=[], exclude=True)
    attributes: list[HARIAttribute] = pydantic.Field(default=[], exclude=True)
    scene_back_reference: str | None = pydantic.Field(default=None, exclude=True)
    # overwrites the bulk_operation_annotatable_id field to not be required,
    # because it's set internally by the HARIUploader
    bulk_operation_annotatable_id: str | None = ""

    # overrides the BulkMediaCreate validator to not raise error if the bulk_operation_annotatable_id is not set;
    # the field is set internally by the HARIUploader
    @pydantic.model_validator(mode="before")
    @classmethod
    def check_bulk_operation_annotatable_id_omitted(
        cls, data: typing.Any
    ) -> typing.Any:
        return data

    def set_scene_back_reference(self, scene_back_reference: str) -> None:
        self.scene_back_reference = scene_back_reference

    def set_frame_idx(self, frame_idx: int) -> None:
        self.frame_idx = frame_idx

    def add_media_object(self, *args: HARIMediaObject) -> None:
        for media_object in args:
            self.media_objects.append(media_object)

    def add_attribute(self, *args: HARIAttribute) -> None:
        for attribute in args:
            self.attributes.append(attribute)

    @pydantic.field_validator("bulk_operation_annotatable_id")
    @classmethod
    def field_must_not_be_set(cls, v: str) -> str:
        if v:
            raise ValueError(
                "The field must not be set on object instantiation. It's used and set "
                "by HARIUploader internals."
            )
        return v

    @pydantic.field_validator("back_reference")
    @classmethod
    def empty_back_reference(cls, v: str) -> str:
        if not v:
            log.warning(
                "Detected empty back_reference in HARIMedia. It's encouraged that you "
                "use a back_reference so that you can match HARI objects to your own."
            )
        return v


class HARIUploadResults(pydantic.BaseModel):
    medias: models.BulkResponse
    media_objects: models.BulkResponse
    attributes: models.BulkResponse


class HARIUploader:
    def __init__(
        self,
        client: HARIClient,
        dataset_id: uuid.UUID,
        object_categories: set[str] | None = None,
        scenes: set[str] | None = None,
    ) -> None:
        """Initializes the HARIUploader.

        Args:
            client: A HARIClient object.
            dataset_id: ID of the dataset to upload to.
            object_categories: A set of object categories present in the media_objects.
                If media_objects have an object_category_subset_name assigned, it has to be from this set.
                HARIUploader will create a HARI subset for each object_category and add the corresponding medias and media_objects to it.
            scenes: A set of scenes present in the media_objects.
                If media_objects have a scene_back_reference assigned, it has to be from this set.
        """
        self.client: HARIClient = client
        self.dataset_id: uuid.UUID = dataset_id
        self.object_categories = object_categories or set()
        self.scenes = scenes or set()
        self._config: HARIUploaderConfig = self.client.config.hari_uploader
        self._medias: list[HARIMedia] = []
        self._media_back_references: set[str] = set()
        self._media_object_back_references: set[str] = set()
        self._media_object_cnt: int = 0
        self._attribute_cnt: int = 0
        # Initialize property mappings
        self._object_category_subsets: dict[str, str] = {}
        self._scenes: dict[str, str] = {}
        self._unique_attribute_ids: set[str] = set()
        self._with_media_files_upload: bool = True

        # Set up the property validator for scene and object category validation
        self.validator = property_validator.PropertyValidator(
            allowed_values={
                "scene_back_reference": self.scenes,
                "object_category_subset_name": self.object_categories,
            },
            consistency_fields=["scene_back_reference", "frame_idx"],
        )

        # TODO: add_media shouldn't do validation logic, because that expects that a specific order of operation is necessary,
        # specifically that means that media_objects and attributes have to be added to media before the media is added to the uploader.
        # --> refactor this, so that all logic happenning in the add_* functions

    def add_media(self, *args: HARIMedia) -> None:
        """
        Add one or more HARIMedia objects to the uploader. Only use this method to add
        medias to the uploader.

        Args:
            *args: Multiple HARIMedia objects

        Raises:
            HARIMediaUploadError: If an unrecoverable problem with the media upload
                was detected
        """
        for media in args:
            # check and remember media back_references
            if media.back_reference in self._media_back_references:
                log.warning(
                    f"Found duplicate media back_reference: {media.back_reference}. If "
                    f"you want to be able to match HARI objects 1:1 to your own, "
                    f"consider using unique back_references."
                )
            else:
                self._media_back_references.add(media.back_reference)

            self._medias.append(media)
            self._attribute_cnt += len(media.attributes)
            for attr in media.attributes:
                self._unique_attribute_ids.add(str(attr.id))
                # annotatable_type is optional for a HARIAttribute, but can already be set here
                if not attr.annotatable_type:
                    attr.annotatable_type = models.DataBaseObjectType.MEDIA

            # check and remember media object back_references
            for media_object in media.media_objects:
                if media_object.back_reference in self._media_object_back_references:
                    log.warning(
                        f"Found duplicate media_object back_reference: "
                        f"{media.back_reference}. If you want to be able to match HARI "
                        f"objects 1:1 to your own, consider using unique "
                        f"back_references."
                    )
                else:
                    self._media_object_back_references.add(media_object.back_reference)
                self._media_object_cnt += 1
                self._attribute_cnt += len(media_object.attributes)
                for attr in media_object.attributes:
                    self._unique_attribute_ids.add(str(attr.id))
                    # annotatable_type is optional for a HARIAttribute, but can already be set here
                    if not attr.annotatable_type:
                        attr.annotatable_type = models.DataBaseObjectType.MEDIAOBJECT

    def _get_existing_scenes(self) -> list[models.Scene]:
        """Retrieves all existing scenes from the server."""
        return self.client.get_scenes(dataset_id=self.dataset_id)

    def get_existing_object_category_subsets(self) -> list[models.DatasetResponse]:
        """Fetch existing object_category subsets from the server."""
        # fetch existing object_category subsets
        subsets = self.client.get_subsets_for_dataset(dataset_id=self.dataset_id)
        # filter out subsets that are object_category subsets
        object_category_subsets = [
            subset for subset in subsets if subset.object_category is True
        ]
        log.info(f"All existing object_category subsets: {object_category_subsets=}")
        return object_category_subsets

    def _handle_scene_and_category_data(self) -> None:
        """Handle scene and object category setup and validation."""
        log.info("Initializing scenes and object categories.")

        # 1. Validate all properties
        is_valid, validation_result, to_create = self.validator.validate_properties(
            self._medias,
            HARIUnknownSceneNameError,
            HARIMediaObjectUnknownObjectCategorySubsetNameError,
            HARIInconsistentFieldError,
        )

        # Check for validation errors
        if not is_valid:
            all_errors = validation_result.get_all_errors()
            log.error(f"Found {len(all_errors)} validation errors.")
            raise ExceptionGroup("Property validation failed", all_errors)

        # 2. Fetch existing properties from server
        existing_scenes = self._get_existing_scenes()
        backend_object_category_subsets = self.get_existing_object_category_subsets()

        # 3. Create mappings for existing properties
        property_mappings = {
            "scene_back_reference": {
                scene.back_reference: str(scene.id) for scene in existing_scenes
            },
            "object_category_subset_name": {
                subset.name: str(subset.id)
                for subset in backend_object_category_subsets
            },
        }

        # 4. Filter out properties that already exist
        scenes_to_create = [
            scene
            for scene in to_create["scene_back_reference"]
            if scene and scene not in property_mappings["scene_back_reference"]
        ]

        categories_to_create = [
            category
            for category in to_create["object_category_subset_name"]
            if category
            and category not in property_mappings["object_category_subset_name"]
        ]

        # 5. Create missing properties
        self._create_missing_properties(
            scenes_to_create=scenes_to_create,
            categories_to_create=categories_to_create,
            property_mappings=property_mappings,
        )

        # 6. Store mappings for later reference
        self._scenes = property_mappings["scene_back_reference"]
        self._object_category_subsets = property_mappings["object_category_subset_name"]

        # 7. Assign IDs to objects
        self._assign_property_ids()

        log.info(f"All scenes of this dataset: {self._scenes=}")
        log.info(
            f"All object category subsets of this dataset: {self._object_category_subsets=}"
        )

    def _create_missing_properties(
        self,
        property_mappings: dict[str, dict[str, str]],
        scenes_to_create: list[str] | None = None,
        categories_to_create: list[str] | None = None,
    ) -> None:
        """Create missing properties on the server.

        Args:
            property_mappings: Dictionary to store property mappings.
            scenes_to_create: Scene back references to create.
            categories_to_create: Object category subset names to create.
        """
        # Create missing scenes
        if scenes_to_create:
            # Collect frame information for scenes
            frame_info = self.validator.collect_frame_info(
                self._medias, "scene_back_reference"
            )

            # Create the scenes
            for scene_back_reference in sorted(scenes_to_create):
                frames = [
                    models.Frame(index=idx)
                    for idx in sorted(frame_info.get(scene_back_reference, set()))
                ]
                scene = self.client.create_scene(
                    dataset_id=self.dataset_id,
                    back_reference=scene_back_reference,
                    frames=frames,
                )
                property_mappings["scene_back_reference"][scene_back_reference] = str(
                    scene.id
                )
                log.info(f"Created scene: {scene_back_reference} with id {scene.id}")

        # Create missing object categories
        if categories_to_create:
            for category_name in sorted(categories_to_create):
                subset_id = self.client.create_empty_subset(
                    dataset_id=self.dataset_id,
                    subset_type=models.SubsetType.MEDIA_OBJECT,
                    subset_name=category_name,
                    object_category=True,
                )
                property_mappings["object_category_subset_name"][
                    category_name
                ] = subset_id
                log.info(
                    f"Created object category: {category_name} with id {subset_id}"
                )

    def _assign_property_ids(self) -> None:
        """Assign scene and object category IDs to medias and media objects."""
        for media in self._medias:
            # Track subset_ids to avoid duplicates
            media_subset_ids = set(media.subset_ids or [])

            # Handle scene assignment for media
            if hasattr(media, "scene_back_reference") and media.scene_back_reference:
                media.scene_id = self._scenes[media.scene_back_reference]
                if media.frame_idx is None:
                    raise ValueError("Frame index must be set when specifying scenes")

            for media_object in media.media_objects:
                # Handle scene assignment for media object
                if (
                    hasattr(media_object, "scene_back_reference")
                    and media_object.scene_back_reference
                ):
                    media_object.scene_id = self._scenes[
                        media_object.scene_back_reference
                    ]
                    if media_object.frame_idx is None:
                        raise ValueError(
                            "Frame index must be set when specifying scenes"
                        )

                # Handle object category assignment
                if (
                    hasattr(media_object, "object_category_subset_name")
                    and media_object.object_category_subset_name
                ):
                    category_id = self._object_category_subsets[
                        media_object.object_category_subset_name
                    ]

                    # Assign the object category ID
                    media_object.object_category = uuid.UUID(category_id)

                    # Add to subset_ids for media_object
                    media_object_subset_ids = set(media_object.subset_ids or [])
                    media_object_subset_ids.add(category_id)
                    media_object.subset_ids = list(media_object_subset_ids)

                    # Also add to media's subset_ids
                    media_subset_ids.add(category_id)

            # Update media subset_ids
            if media_subset_ids:
                media.subset_ids = list(media_subset_ids)

    def _load_dataset(self) -> models.DatasetResponse:
        """Get the dataset from the HARI API."""
        return self.client.get_dataset(dataset_id=self.dataset_id)

    def _dataset_uses_external_media_source(self) -> bool:
        """Returns whether the dataset uses an external media source."""
        dataset = self._load_dataset()
        return dataset and dataset.external_media_source is not None

    def validate_all_attributes(self) -> None:
        """Validates all attributes of medias and media objects."""
        all_attributes = []
        for media in self._medias:
            all_attributes.extend(media.attributes)
            for media_object in media.media_objects:
                all_attributes.extend(media_object.attributes)
        validation.validate_attributes(all_attributes)

<<<<<<< HEAD
    def upload(self) -> HARIUploadResults | None:
=======
    def validate_unique_attributes_limit(self) -> None:
        existing_attr_metadata = self.client.get_attribute_metadata(
            dataset_id=self.dataset_id
        )
        existing_attribute_ids = {attr.id for attr in existing_attr_metadata}
        all_attribute_ids = existing_attribute_ids.union(self._unique_attribute_ids)

        if len(all_attribute_ids) > MAX_ATTR_COUNT:
            raise HARIUniqueAttributesLimitExceeded(
                new_attributes_number=len(self._unique_attribute_ids),
                existing_attributes_number=len(existing_attr_metadata),
                intended_attributes_number=len(all_attribute_ids),
            )

    def _determine_media_files_upload_behavior(self) -> None:
        """Checks whether media file_path or file_key are set according to whether the dataset uses an external media source or not.
        When using an external media source, the file_key must be set, otherwise the file_path must be set.
        """
        if self._dataset_uses_external_media_source():
            if any(not media.file_key for media in self._medias):
                raise HARIMediaValidationError(
                    f"Dataset with id {self.dataset_id} uses an external media source, "
                    "but not all medias have a file_key set. Make sure to set their file_key."
                )

            log.info(
                "Dataset uses an external media source. No media files will be uploaded."
            )
            self._with_media_files_upload = False
        else:
            if any(not media.file_path for media in self._medias):
                raise HARIMediaValidationError(
                    f"Dataset with id {self.dataset_id} requires media files to be uploaded, "
                    "but not all medias have a file_path set. Make sure to set their file_path."
                )
            self._with_media_files_upload = True

    def upload(
        self,
    ) -> HARIUploadResults | None:
>>>>>>> 58a3ad99
        """
        Upload all Media and their MediaObjects to HARI.

        Returns:
            HARIUploadResults | None: All upload results and summaries for the
            upload of medias and media_objects, or None if nothing was uploaded

        Raises:
            HARIUniqueAttributesLimitExceeded: If the number of unique attribute ids
            exceeds the limit of MAX_ATTR_COUNT per dataset.
        """

        # sync important information with the BE
        self._determine_media_files_upload_behavior()

        # validations
        if len(self._medias) == 0:
            log.info(
                "No medias to upload. Add them with HARIUploader::add_media() first "
                "before calling HARIUploader::upload()."
            )
            return None

        self.validate_unique_attributes_limit()
        self.validate_all_attributes()

<<<<<<< HEAD
        # Handle scene and object category setup and validation
        self._handle_scene_and_category_data()
=======
        # validation and object_category subset syncing
        self._handle_object_categories()
>>>>>>> 58a3ad99

        # upload batches of medias
        log.info(
            f"Starting upload of {len(self._medias)} medias with "
            f"{self._media_object_cnt} media_objects and {self._attribute_cnt} "
            f"attributes to HARI."
        )
        self._media_upload_progress = tqdm.tqdm(
            desc="Media Upload", total=len(self._medias)
        )
        self._media_object_upload_progress = tqdm.tqdm(
            desc="Media Object Upload", total=self._media_object_cnt
        )
        self._attribute_upload_progress = tqdm.tqdm(
            desc="Attribute Upload", total=self._attribute_cnt
        )

        media_upload_responses: list[models.BulkResponse] = []
        media_object_upload_responses: list[models.BulkResponse] = []
        attribute_upload_responses: list[models.BulkResponse] = []

        for idx in range(0, len(self._medias), self._config.media_upload_batch_size):
            medias_to_upload = self._medias[
                idx : idx + self._config.media_upload_batch_size
            ]
            (
                media_response,
                media_object_responses,
                attribute_responses,
            ) = self._upload_media_batch(medias_to_upload=medias_to_upload)
            media_upload_responses.append(media_response)
            media_object_upload_responses.extend(media_object_responses)
            attribute_upload_responses.extend(attribute_responses)

        self._media_upload_progress.close()
        self._media_object_upload_progress.close()
        self._attribute_upload_progress.close()

        return HARIUploadResults(
            medias=_merge_bulk_responses(*media_upload_responses),
            media_objects=_merge_bulk_responses(*media_object_upload_responses),
            attributes=_merge_bulk_responses(*attribute_upload_responses),
        )

    def _upload_media_batch(
        self, medias_to_upload: list[HARIMedia]
    ) -> tuple[
        models.BulkResponse, list[models.BulkResponse], list[models.BulkResponse]
    ]:
        for media in medias_to_upload:
            self._set_bulk_operation_annotatable_id(item=media)

        # upload media batch
        media_upload_response = self.client.create_medias(
            dataset_id=self.dataset_id,
            medias=medias_to_upload,
            with_media_files_upload=self._with_media_files_upload,
        )
        self._media_upload_progress.update(len(medias_to_upload))

        # TODO: what if upload failures occur in the media upload above?
        self._update_hari_media_object_media_ids(
            medias_to_upload=medias_to_upload,
            media_upload_bulk_response=media_upload_response,
        )
        self._update_hari_attribute_media_ids(
            medias_to_upload=medias_to_upload,
            media_upload_bulk_response=media_upload_response,
        )

        # upload media_objects of this batch of media in batches
        all_media_objects: list[HARIMediaObject] = []
        all_attributes: list[HARIAttribute] = []
        for media in medias_to_upload:
            all_media_objects.extend(media.media_objects)
            all_attributes.extend(media.attributes)

        media_object_upload_responses = self._upload_media_objects_in_batches(
            all_media_objects
        )
        for media_object in all_media_objects:
            all_attributes.extend(media_object.attributes)

        # upload attributes of this batch of media in batches
        attributes_upload_responses = self._upload_attributes_in_batches(all_attributes)

        return (
            media_upload_response,
            media_object_upload_responses,
            attributes_upload_responses,
        )

    def _upload_attributes_in_batches(
        self, attributes: list[HARIAttribute]
    ) -> list[models.BulkResponse]:
        attributes_upload_responses: list[models.BulkResponse] = []
        for idx in range(0, len(attributes), self._config.attribute_upload_batch_size):
            attributes_to_upload = attributes[
                idx : idx + self._config.attribute_upload_batch_size
            ]
            response = self._upload_attribute_batch(
                attributes_to_upload=attributes_to_upload
            )
            attributes_upload_responses.append(response)
            self._attribute_upload_progress.update(len(attributes_to_upload))
        return attributes_upload_responses

    def _upload_media_objects_in_batches(
        self, media_objects: list[HARIMediaObject]
    ) -> list[models.BulkResponse]:
        media_object_upload_responses: list[models.BulkResponse] = []
        for idx in range(
            0, len(media_objects), self._config.media_object_upload_batch_size
        ):
            media_objects_to_upload = media_objects[
                idx : idx + self._config.media_object_upload_batch_size
            ]
            response = self._upload_media_object_batch(
                media_objects_to_upload=media_objects_to_upload
            )
            media_object_upload_responses.append(response)
            self._media_object_upload_progress.update(len(media_objects_to_upload))
        return media_object_upload_responses

    def _upload_attribute_batch(
        self, attributes_to_upload: list[HARIAttribute]
    ) -> models.BulkResponse:
        response = self.client.create_attributes(
            dataset_id=self.dataset_id, attributes=attributes_to_upload
        )
        return response

    def _upload_media_object_batch(
        self, media_objects_to_upload: list[HARIMediaObject]
    ) -> models.BulkResponse:
        for media_object in media_objects_to_upload:
            self._set_bulk_operation_annotatable_id(item=media_object)
        response = self.client.create_media_objects(
            dataset_id=self.dataset_id, media_objects=media_objects_to_upload
        )
        self._update_hari_attribute_media_object_ids(
            media_objects_to_upload=media_objects_to_upload,
            media_object_upload_bulk_response=response,
        )
        return response

    def _update_hari_media_object_media_ids(
        self,
        medias_to_upload: list[HARIMedia],
        media_upload_bulk_response: models.BulkResponse,
    ) -> None:
        for media in medias_to_upload:
            if len(media.media_objects) == 0:
                continue
            # from the endpoints we used, we know that the results items are of type
            # models.AnnotatableCreateResponse, which contains
            # the bulk_operation_annotatable_id.
            filtered_upload_response = list(
                filter(
                    lambda x: x.bulk_operation_annotatable_id
                    == media.bulk_operation_annotatable_id,
                    media_upload_bulk_response.results,
                )
            )
            if len(filtered_upload_response) == 0:
                raise HARIMediaUploadError(
                    f"Media upload response doesn't match expectation. Couldn't find "
                    f"{media.bulk_operation_annotatable_id=} in the upload response."
                )
            elif (len(filtered_upload_response)) > 1:
                raise HARIMediaUploadError(
                    f"Media upload response contains multiple items for "
                    f"{media.bulk_operation_annotatable_id=}."
                )
            media_upload_response: models.AnnotatableCreateResponse = (
                filtered_upload_response[0]
            )

            for i, media_object in enumerate(media.media_objects):
                # Create a copy of the media object to avoid changing shared attributes
                media.media_objects[i] = copy.deepcopy(media_object)
                media.media_objects[i].media_id = media_upload_response.item_id

    def _update_hari_attribute_media_object_ids(
        self,
        media_objects_to_upload: list[HARIMedia] | list[HARIMediaObject],
        media_object_upload_bulk_response: models.BulkResponse,
    ) -> None:
        for media_object in media_objects_to_upload:
            if len(media_object.attributes) == 0:
                continue
            # from the endpoints we used, we know that the results items are of type
            # models.AnnotatableCreateResponse, which contains
            # the bulk_operation_annotatable_id.
            filtered_upload_response = list(
                filter(
                    lambda x: x.bulk_operation_annotatable_id
                    == media_object.bulk_operation_annotatable_id,
                    media_object_upload_bulk_response.results,
                )
            )
            if len(filtered_upload_response) == 0:
                raise HARIMediaObjectUploadError(
                    f"MediaObject upload response doesn't match expectation. Couldn't find "
                    f"{media_object.bulk_operation_annotatable_id=} in the upload response."
                )
            elif (len(filtered_upload_response)) > 1:
                raise HARIMediaObjectUploadError(
                    f"MediaObject upload response contains multiple items for "
                    f"{media_object.bulk_operation_annotatable_id=}."
                )
            media_object_upload_response: models.AnnotatableCreateResponse = (
                filtered_upload_response[0]
            )
            for i, attribute in enumerate(media_object.attributes):
                # Create a copy of the attribute to avoid changing shared attributes
                media_object.attributes[i] = copy.deepcopy(attribute)
                media_object.attributes[
                    i
                ].annotatable_id = media_object_upload_response.item_id
                media_object.attributes[
                    i
                ].annotatable_type = models.DataBaseObjectType.MEDIAOBJECT

    # Note: The following methods are here to allow the tests to demonstrate Idempotency.

    def _get_and_validate_media_objects_object_category_subset_names(
        self,
    ) -> tuple[set[str], list[HARIMediaObjectUnknownObjectCategorySubsetNameError]]:
        """Retrieves and validates the consistency of the object_category_subset_names that were assigned to media_objects.
        To be consistent, all media_object.object_category_subset_name values must be available in the set of object_categories specified in the HARIUploader constructor.
        A media_object isn't required to be assigned an object_category_subset_name, though.

        Returns:
            The first return value is the set of found object_category_subset_names,
                the second return value is the list of errors that were found during the validation.
        """
        # Use the validator to get object category subset information
        _, validation_result, _ = self.validator.validate_properties(
            self._medias,
            HARIUnknownSceneNameError,
            HARIMediaObjectUnknownObjectCategorySubsetNameError,
            HARIInconsistentFieldError,
        )

        found_obj_categories = validation_result.found_values.get(
            "object_category_subset_name", set()
        )
        obj_category_errors = validation_result.errors.get(
            "object_category_subset_name", []
        )

        return found_obj_categories, obj_category_errors

    def _get_and_validate_scene_back_references(
        self,
    ) -> tuple[set[str], list[HARIUnknownSceneNameError]]:
        """Retrieves and validates the consistency of the scene_back_references that were assigned to annotatables.
        To be consistent, all scene_back_reference values must be available in the set of scenes specified in the HARIUploader constructor.
        An annotatable isn't required to be assigned a scene_back_reference, though.

        Returns:
            The first return value is the set of found scenes,
                the second return value is the list of errors that were found during the validation.
        """
        # Use the validator to get scene back reference information
        _, validation_result, _ = self.validator.validate_properties(
            self._medias,
            HARIUnknownSceneNameError,
            HARIMediaObjectUnknownObjectCategorySubsetNameError,
            HARIInconsistentFieldError,
        )

        found_scenes = validation_result.found_values.get("scene_back_reference", set())
        obj_scene_errors = validation_result.errors.get("scene_back_reference", [])

        return found_scenes, obj_scene_errors

    def _validate_consistency(self) -> list[HARIInconsistentFieldError]:
        """Validates that scenes and frames are consistent between medias and their media_objects"""
        _, validation_result, _ = self.validator.validate_properties(
            self._medias,
            HARIUnknownSceneNameError,
            HARIMediaObjectUnknownObjectCategorySubsetNameError,
            HARIInconsistentFieldError,
        )

        consistency_errors = validation_result.errors.get("consistency", [])
        return consistency_errors

    def _assign_object_category_subsets(self) -> None:
        """Assigns object_category_subsets to media_objects and media based on media_object.object_category_subset_name"""
        # Use the renamed method that handles all entity ID assignments
        self._assign_property_ids()

    def _create_object_category_subsets(self, object_categories: list[str]) -> None:
        """Creates object_category subsets for the specified object_categories.

        Args:
            object_categories: List of object category names to create.
        """
        # Create empty entity mappings if they don't exist yet
        property_mappings = {
            "scene_back_reference": self._scenes,
            "object_category_subset_name": self._object_category_subsets,
        }

        # Create the object categories using the new method
        self._create_missing_properties(
            categories_to_create=object_categories, property_mappings=property_mappings
        )

    def _create_scenes(self, scenes: list[str]) -> None:
        """Creates scenes for the specified scene_back_references.

        Args:
            scenes: List of scene back references to create.
        """
        # Create empty entity mappings if they don't exist yet
        property_mappings = {
            "scene_back_reference": self._scenes,
            "object_category_subset_name": self._object_category_subsets,
        }

        # Create the scenes using the new method
        self._create_missing_properties(
            scenes_to_create=scenes,
            categories_to_create=[],
            property_mappings=property_mappings,
        )

    def _update_hari_attribute_media_ids(
        self,
        medias_to_upload: list[HARIMedia] | list[HARIMediaObject],
        media_upload_bulk_response: models.BulkResponse,
    ) -> None:
        for media in medias_to_upload:
            if len(media.attributes) == 0:
                continue
            # from the endpoints we used, we know that the results items are of type
            # models.AnnotatableCreateResponse, which contains
            # the bulk_operation_annotatable_id.
            filtered_upload_response = list(
                filter(
                    lambda x: x.bulk_operation_annotatable_id
                    == media.bulk_operation_annotatable_id,
                    media_upload_bulk_response.results,
                )
            )

            if len(filtered_upload_response) == 0:
                raise HARIMediaUploadError(
                    f"Media upload response doesn't match expectation. Couldn't find "
                    f"{media.bulk_operation_annotatable_id=} in the upload response."
                )
            elif (len(filtered_upload_response)) > 1:
                raise HARIMediaUploadError(
                    f"Media upload response contains multiple items for "
                    f"{media.bulk_operation_annotatable_id=}."
                )
            media_upload_response: models.AnnotatableCreateResponse = (
                filtered_upload_response[0]
            )
            for i, attribute in enumerate(media.attributes):
                # Create a copy of the attribute to avoid changing shared attributes
                media.attributes[i] = copy.deepcopy(attribute)
                media.attributes[i].annotatable_id = media_upload_response.item_id
                media.attributes[i].annotatable_type = models.DataBaseObjectType.MEDIA

    def _set_bulk_operation_annotatable_id(self, item: HARIMedia | HARIMediaObject):
        if not item.bulk_operation_annotatable_id:
            item.bulk_operation_annotatable_id = str(uuid.uuid4())


def _merge_bulk_responses(*args: models.BulkResponse) -> models.BulkResponse:
    """
    Merges multiple BulkResponse objects into one.
    If no BulkResponse objects are provided, an empty BulkResponse object with status SUCCESS is returned.
    If only one BulkResponse object is provided, it will be returned as is.

    Args:
        *args: Multiple BulkResponse objects

    Returns:
        models.BulkResponse: The merged BulkResponse object
    """
    final_response = models.BulkResponse()

    if len(args) == 0:
        final_response.status = models.BulkOperationStatusEnum.SUCCESS
        return final_response

    if len(args) == 1:
        return args[0]

    statuses = set()

    for response in args:
        # merge results
        final_response.results.extend(response.results)

        # merge summaries
        final_response.summary.total += response.summary.total
        final_response.summary.successful += response.summary.successful
        final_response.summary.failed += response.summary.failed

        statuses.add(response.status)

    if len(statuses) == 1:
        # if all statuses are the same, use that status
        final_response.status = statuses.pop()
    elif (
        models.BulkOperationStatusEnum.SUCCESS in statuses
        or models.BulkOperationStatusEnum.PARTIAL_SUCCESS in statuses
    ):
        # if success appears at least once, it's a partial_success
        final_response.status = models.BulkOperationStatusEnum.PARTIAL_SUCCESS
    else:
        # any other case should be considered a failure
        final_response.status = models.BulkOperationStatusEnum.FAILURE

    return final_response<|MERGE_RESOLUTION|>--- conflicted
+++ resolved
@@ -97,7 +97,6 @@
     pass
 
 
-<<<<<<< HEAD
 class HARIUnknownSceneNameError(Exception):
     pass
 
@@ -106,12 +105,10 @@
     """Error raised when a Media and its MediaObject have inconsistent fields."""
 
 
-=======
 class HARIMediaValidationError(Exception):
     pass
 
 
->>>>>>> 58a3ad99
 class HARIUniqueAttributesLimitExceeded(Exception):
     new_attributes_number: int
     existing_attributes_number: int
@@ -507,9 +504,6 @@
                 all_attributes.extend(media_object.attributes)
         validation.validate_attributes(all_attributes)
 
-<<<<<<< HEAD
-    def upload(self) -> HARIUploadResults | None:
-=======
     def validate_unique_attributes_limit(self) -> None:
         existing_attr_metadata = self.client.get_attribute_metadata(
             dataset_id=self.dataset_id
@@ -550,7 +544,6 @@
     def upload(
         self,
     ) -> HARIUploadResults | None:
->>>>>>> 58a3ad99
         """
         Upload all Media and their MediaObjects to HARI.
 
@@ -577,13 +570,8 @@
         self.validate_unique_attributes_limit()
         self.validate_all_attributes()
 
-<<<<<<< HEAD
         # Handle scene and object category setup and validation
         self._handle_scene_and_category_data()
-=======
-        # validation and object_category subset syncing
-        self._handle_object_categories()
->>>>>>> 58a3ad99
 
         # upload batches of medias
         log.info(
