--- conflicted
+++ resolved
@@ -1,4 +1,3 @@
-"""HARI Uploader for bulk uploading media and annotations."""
 import copy
 import typing
 import uuid
@@ -224,7 +223,6 @@
         return v
 
 
-<<<<<<< HEAD
 class HARIMediaMockUpload(HARIMedia):
     def __init__(self, **kwargs):
         # Set not needed necessary values to random entries
@@ -232,7 +230,8 @@
         name = "???"
         media_type = models.MediaType.IMAGE
         super().__init__(name=name, media_type=media_type, **kwargs)
-=======
+
+
 class HARIUploadFailures(pydantic.BaseModel):
     """Tracks failed uploads and their dependencies with the reason for the failure."""
 
@@ -248,7 +247,6 @@
     failed_media_object_attributes: list[
         tuple[HARIAttribute, list[str]]
     ] = pydantic.Field(default_factory=list)
->>>>>>> 8ce7d68e
 
 
 class HARIUploadResults(pydantic.BaseModel):
@@ -283,7 +281,6 @@
         self.scenes = scenes or set()
         self._config: HARIUploaderConfig = self.client.config.hari_uploader
         self._medias: list[HARIMedia] = []
-<<<<<<< HEAD
         self._media_back_references: set[str] = set()  # may be not necessary
         self._media_object_back_references: set[str] = set()  # may be not necessary
         self._media_object_cnt: int = (
@@ -293,13 +290,7 @@
             0  # useless if we don't increase counter on add media anymore
         )
         # TODO: this should be a dict[str, uuid.UUID] as soon as the api models are updated
-=======
-        self._media_back_references: set[str] = set()
-        self._media_object_back_references: set[str] = set()
-        self._media_object_cnt: int = 0
-        self._attribute_cnt: int = 0
         # Initialize property mappings
->>>>>>> 8ce7d68e
         self._object_category_subsets: dict[str, str] = {}
         self._scenes: dict[str, str] = {}
         self._unique_attribute_ids: set[str] = set()
@@ -315,10 +306,6 @@
             consistency_fields=["scene_back_reference", "frame_idx"],
         )
 
-        # TODO: add_media shouldn't do validation logic, because that expects that a specific order of operation is necessary,
-        # specifically that means that media_objects and attributes have to be added to media before the media is added to the uploader.
-        # --> refactor this, so that all logic happenning in the add_* functions
-
     def add_media(self, *args: HARIMedia) -> None:
         """
         Add one or more HARIMedia objects to the uploader.
@@ -337,7 +324,195 @@
                 for attr in media_object.attributes:
                     self._unique_attribute_ids.add(str(attr.id))
 
-<<<<<<< HEAD
+    def _get_existing_scenes(self) -> list[models.Scene]:
+        """Retrieves all existing scenes from the server."""
+        return self.client.get_scenes(dataset_id=self.dataset_id)
+
+    def get_existing_object_category_subsets(self) -> list[models.DatasetResponse]:
+        """
+        Fetch existing object_category subsets for the current dataset from the server.
+
+        Returns:
+            A list of DatasetResponse objects representing subsets that have
+            object_category set to True.
+        """
+        # fetch existing object_category subsets
+        subsets = self.client.get_subsets_for_dataset(dataset_id=self.dataset_id)
+        # filter out subsets that are object_category subsets
+        object_category_subsets = [
+            subset for subset in subsets if subset.object_category is True
+        ]
+        log.info(f"All existing object_category subsets: {object_category_subsets=}")
+        return object_category_subsets
+
+    def _handle_scene_and_category_data(self) -> None:
+        """Handle scene and object category setup and validation."""
+        log.info("Initializing scenes and object categories.")
+
+        # 1. Validate all properties
+        is_valid, validation_result, to_create = self.validator.validate_properties(
+            self._medias,
+            HARIUnknownSceneNameError,
+            HARIMediaObjectUnknownObjectCategorySubsetNameError,
+            HARIInconsistentFieldError,
+        )
+
+        # Check for validation errors
+        if not is_valid:
+            all_errors = validation_result.get_all_errors()
+            log.error(f"Found {len(all_errors)} validation errors.")
+            raise ExceptionGroup("Property validation failed", all_errors)
+
+        # 2. Fetch existing properties from server
+        existing_scenes = self._get_existing_scenes()
+        backend_object_category_subsets = self.get_existing_object_category_subsets()
+
+        # 3. Create mappings for existing properties
+        property_mappings = {
+            "scene_back_reference": {
+                scene.back_reference: str(scene.id) for scene in existing_scenes
+            },
+            "object_category_subset_name": {
+                subset.name: str(subset.id)
+                for subset in backend_object_category_subsets
+            },
+        }
+
+        # 4. Filter out properties that already exist
+        scenes_to_create = [
+            scene
+            for scene in to_create["scene_back_reference"]
+            if scene and scene not in property_mappings["scene_back_reference"]
+        ]
+
+        categories_to_create = [
+            category
+            for category in to_create["object_category_subset_name"]
+            if category
+            and category not in property_mappings["object_category_subset_name"]
+        ]
+
+        # 5. Create missing properties
+        self._create_missing_properties(
+            scenes_to_create=scenes_to_create,
+            categories_to_create=categories_to_create,
+            property_mappings=property_mappings,
+        )
+
+        # 6. Store mappings for later reference
+        self._scenes = property_mappings["scene_back_reference"]
+        self._object_category_subsets = property_mappings["object_category_subset_name"]
+
+        # 7. Assign IDs to objects
+        self._assign_property_ids()
+
+        log.info(f"All scenes of this dataset: {self._scenes=}")
+        log.info(
+            f"All object category subsets of this dataset: {self._object_category_subsets=}"
+        )
+
+    def _create_missing_properties(
+        self,
+        property_mappings: dict[str, dict[str, str]],
+        scenes_to_create: list[str] | None = None,
+        categories_to_create: list[str] | None = None,
+    ) -> None:
+        """Create missing properties on the server.
+
+        Args:
+            property_mappings: Dictionary to store property mappings.
+            scenes_to_create: Scene back references to create.
+            categories_to_create: Object category subset names to create.
+        """
+        # Create missing scenes
+        if scenes_to_create:
+            # Collect frame information for scenes
+            frame_info = self.validator.collect_frame_info(
+                self._medias, "scene_back_reference"
+            )
+
+            # Create the scenes
+            for scene_back_reference in sorted(scenes_to_create):
+                frames = [
+                    models.Frame(index=idx)
+                    for idx in sorted(frame_info.get(scene_back_reference, set()))
+                ]
+                scene = self.client.create_scene(
+                    dataset_id=self.dataset_id,
+                    back_reference=scene_back_reference,
+                    frames=frames,
+                )
+                property_mappings["scene_back_reference"][scene_back_reference] = str(
+                    scene.id
+                )
+                log.info(f"Created scene: {scene_back_reference} with id {scene.id}")
+
+        # Create missing object categories
+        if categories_to_create:
+            for category_name in sorted(categories_to_create):
+                subset_id = self.client.create_empty_subset(
+                    dataset_id=self.dataset_id,
+                    subset_type=models.SubsetType.MEDIA_OBJECT,
+                    subset_name=category_name,
+                    object_category=True,
+                )
+                property_mappings["object_category_subset_name"][
+                    category_name
+                ] = subset_id
+                log.info(
+                    f"Created object category: {category_name} with id {subset_id}"
+                )
+
+    def _assign_property_ids(self) -> None:
+        """Assign scene and object category IDs to medias and media objects."""
+        for media in self._medias:
+            # Track subset_ids to avoid duplicates
+            media_subset_ids = set(media.subset_ids or [])
+
+            # Handle scene assignment for media
+            if hasattr(media, "scene_back_reference") and media.scene_back_reference:
+                media.scene_id = self._scenes[media.scene_back_reference]
+                if media.frame_idx is None:
+                    raise ValueError("Frame index must be set when specifying scenes")
+
+            for media_object in media.media_objects:
+                # Handle scene assignment for media object
+                if (
+                    hasattr(media_object, "scene_back_reference")
+                    and media_object.scene_back_reference
+                ):
+                    media_object.scene_id = self._scenes[
+                        media_object.scene_back_reference
+                    ]
+                    if media_object.frame_idx is None:
+                        raise ValueError(
+                            "Frame index must be set when specifying scenes"
+                        )
+
+                # Handle object category assignment
+                if (
+                    hasattr(media_object, "object_category_subset_name")
+                    and media_object.object_category_subset_name
+                ):
+                    category_id = self._object_category_subsets[
+                        media_object.object_category_subset_name
+                    ]
+
+                    # Assign the object category ID
+                    media_object.object_category = uuid.UUID(category_id)
+
+                    # Add to subset_ids for media_object
+                    media_object_subset_ids = set(media_object.subset_ids or [])
+                    media_object_subset_ids.add(category_id)
+                    media_object.subset_ids = list(media_object_subset_ids)
+
+                    # Also add to media's subset_ids
+                    media_subset_ids.add(category_id)
+
+            # Update media subset_ids
+            if media_subset_ids:
+                media.subset_ids = list(media_subset_ids)
+
     def _add_object_category_subset(self, object_category: str, subset_id: str) -> None:
         """
         Store the subset ID for the specified object category in an internal dictionary.
@@ -349,28 +524,20 @@
         self._object_category_subsets[object_category] = subset_id
 
     def _create_object_category_subsets(self, object_categories: list[str]) -> None:
-        """
-        Create and register new object_category subsets on the server for any categories
-        that do not yet exist.
-
-        Args:
-            object_categories: The list of object categories that need subsets.
-        """
-        log.info(f"Creating {len(object_categories)} object_category subsets.")
-        # create only the object_category subsets that don't exist on the server, yet
-        newly_created_object_category_subsets = {}
-        # sort object_categories to ensure consistent subset creation order
-        for object_category in sorted(object_categories):
-            subset_id = self.client.create_empty_subset(
-                dataset_id=self.dataset_id,
-                subset_type=models.SubsetType.MEDIA_OBJECT,
-                subset_name=object_category,
-                object_category=True,
-            )
-            self._add_object_category_subset(object_category, subset_id)
-            newly_created_object_category_subsets[object_category] = subset_id
-        log.info(
-            f"Successfully created object_category subsets: {newly_created_object_category_subsets=}"
+        """Creates object_category subsets for the specified object_categories.
+
+        Args:
+            object_categories: List of object category names to create.
+        """
+        # Create empty entity mappings if they don't exist yet
+        property_mappings = {
+            "scene_back_reference": self._scenes,
+            "object_category_subset_name": self._object_category_subsets,
+        }
+
+        # Create the object categories using the new method
+        self._create_missing_properties(
+            categories_to_create=object_categories, property_mappings=property_mappings
         )
 
     def _get_and_validate_media_objects_object_category_subset_names(
@@ -381,31 +548,25 @@
         A media_object isn't required to be assigned an object_category_subset_name, though.
 
         Returns:
-            tuple[set[str], list[HARIMediaObjectUnknownObjectCategorySubsetError]]: The first return value is the set of found object_category_subset_names,
+            The first return value is the set of found object_category_subset_names,
                 the second return value is the list of errors that were found during the validation.
         """
-        errors = []
-        found_object_category_subset_names = set()
-        for media in self._medias:
-            for media_object in media.media_objects:
-                # was the media_object assigned an object_category_subset_name?
-                if media_object.object_category_subset_name:
-                    # was the object_category_subset_name specified in the HARIUploader constructor?
-                    found_object_category_subset_names.add(
-                        media_object.object_category_subset_name
-                    )
-                    if (
-                        media_object.object_category_subset_name
-                        not in self.object_categories
-                    ):
-                        errors.append(
-                            HARIMediaObjectUnknownObjectCategorySubsetNameError(
-                                f"A subset for the specified object_category_subset_name ({media_object.object_category_subset_name}) wasn't specified."
-                                f"Only the object_categories that were specified in the HARIUploader constructor are allowed: {self.object_categories}"
-                                f"media_object: {media_object}"
-                            )
-                        )
-        return found_object_category_subset_names, errors
+        # Use the validator to get object category subset information
+        _, validation_result, _ = self.validator.validate_properties(
+            self._medias,
+            HARIUnknownSceneNameError,
+            HARIMediaObjectUnknownObjectCategorySubsetNameError,
+            HARIInconsistentFieldError,
+        )
+
+        found_obj_categories = validation_result.found_values.get(
+            "object_category_subset_name", set()
+        )
+        obj_category_errors = validation_result.errors.get(
+            "object_category_subset_name", []
+        )
+
+        return found_obj_categories, obj_category_errors
 
     def _assign_object_category_subsets(self) -> None:
         """Asssigns object_category_subsets to media_objects and media based on media_object.object_category_subset_name"""
@@ -444,199 +605,6 @@
                         # avoid duplicates in the subset_ids list
                         media.subset_ids = list(set(media.subset_ids))
 
-    def get_existing_object_category_subsets(self) -> list[models.DatasetResponse]:
-        """
-        Fetch existing object_category subsets for the current dataset.
-
-        Returns:
-            A list of DatasetResponse objects representing subsets that have
-            object_category set to True.
-        """
-=======
-    def _get_existing_scenes(self) -> list[models.Scene]:
-        """Retrieves all existing scenes from the server."""
-        return self.client.get_scenes(dataset_id=self.dataset_id)
-
-    def get_existing_object_category_subsets(self) -> list[models.DatasetResponse]:
-        """Fetch existing object_category subsets from the server."""
->>>>>>> 8ce7d68e
-        # fetch existing object_category subsets
-        subsets = self.client.get_subsets_for_dataset(dataset_id=self.dataset_id)
-        # filter out subsets that are object_category subsets
-        object_category_subsets = [
-            subset for subset in subsets if subset.object_category is True
-        ]
-        log.info(f"All existing object_category subsets: {object_category_subsets=}")
-        return object_category_subsets
-
-    def _handle_scene_and_category_data(self) -> None:
-        """Handle scene and object category setup and validation."""
-        log.info("Initializing scenes and object categories.")
-
-        # 1. Validate all properties
-        is_valid, validation_result, to_create = self.validator.validate_properties(
-            self._medias,
-            HARIUnknownSceneNameError,
-            HARIMediaObjectUnknownObjectCategorySubsetNameError,
-            HARIInconsistentFieldError,
-        )
-
-        # Check for validation errors
-        if not is_valid:
-            all_errors = validation_result.get_all_errors()
-            log.error(f"Found {len(all_errors)} validation errors.")
-            raise ExceptionGroup("Property validation failed", all_errors)
-
-        # 2. Fetch existing properties from server
-        existing_scenes = self._get_existing_scenes()
-        backend_object_category_subsets = self.get_existing_object_category_subsets()
-
-        # 3. Create mappings for existing properties
-        property_mappings = {
-            "scene_back_reference": {
-                scene.back_reference: str(scene.id) for scene in existing_scenes
-            },
-            "object_category_subset_name": {
-                subset.name: str(subset.id)
-                for subset in backend_object_category_subsets
-            },
-        }
-
-        # 4. Filter out properties that already exist
-        scenes_to_create = [
-            scene
-            for scene in to_create["scene_back_reference"]
-            if scene and scene not in property_mappings["scene_back_reference"]
-        ]
-
-        categories_to_create = [
-            category
-            for category in to_create["object_category_subset_name"]
-            if category
-            and category not in property_mappings["object_category_subset_name"]
-        ]
-
-        # 5. Create missing properties
-        self._create_missing_properties(
-            scenes_to_create=scenes_to_create,
-            categories_to_create=categories_to_create,
-            property_mappings=property_mappings,
-        )
-
-        # 6. Store mappings for later reference
-        self._scenes = property_mappings["scene_back_reference"]
-        self._object_category_subsets = property_mappings["object_category_subset_name"]
-
-        # 7. Assign IDs to objects
-        self._assign_property_ids()
-
-        log.info(f"All scenes of this dataset: {self._scenes=}")
-        log.info(
-            f"All object category subsets of this dataset: {self._object_category_subsets=}"
-        )
-
-    def _create_missing_properties(
-        self,
-        property_mappings: dict[str, dict[str, str]],
-        scenes_to_create: list[str] | None = None,
-        categories_to_create: list[str] | None = None,
-    ) -> None:
-        """Create missing properties on the server.
-
-        Args:
-            property_mappings: Dictionary to store property mappings.
-            scenes_to_create: Scene back references to create.
-            categories_to_create: Object category subset names to create.
-        """
-        # Create missing scenes
-        if scenes_to_create:
-            # Collect frame information for scenes
-            frame_info = self.validator.collect_frame_info(
-                self._medias, "scene_back_reference"
-            )
-
-            # Create the scenes
-            for scene_back_reference in sorted(scenes_to_create):
-                frames = [
-                    models.Frame(index=idx)
-                    for idx in sorted(frame_info.get(scene_back_reference, set()))
-                ]
-                scene = self.client.create_scene(
-                    dataset_id=self.dataset_id,
-                    back_reference=scene_back_reference,
-                    frames=frames,
-                )
-                property_mappings["scene_back_reference"][scene_back_reference] = str(
-                    scene.id
-                )
-                log.info(f"Created scene: {scene_back_reference} with id {scene.id}")
-
-        # Create missing object categories
-        if categories_to_create:
-            for category_name in sorted(categories_to_create):
-                subset_id = self.client.create_empty_subset(
-                    dataset_id=self.dataset_id,
-                    subset_type=models.SubsetType.MEDIA_OBJECT,
-                    subset_name=category_name,
-                    object_category=True,
-                )
-                property_mappings["object_category_subset_name"][
-                    category_name
-                ] = subset_id
-                log.info(
-                    f"Created object category: {category_name} with id {subset_id}"
-                )
-
-    def _assign_property_ids(self) -> None:
-        """Assign scene and object category IDs to medias and media objects."""
-        for media in self._medias:
-            # Track subset_ids to avoid duplicates
-            media_subset_ids = set(media.subset_ids or [])
-
-            # Handle scene assignment for media
-            if hasattr(media, "scene_back_reference") and media.scene_back_reference:
-                media.scene_id = self._scenes[media.scene_back_reference]
-                if media.frame_idx is None:
-                    raise ValueError("Frame index must be set when specifying scenes")
-
-            for media_object in media.media_objects:
-                # Handle scene assignment for media object
-                if (
-                    hasattr(media_object, "scene_back_reference")
-                    and media_object.scene_back_reference
-                ):
-                    media_object.scene_id = self._scenes[
-                        media_object.scene_back_reference
-                    ]
-                    if media_object.frame_idx is None:
-                        raise ValueError(
-                            "Frame index must be set when specifying scenes"
-                        )
-
-                # Handle object category assignment
-                if (
-                    hasattr(media_object, "object_category_subset_name")
-                    and media_object.object_category_subset_name
-                ):
-                    category_id = self._object_category_subsets[
-                        media_object.object_category_subset_name
-                    ]
-
-                    # Assign the object category ID
-                    media_object.object_category = uuid.UUID(category_id)
-
-                    # Add to subset_ids for media_object
-                    media_object_subset_ids = set(media_object.subset_ids or [])
-                    media_object_subset_ids.add(category_id)
-                    media_object.subset_ids = list(media_object_subset_ids)
-
-                    # Also add to media's subset_ids
-                    media_subset_ids.add(category_id)
-
-            # Update media subset_ids
-            if media_subset_ids:
-                media.subset_ids = list(media_subset_ids)
-
     def _load_dataset(self) -> models.DatasetResponse:
         """Get the dataset from the HARI API."""
         return self.client.get_dataset(dataset_id=self.dataset_id)
@@ -773,8 +741,6 @@
         self.validate_media_objects(all_media_objects)
         self.validate_all_attributes()
 
-        # Handle scene and object category setup and validation
-        self._handle_scene_and_category_data()
         (
             media_upload_responses,
             media_object_upload_responses,
@@ -790,27 +756,16 @@
 
     def _upload_media_batch(
         self, medias_to_upload: list[HARIMedia]
-<<<<<<< HEAD
-    ) -> tuple[
-        models.BulkResponse, list[models.BulkResponse], list[models.BulkResponse]
-    ]:
-        """
-        Uploads a batch of medias, then updates their IDs so that subsequent media object
-        and attribute uploads can correctly reference them.
-        Subsequently, uploads associated media objects and attributes.
+    ) -> models.BulkResponse:
+        """
+        Uploads medias from one batch.
 
         Args:
             medias_to_upload: A list of HARIMedia to upload.
 
         Returns:
-            A tuple containing:
-            1. The bulk response for medias.
-            2. A list of bulk responses for media objects.
-            3. A list of bulk responses for attributes.
-        """
-=======
-    ) -> models.BulkResponse:
->>>>>>> 8ce7d68e
+            the bulk response for medias.
+        """
         for media in medias_to_upload:
             self._set_bulk_operation_annotatable_id(item=media)
 
@@ -820,43 +775,6 @@
             medias=medias_to_upload,
             with_media_files_upload=self._with_media_files_upload,
         )
-<<<<<<< HEAD
-        self._media_upload_progress.update(len(medias_to_upload))
-
-        # upload media objects and attributes for this batch of media in batches
-        (
-            media_object_upload_responses,
-            attributes_upload_responses,
-        ) = self._upload_media_objects_and_attributes_for_media_batch(
-            medias_to_upload=medias_to_upload,
-            media_upload_response=media_upload_response,
-        )
-
-        return (
-            media_upload_response,
-            media_object_upload_responses,
-            attributes_upload_responses,
-        )
-
-    def _upload_media_objects_and_attributes_for_media_batch(
-        self,
-        medias_to_upload: list[HARIMedia],
-        media_upload_response: models.BulkResponse,
-    ) -> tuple[list[models.BulkResponse], list[models.BulkResponse]]:
-        """
-        Upload all corresponding media objects and attributes for a batch of medias.
-
-        Args:
-            medias_to_upload: A list of HARIMedia objects that were just uploaded.
-            media_upload_response: The bulk response from the media upload operation.
-
-        Returns:
-            A tuple containing:
-            1. The bulk responses for media objects.
-            2. The bulk responses for attributes.
-        """
-=======
->>>>>>> 8ce7d68e
         self._update_hari_media_object_media_ids(
             medias_to_upload=medias_to_upload,
             media_upload_bulk_response=media_upload_response,
@@ -865,32 +783,8 @@
             medias_to_upload=medias_to_upload,
             media_upload_bulk_response=media_upload_response,
         )
-<<<<<<< HEAD
-
-        # upload media_objects of this batch of media in batches
-        all_media_objects: list[HARIMediaObject] = []
-        all_attributes: list[HARIAttribute] = []
-        for media in medias_to_upload:
-            all_media_objects.extend(media.media_objects)
-            all_attributes.extend(media.attributes)
-
-        media_object_upload_responses = self._upload_media_objects_in_batches(
-            all_media_objects
-        )
-        for media_object in all_media_objects:
-            all_attributes.extend(media_object.attributes)
-
-        # upload attributes of this batch of media in batches
-        attributes_upload_responses = self._upload_attributes_in_batches(all_attributes)
-
-        return (
-            media_object_upload_responses,
-            attributes_upload_responses,
-        )
-=======
         self._media_upload_progress.update(len(medias_to_upload))
         return media_upload_response
->>>>>>> 8ce7d68e
 
     def _upload_attributes_in_batches(
         self, attributes: list[HARIAttribute]
@@ -1079,33 +973,33 @@
 
     # Note: The following methods are here to allow the tests to demonstrate Idempotency.
 
-    def _get_and_validate_media_objects_object_category_subset_names(
-        self,
-    ) -> tuple[set[str], list[HARIMediaObjectUnknownObjectCategorySubsetNameError]]:
-        """Retrieves and validates the consistency of the object_category_subset_names that were assigned to media_objects.
-        To be consistent, all media_object.object_category_subset_name values must be available in the set of object_categories specified in the HARIUploader constructor.
-        A media_object isn't required to be assigned an object_category_subset_name, though.
-
-        Returns:
-            The first return value is the set of found object_category_subset_names,
-                the second return value is the list of errors that were found during the validation.
-        """
-        # Use the validator to get object category subset information
-        _, validation_result, _ = self.validator.validate_properties(
-            self._medias,
-            HARIUnknownSceneNameError,
-            HARIMediaObjectUnknownObjectCategorySubsetNameError,
-            HARIInconsistentFieldError,
-        )
-
-        found_obj_categories = validation_result.found_values.get(
-            "object_category_subset_name", set()
-        )
-        obj_category_errors = validation_result.errors.get(
-            "object_category_subset_name", []
-        )
-
-        return found_obj_categories, obj_category_errors
+    # def _get_and_validate_media_objects_object_category_subset_names(
+    #     self,
+    # ) -> tuple[set[str], list[HARIMediaObjectUnknownObjectCategorySubsetNameError]]:
+    #     """Retrieves and validates the consistency of the object_category_subset_names that were assigned to media_objects.
+    #     To be consistent, all media_object.object_category_subset_name values must be available in the set of object_categories specified in the HARIUploader constructor.
+    #     A media_object isn't required to be assigned an object_category_subset_name, though.
+    #
+    #     Returns:
+    #         The first return value is the set of found object_category_subset_names,
+    #             the second return value is the list of errors that were found during the validation.
+    #     """
+    #     # Use the validator to get object category subset information
+    #     _, validation_result, _ = self.validator.validate_properties(
+    #         self._medias,
+    #         HARIUnknownSceneNameError,
+    #         HARIMediaObjectUnknownObjectCategorySubsetNameError,
+    #         HARIInconsistentFieldError,
+    #     )
+    #
+    #     found_obj_categories = validation_result.found_values.get(
+    #         "object_category_subset_name", set()
+    #     )
+    #     obj_category_errors = validation_result.errors.get(
+    #         "object_category_subset_name", []
+    #     )
+    #
+    #     return found_obj_categories, obj_category_errors
 
     def _get_and_validate_scene_back_references(
         self,
@@ -1143,27 +1037,27 @@
         consistency_errors = validation_result.errors.get("consistency", [])
         return consistency_errors
 
-    def _assign_object_category_subsets(self) -> None:
-        """Assigns object_category_subsets to media_objects and media based on media_object.object_category_subset_name"""
-        # Use the renamed method that handles all entity ID assignments
-        self._assign_property_ids()
-
-    def _create_object_category_subsets(self, object_categories: list[str]) -> None:
-        """Creates object_category subsets for the specified object_categories.
-
-        Args:
-            object_categories: List of object category names to create.
-        """
-        # Create empty entity mappings if they don't exist yet
-        property_mappings = {
-            "scene_back_reference": self._scenes,
-            "object_category_subset_name": self._object_category_subsets,
-        }
-
-        # Create the object categories using the new method
-        self._create_missing_properties(
-            categories_to_create=object_categories, property_mappings=property_mappings
-        )
+    # def _assign_object_category_subsets(self) -> None:
+    #     """Assigns object_category_subsets to media_objects and media based on media_object.object_category_subset_name"""
+    #     # Use the renamed method that handles all entity ID assignments
+    #     self._assign_property_ids()
+
+    # def _create_object_category_subsets(self, object_categories: list[str]) -> None:
+    #     """Creates object_category subsets for the specified object_categories.
+    #
+    #     Args:
+    #         object_categories: List of object category names to create.
+    #     """
+    #     # Create empty entity mappings if they don't exist yet
+    #     property_mappings = {
+    #         "scene_back_reference": self._scenes,
+    #         "object_category_subset_name": self._object_category_subsets,
+    #     }
+    #
+    #     # Create the object categories using the new method
+    #     self._create_missing_properties(
+    #         categories_to_create=object_categories, property_mappings=property_mappings
+    #     )
 
     def _create_scenes(self, scenes: list[str]) -> None:
         """Creates scenes for the specified scene_back_references.
@@ -1229,21 +1123,17 @@
                 media.attributes[i] = copy.deepcopy(attribute)
                 media.attributes[i].annotatable_id = media_upload_response.item_id
 
-<<<<<<< HEAD
-    def _set_bulk_operation_annotatable_id(self, item: HARIMedia | HARIMediaObject):
-        """
-        Assign a random UUID as the bulk_operation_annotatable_id for items that do not already
-        have one, enabling the server to match each upload to the correct response entry.
-
-        Args:
-            item: The HARIMedia or HARIMediaObject whose bulk_operation_annotatable_id
-            should be set if not already present.
-        """
-=======
     def _set_bulk_operation_annotatable_id(
         self, item: HARIMedia | HARIMediaObject
     ) -> None:
->>>>>>> 8ce7d68e
+        """
+        Assign a random UUID as the bulk_operation_annotatable_id for items that do not already
+        have one, enabling the server to match each upload to the correct response entry.
+
+        Args:
+            item: The HARIMedia or HARIMediaObject whose bulk_operation_annotatable_id
+            should be set if not already present.
+        """
         if not item.bulk_operation_annotatable_id:
             item.bulk_operation_annotatable_id = str(uuid.uuid4())
 
