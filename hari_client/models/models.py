--- conflicted
+++ resolved
@@ -281,11 +281,7 @@
     DONE = "done"
 
 
-<<<<<<< HEAD
 class AINTLearningDataStatus(str, enum.Enum):
-=======
-class TrainingSetStatus(str, enum.Enum):
->>>>>>> f55572fa
     SUBMITTED = "submitted"
     VALIDATING = "validating"
     VALIDATION_FAILED = "validation_failed"
@@ -827,12 +823,7 @@
     query: QueryList | None = pydantic.Field(default_factory=list, title="Query")
 
 
-<<<<<<< HEAD
-class AINTLearningDataResponse(BaseModel):
-=======
-# todo rename
-class TrainingSet(BaseModel):
->>>>>>> f55572fa
+class AINTLearningData(BaseModel):
     id: uuid.UUID = pydantic.Field(title="Id")
     name: str = pydantic.Field(title="Name")
     created_at: datetime.datetime | None = pydantic.Field(
@@ -855,11 +846,7 @@
     )
     repeats: int = pydantic.Field(title="Repeats")
     subset_id: uuid.UUID = pydantic.Field(title="Subset Id")
-<<<<<<< HEAD
     status: AINTLearningDataStatus = pydantic.Field(title="Status")
-=======
-    status: TrainingSetStatus = pydantic.Field(title="Status")
->>>>>>> f55572fa
 
 
 class MlAnnotationModel(BaseModel):
