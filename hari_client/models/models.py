--- conflicted
+++ resolved
@@ -832,14 +832,9 @@
 
 
 class MediaCreate(BaseModel):
-<<<<<<< HEAD
     # file_path is not part of the HARI API, but is used to define where to read the
     # media file from
-    file_path: typing.Optional[str] = pydantic.Field(default=None, exclude=True)
-=======
-    # file_path is not part of the HARI API, but is used to define where to read the media file from
     file_path: str | None = pydantic.Field(default=None, exclude=True)
->>>>>>> fc38ecf0
 
     name: str
     media_type: MediaType
