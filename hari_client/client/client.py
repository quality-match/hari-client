import datetime
import json
import os
import pathlib
import types
import typing
import uuid
import warnings
from concurrent import futures
from urllib.parse import urlparse

import pydantic
import requests
from requests import adapters
from tqdm import tqdm

from hari_client.client import errors
from hari_client.config import config
from hari_client.models import models
from hari_client.utils import logger

T = typing.TypeVar("T")

log = logger.setup_logger(__name__)


class CustomJSONEncoder(json.JSONEncoder):
    def default(self, obj):
        if isinstance(obj, uuid.UUID):
            return str(obj)
        elif isinstance(obj, datetime.datetime):
            return obj.isoformat()
        elif isinstance(obj, pydantic.BaseModel):
            return obj.model_dump()
        return super().default(obj)


def _parse_response_model(
    response_data: typing.Any, response_model: typing.Type[T]
) -> T:
    """
    Parses data of type typing.Any to a generic response_model type.
    Cases:
        - both response_data and response_model are None (meaning you expect to receive None as response)
            - None is returned
        - response_model is a pydantic model:
            - if response_data is a dict, response_data is parsed into an instance of the response_model.
        - response_model is a parametrized generic:
            - if response_data is a list and response_model is a list of unions:
                - each item in the response_data list is checked against the possible types in the union.
                - the parser attempts to parse each item using each type in the union until one succeeds.
                - if an item is successfully parsed into one of the union types, and it contains nested fields that are also complex structures (e.g., lists of unions), the parser recurses into those nested structures to fully parse them.
            - if response_data is a dict and response_model is a dict with specified key and value types:
                - each key-value pair in the response_data dict is parsed, with the keys being converted to the specified key type, and the values being recursively parsed according to the specified value type.
        - response_data is of the expected type (response_model):
            - The response_data is returned as is.

    Args:
        response_data: the input data
        response_model: the generic response_model type

    Raises:
        errors.ParseResponseModelError: When parsing fails for any reason

    Returns:
        T: The passed response_model type
    """
    # The response_data can have many different types:
    # --> custom classes, dict, list, primitives (str, int, etc.), None
    try:
        if response_model is None:
            if response_data is None:
                return None
            raise errors.ParseResponseModelError(
                response_data=response_data,
                response_model=response_model,
                message=f"Expected response_data to be None, but received {response_data=}",
            )

        # handle pydantic models
        if isinstance(response_model, type) and issubclass(
            response_model, pydantic.BaseModel
        ):
            if isinstance(response_data, dict):
                return response_model(**response_data)

        # handle parametrized generics
        origin = typing.get_origin(response_model)
        if origin is list:
            item_type = typing.get_args(response_model)[0]
            if isinstance(response_data, list):
                origin = typing.get_origin(item_type)
                if origin in [typing.Union, types.UnionType]:
                    return [
                        handle_union_parsing(item, item_type) for item in response_data
                    ]
                elif isinstance(item_type, type) and issubclass(
                    item_type, pydantic.BaseModel
                ):
                    return [item_type(**item) for item in response_data]
                else:
                    return [item_type(item) for item in response_data]
        if origin is dict:
            key_type, value_type = typing.get_args(response_model)
            if isinstance(response_data, dict):
                return {
                    key_type(k): (
                        value_type(**v) if isinstance(v, dict) else value_type(v)
                    )
                    for k, v in response_data.items()
                }

        if isinstance(response_data, response_model):
            return response_data

        raise errors.ParseResponseModelError(
            response_data=response_data,
            response_model=response_model,
            message=f"Can't parse response_data into response_model {response_model},"
            + f" because the combination of received data and expected response_model "
            f"is unhandled.{response_data=}.",
        )
    except Exception as err:
        raise errors.ParseResponseModelError(
            response_data=response_data,
            response_model=response_model,
            message=f"Failed to parse response_data into response_model {response_model}. {response_data=}",
        ) from err


def handle_union_parsing(item, union_type):
    for possible_type in typing.get_args(union_type):
        if isinstance(possible_type, type) and issubclass(
            possible_type, pydantic.BaseModel
        ):
            try:
                return possible_type(**item)
            except Exception:
                continue
    raise errors.ParseResponseModelError(
        response_data=item,
        response_model=union_type,
        message=f"Failed to parse item into one of the union types {union_type}. {item=}",
    )


def _validate_request_query_params(
    params: dict[str, typing.Any],
) -> None:
    for param_name, param_value in params.items():
        if param_name == "projection" and param_value:
            if not isinstance(param_value, dict):
                raise TypeError("Projection should be a dictionary")
            unique_booleans = set()
            for k, v in param_value.items():
                if not isinstance(v, bool):
                    raise TypeError(
                        f"Invalid projection value for field '{k}': expected boolean, got {type(v).__name__}"
                    )
                unique_booleans.add(v)
            if len(unique_booleans) != 1:
                raise ValueError(
                    "Mixing of True and False values in projection is not allowed. "
                    "Use either only inclusions (True) or only exclusions (False)."
                )


def _prepare_request_query_params(
    params: dict[str, typing.Any],
) -> dict[str, typing.Any]:
    """Prepares query parameters for the request module's `request` method.
    Handled cases:
      - parameter value is a list of pydantic models.
        - Serializes a query param value of type list[pydantic.BaseModel] to a list[str]. Lists are formatted by the `request` method as `?my_list=value_1&my_list=value_2&my_list=value_3...`,
        but it doesn't automatically serialize a list of pydantic models, so we have to handle this here.
        This method contains a workaround for the param "query". It's expected type is QueryList.
            - The workarounds are: passing a single already serialized QueryParameter/LogicParameter object (serialized with json.dumps), or a list of them.
            - Note that in the future only QueryList will be supported for query. For now other types are supported due to existing workarounds.

        This method also serializes the projection value of type dict to a JSON string.

    Args:
        params: The query parameters that should be added to the request.

    Returns:
        The query parameters dictionary with properly serialized values.
    """
    params_copy = {}

    for param_name, param_value in params.items():
        params_copy[param_name] = param_value

        if isinstance(param_value, list):
            param_value_copy = []
            for item in param_value:
                if isinstance(item, pydantic.BaseModel):
                    param_value_copy.append(json.dumps(item.model_dump()))
                elif param_name == "query" and isinstance(item, str):
                    param_value_copy.append(item)
                    msg = (
                        "Argument's 'query' content was detected to be a string, but should be QueryParameter or LogicParameter."
                        + " Support for this behavior will be removed in a future release."
                    )
                    warnings.warn(msg)
                else:
                    param_value_copy.append(item)
            params_copy[param_name] = param_value_copy
        elif param_name == "query" and isinstance(param_value, str):
            msg = (
                "Argument 'query' was passed as a string, but should be passed as a QueryList (list of QueryParameter or LogicParameter objects)."
                + " Support for this behavior will be removed in a future release."
            )
            warnings.warn(msg)
        elif param_name == "projection" and param_value:
            params_copy[param_name] = json.dumps(param_value)

    return params_copy


class HARIClient:
    def __init__(self, config: config.Config):
        self.config = config

        self.access_token = None
        # expiry is reset on every token refresh with the expiry time provided by the server
        self.expiry = datetime.datetime.fromtimestamp(0)
        self.session = requests.Session()

    def _request(
        self,
        method: str,
        url: str,
        success_response_item_model: typing.Type[T],
        **kwargs,
    ) -> T | None:
        """Make a request to the API.

        Args:
            method: The HTTP method to use.
            url: The URL to request.
            success_response_item_model: The response model class to parse the response
                json body into when the request status is a success code.
            error_response_item_model: The response model class to parse the response
                json body into when the response status is an error code.
            **kwargs: Additional keyword arguments to pass to the underlying request method.
        """
        # prepare request
        self._refresh_access_token()
        full_url = f"{self.config.hari_api_base_url}{url}"

        if "json" in kwargs:
            kwargs["json"] = json.loads(
                json.dumps(kwargs["json"], cls=CustomJSONEncoder)
            )

        if "params" in kwargs:
            _validate_request_query_params(kwargs["params"])
            kwargs["params"] = _prepare_request_query_params(kwargs["params"])

        # do request and basic error handling
        response = self.session.request(method, full_url, **kwargs)
        if not response.ok:
            raise errors.APIError(response)

        if "application/json" not in response.headers.get("Content-Type", ""):
            raise ValueError(
                "Expected application/json to be in Content-Type header, but couldn't find it."
            )

        # parse json body
        try:
            response_json = response.json()
        except Exception as err:
            raise ValueError(
                f"Response body could not be parsed as JSON. {response_json=}"
            ) from err

        # Parse response json into the expected response model.
        response_parsed = _parse_response_model(
            response_data=response_json, response_model=success_response_item_model
        )
        return response_parsed

    def _refresh_access_token(self) -> None:
        if self.access_token is None or datetime.datetime.now() > self.expiry:
            self._get_auth_token()
            self.session.headers.update(
                {"Authorization": f"Bearer {self.access_token}"}
            )

    def _get_auth_token(self) -> None:
        """
        Gets a token from the HARI auth server using the configured credentials.
        """
        response = requests.post(
            f"{self.config.hari_auth_url}/realms/BBQ/protocol/openid-connect/token",
            data={
                "grant_type": "password",
                "client_id": self.config.hari_client_id,
                "username": self.config.hari_username,
                "password": self.config.hari_password,
            },
        )

        # Authentication error
        if response.status_code == 401:
            log.error("Authentication error: Invalid username or password.")
            raise errors.AuthenticationError(response)

        response.raise_for_status()
        response_json = response.json()
        self.access_token = response_json["access_token"]
        # Set expiry time with a buffer of 10 second
        self.expiry = datetime.datetime.now() + datetime.timedelta(
            seconds=response_json["expires_in"] - 10
        )

    @staticmethod
    def _pack(locals_, not_none: list[str] = None, ignore: list[str] = None):
        """Prepare a dictionary of local variables to be sent as query params or in the body.

        :param locals_: A dictionary with local variables
        :param not_none: A list of parameters that should only be included if they are not None
        :param ignore: A list with parameters that should not be included in the dictionary
        :return: The resulting dictionary
        """
        not_none = not_none or []
        ignore = ignore or []

        # Filter out None values
        local_vars = list(
            filter(
                lambda var_name: locals_[var_name] is not None
                or var_name not in not_none,
                locals_.keys(),
            )
        )
        # Filter out values to be ignored
        local_vars = list(filter(lambda var_name: var_name not in ignore, local_vars))

        return {k: locals_[k] for k in local_vars if k not in ["self", "kwargs"]}

    def _upload_file(
        self, file_path: str, upload_url: str, session: requests.Session = None
    ) -> None:
        if session is None:
            session = requests.Session()
        with open(file_path, "rb") as fp:
            response = session.put(upload_url, data=fp)
            response.raise_for_status()

    def _upload_visualisation_file_with_presigned_url(
        self, dataset_id: uuid.UUID, visualisation_config_id: str, file_path: str
    ) -> models.VisualisationUploadUrlInfo:
        """Creates a presigned S3 upload url for the media visualisation located in file_path and uploads it.

        Args:
            dataset_id: The dataset id
            file_path: The path to the file to upload
            visualisation_config_id: The id of the visualisation config to which the visualisation belongs. Has to already exist.

        Returns:
            The VisualisationUploadUrlInfo object.
        """

        # 1. get presigned upload url for the visualisation
        file_extension = pathlib.Path(file_path).suffix
        presign_responses = self.get_presigned_visualisation_upload_url(
            dataset_id=dataset_id,
            file_extension=file_extension,
            visualisation_config_id=visualisation_config_id,
            batch_size=1,
        )
        self._upload_file(
            file_path=file_path, upload_url=presign_responses[0].upload_url
        )

        return presign_responses[0]

    def _upload_media_files_with_presigned_urls(
        self,
        dataset_id: uuid.UUID,
        file_paths: dict[int, str],
    ) -> dict[int, models.MediaUploadUrlInfo]:
        """Creates a presigned S3 upload url for every media file and uploads them.

        Args:
            dataset_id: The dataset id
            file_paths: A dict with paths to the files to upload. Keys represent the order of file_paths.
                The returned dict with MediaUploadUrlInfo objects maintains the same order.
                All files have to have the same file extension.

        Returns:
            A dict of MediaUploadUrlInfo objects. The keys represent the order of input file_paths.

        Raises:
            MediaFileExtensionNotIdentifiedDuringUploadError: if the file_extension of the provided file_paths couldn't be identified.
        """

        # the response dict
        presign_response_by_file_path_idx: dict[int, models.MediaUploadUrlInfo] = {}

        # find all file extensions
        files_by_file_extension: dict[str, list[tuple[int, str]]] = {}
        for idx, file_path in file_paths.items():
            file_extension = pathlib.Path(file_path).suffix
            if file_extension == "":
                raise errors.MediaFileExtensionNotIdentifiedDuringUploadError(file_path)
            if file_extension not in files_by_file_extension:
                files_by_file_extension[file_extension] = []
            files_by_file_extension[file_extension].append((idx, file_path))

        # set up the session with retry mechanism
        session = requests.Session()
        # due to the SSLEOFError obscuring the underlying error response from the cloud provider, we don't know
        # which status code to retry on. Therefore we retry on every 5xx codes, as well as the
        # two default 4xx codes.
        retries = adapters.Retry(
            total=5,
            backoff_factor=0.1,
            status_forcelist=[
                413,
                429,
                500,
                501,
                502,
                503,
                504,
                505,
                506,
                507,
                508,
                510,
                511,
            ],
        )
        session.mount("https://", adapters.HTTPAdapter(max_retries=retries))

        for (
            file_extension,
            file_extension_file_paths,
        ) in files_by_file_extension.items():
            # 1. get presigned upload url for the files
            presign_response_batch = self.get_presigned_media_upload_url(
                dataset_id=dataset_id,
                file_extension=file_extension,
                batch_size=len(file_extension_file_paths),
            )

            # 2. upload the image
            for idx, file_path in enumerate(file_extension_file_paths):
                presign_response_by_file_path_idx[
                    file_path[0]
                ] = presign_response_batch[idx]
                self._upload_file(
                    session=session,
                    file_path=file_path[1],
                    upload_url=presign_response_batch[idx].upload_url,
                )

        return presign_response_by_file_path_idx

    ### dataset ###
    def create_dataset(
        self,
        name: str,
        mediatype: models.MediaType | None = "image",
        user_group: str | None = None,
        creation_timestamp: str | None = None,
        reference_files: list | None = None,
        num_medias: int | None = 0,
        num_media_objects: int | None = 0,
        num_annotations: int | None = None,
        num_attributes: int | None = None,
        num_instances: int | None = 0,
        color: str | None = "#FFFFFF",
        archived: bool | None = False,
        is_anonymized: bool | None = False,
        license: str | None = None,
        owner: str | None = None,
        current_snapshot_id: int | None = None,
        visibility_status: (
            models.VisibilityStatus | None
        ) = models.VisibilityStatus.VISIBLE,
        data_root: str | None = "custom_upload",
        id: str | None = None,
        external_media_source: models.ExternalMediaSourceAPICreate | None = None,
    ) -> models.Dataset:
        """Creates an empty dataset in the database.

        Args:
            name: Name of the dataset
            mediatype: MediaType of the dataset
            user_group: The user group the new dataset shall be available to
            creation_timestamp: Creation timestamp
            reference_files: Reference files
            num_medias: Number of medias
            num_media_objects: Number of media objects
            num_annotations: Number of annotations
            num_attributes: Number of attributes
            num_instances: Number of instances
            color: Color of dataset
            archived: Whether dataset is archived
            is_anonymized: Whether dataset is anonymized
            license: License of dataset
            owner: Owner of the dataset
            current_snapshot_id: Current snapshot ID
            visibility_status: Visibility status of the new dataset
            data_root: Data root
            id: ID of the newly created dataset
            external_media_source: External Media Source

        Returns:
            The created dataset

        Raises:
            APIException: If the request fails.
        """
        return self._request(
            "POST",
            "/datasets",
            json=self._pack(locals(), not_none=["creation_timestamp", "id"]),
            success_response_item_model=models.Dataset,
        )

    def update_dataset(
        self,
        dataset_id: uuid.UUID,
        id: str | None = None,
        name: str | None = None,
        mediatype: models.MediaType | None = None,
        is_anonymized: bool | None = None,
        color: str | None = None,
        archived: bool | None = None,
        owner: str | None = None,
        current_snapshot_id: int | None = None,
        num_medias: int | None = None,
        num_media_objects: int | None = None,
        num_annotations: int | None = None,
        num_attributes: int | None = None,
        num_instances: int | None = None,
        visibility_status: models.VisibilityStatus | None = None,
        user_group: str | None = None,
    ) -> models.DatasetResponse:
        """Updates the dataset with the given id.

        Args:
            dataset_id: Dataset id of the dataset to update
            id: New id of the dataset
            name: Name of the dataset
            mediatype: MediaType of the dataset
            is_anonymized: Whether dataset is anonymized
            color: Color of dataset
            archived: Whether dataset is archived
            owner: Owner of the dataset
            current_snapshot_id: Current snapshot ID
            num_medias: Number of medias
            num_media_objects: Number of media objects
            num_annotations: Number of annotations
            num_attributes: Number of attributes
            num_instances: Number of instances
            visibility_status: Visibility status of the new dataset
            user_group: new desired user group for the dataset.

        Returns:
            The updated dataset

        Raises:
            APIException: If the request fails.
        """
        return self._request(
            "PATCH",
            f"/datasets/{dataset_id}",
            json=self._pack(locals(), ignore=["dataset_id"]),
            success_response_item_model=models.DatasetResponse,
        )

    def get_dataset(self, dataset_id: uuid.UUID) -> models.DatasetResponse:
        """Returns a dataset with a given dataset_id.

        Args:
            dataset_id: dataset id

        Returns:
            The dataset with the given dataset_id

        Raises:
            APIException: If the request fails.
        """
        return self._request(
            "GET",
            f"/datasets/{dataset_id}",
            success_response_item_model=models.DatasetResponse,
        )

    def get_datasets(
        self,
        subset: bool | None = False,
        visibility_statuses: tuple | None = (models.VisibilityStatus.VISIBLE,),
        limit: int | None = None,
        skip: int | None = None,
        query: models.QueryList | None = None,
        sort: list[models.SortingParameter] | None = None,
        archived: bool | None = False,
    ) -> list[models.DatasetResponse]:
        """Returns datasets that a user has access to.

        Args:
            subset: Return also subsets. If False, returns only parent datasets
            visibility_statuses: Visibility statuses of the returned datasets
            limit: limit the number of datasets returned
            skip: skip the number of datasets returned
            query: query parameters to filter the datasets
            sort: sorting parameters to sort the datasets
            archived: if true, return only archived datasets; if false (default), return non-archived datasets.

        Returns:
            A list of datasets

        Raises:
            APIException: If the request fails.
        """
        if limit is None:
            return self.get_datasets_paginated(
                subset=subset,
                visibility_statuses=visibility_statuses,
                query=query,
                sort=sort,
                archived=archived,
            )

        return self._request(
            "GET",
            "/datasets",
            params=self._pack(locals()),
            success_response_item_model=list[models.DatasetResponse],
        )

    def get_datasets_count(
        self,
        visibility_statuses: tuple | None = (models.VisibilityStatus.VISIBLE,),
        query: models.QueryList | None = None,
        archived: bool | None = False,
    ) -> int:
        """
        Returns dataset count for the user.
        Args:
            visibility_statuses: Visibility statuses of the returned datasets
            query: query parameters to filter the datasets
            archived: if true, count only archived datasets; if false (default), count non-archived datasets.

        Returns:
            The number of datasets

        Raises:
            APIException: If the request fails.
        """
        return self._request(
            "GET",
            "/datasets:count",
            params=self._pack(locals()),
            success_response_item_model=int,
        )

    def get_datasets_paginated(
        self,
        subset: bool | None = False,
        visibility_statuses: tuple | None = (models.VisibilityStatus.VISIBLE,),
        batch_size: int = 100,
        query: models.QueryList | None = None,
        sort: list[models.SortingParameter] | None = None,
        archived: bool | None = False,
    ) -> list[models.DatasetResponse]:
        """Returns datasets that a user has access to, but with pagination, could be used for larger datasets to avoid timeouts.

        Args:
            subset: Return also subsets. If False, returns only parent datasets
            visibility_statuses: Visibility statuses of the returned datasets
            batch_size: The number of datasets to fetch per request. Defaults to 100.
            query: query parameters to filter the datasets
            sort: sorting parameters to sort the datasets
            archived: if true, return only archived datasets; if false (default), return non-archived datasets.

        Returns:
            A list of datasets

        Raises:
            APIException: If the request fails.
        """
        log.info("Fetching all datasets ...")

        datasets: list[models.DatasetResponse] = []
        skip_offset = 0

        while True:
            datasets_page = self.get_datasets(
                subset=subset,
                visibility_statuses=visibility_statuses,
                limit=batch_size,
                skip=skip_offset,
                query=query,
                sort=sort,
                archived=archived,
            )
            datasets.extend(datasets_page)

            if len(datasets_page) < batch_size:
                break

            skip_offset += batch_size

        log.info(f"Fetched {len(datasets)} datasets successfully.")

        return datasets

    def get_subsets_for_dataset(
        self,
        dataset_id: uuid.UUID,
        visibility_statuses: tuple | None = (models.VisibilityStatus.VISIBLE,),
    ) -> list[models.DatasetResponse]:
        """Returns all subsets belonging to a specific dataset

        Args:
            dataset_id: The dataset id of the parent dataset
            visibility_statuses: Visibility statuses of the returned subsets

        Returns:
            A list of subsets

        Raises:
            APIException: If the request fails.
        """
        return self._request(
            "GET",
            f"/datasets/{dataset_id}/subsets",
            params=self._pack(locals(), ignore=["dataset_id"]),
            # the response model for a subset is the same as for a dataset
            success_response_item_model=list[models.DatasetResponse],
        )

    def archive_dataset(self, dataset_id: uuid.UUID) -> str:
        """Archives a dataset and all its subsets.

        Args:
            dataset_id: Dataset id of the dataset to be deleted

        Returns: The dataset id of the archived dataset

        Raises:
            APIException: If the request fails.
        """
        return self._request(
            "DELETE", f"/datasets/{dataset_id}", success_response_item_model=str
        )

    ### subset ###
    def create_subset(
        self,
        dataset_id: uuid.UUID,
        subset_type: models.SubsetType,
        subset_name: str,
        filter_options: models.QueryList | None = None,
        secondary_filter_options: models.QueryList | None = None,
        object_category: bool | None = False,
        visualisation_config_id: str | None = None,
    ) -> str:
        """creates a new subset based on a filter and uploads it to the database

        Args:
            dataset_id: Dataset Id
            subset_type: Type of the subset (media, media_object, instance, attribute)
            subset_name: The name of the subset
            filter_options: Filter options defining subset
            secondary_filter_options: In Media subsets these will filter down the media_objects
            object_category: True if the new subset shall be shown as a category for objects in HARI
            visualisation_config_id: Visualisation Config Id

        Returns:
            The new subset id

        Raises:
            APIException: If the request fails.
        """
        body = {}
        if filter_options:
            body["filter_options"] = filter_options
        if secondary_filter_options:
            body["secondary_filter_options"] = secondary_filter_options

        return self._request(
            "POST",
            "/subsets:createFiltered",
            params=self._pack(
                locals(), ignore=["filter_options", "secondary_filter_options"]
            ),
            json=body,
            success_response_item_model=str,
        )

    def create_empty_subset(
        self,
        dataset_id: uuid.UUID,
        subset_type: models.SubsetType,
        subset_name: str,
        object_category: bool | None = False,
        visibility_status: models.VisibilityStatus | None = None,
    ) -> str:
        """creates a new empty subset and uploads it to the database

        Args:
            dataset_id: Dataset Id
            subset_type: Type of the subset (media, media_object, instance, attribute)
            subset_name: The name of the subset
            object_category: True if the new subset shall be shown as a category for objects in HARI
            visibility_status: Visibility status of the created subset

        Returns:
            The new subset id

        Raises:
            APIException: If the request fails.
        """
        body = {}

        return self._request(
            "POST",
            "/subsets",
            params=self._pack(
                locals(),
            ),
            json=body,
            success_response_item_model=str,
        )

    ### scene ###
    def create_scene(
        self,
        dataset_id: uuid.UUID,
        back_reference: str,
        frames: list[models.Frame],
    ) -> models.Scene:
        """creates a new scene and uploads it to the database

        Args:
            dataset_id (uuid.UUID): the id of the dataset
            back_reference (str): the id of the media object

        Returns:
            The created scene
        """
        json_body = self._pack(
            locals(),
            ignore=["dataset_id"],
        )
        return self._request(
            "POST",
            f"/datasets/{dataset_id}/scenes",
            json=json_body,
            success_response_item_model=models.Scene,
        )

    def get_scenes(self, dataset_id: uuid.UUID) -> list[models.Scene]:
        """
        Get all scenes in a dataset.
        """
        return self._request(
            "GET",
            f"/datasets/{dataset_id}/scenes",
            success_response_item_model=list[models.Scene],
        )

    ### external media source ###
    def get_external_media_source(
        self, external_media_source_id: uuid.UUID
    ) -> models.ExternalMediaSourceAPIResponse:
        """Returns an external media source with a given external_media_source_id.

        Args:
            external_media_source_id: external media source id

        Returns:
            The external media source with the given external_media_source_id

        Raises:
            APIException: If the request fails.
        """
        return self._request(
            "GET",
            f"/externalMediaSources/{external_media_source_id}",
            params=self._pack(locals()),
            success_response_item_model=models.ExternalMediaSourceAPIResponse,
        )

    ### media ###
    def create_media(
        self,
        dataset_id: uuid.UUID,
        file_path: str | None,
        name: str,
        media_type: models.MediaType,
        back_reference: str,
        archived: bool = False,
        scene_id: str | None = None,
        realWorldObject_id: str | None = None,
        frame_idx: int | None = None,
        frame_timestamp: str | None = None,
        back_reference_json: str | None = None,
        visualisations: list[models.VisualisationUnion] | None = None,
        subset_ids: set[str] | None = None,
        metadata: models.ImageMetadata | models.PointCloudMetadata | None = None,
        file_key: str | None = None,
        with_media_files_upload: bool = True,
    ) -> models.Media:
        """Accepts a single file, uploads it, and creates the media in the db.

        Args:
            dataset_id: The dataset id
            file_path: File path of the media to be uploaded
            name: Name of the media
            media_type: The media type
            back_reference: Back reference to identify the media later on
            archived: Whether the media is archived
            scene_id: Scene Id of the media
            realWorldObject_id: Realworldobject Id of the media
            frame_idx: Frame index of the media
            frame_timestamp: Frame timestamp
            back_reference_json: Another back reference for the media
            visualisations: Visualisations of the media
            subset_ids: Subset ids the media occurs in
            metadata: Image metadata
            file_key: The file key is the key of the media file in cloud storage (excluding the bucket_name, container_name, etc.).
            with_media_files_upload: Whether the media file has to be uploaded or not

        Returns:
            Media that was just created

        Raises:
            APIException: If the request fails.
            MediaCreateMissingFilePathError: if a MediaCreate object is missing the file_path field and with_media_files_upload is True.
            MediaCreateMissingFileKeyError: if a MediaCreate object is missing the file_key field and with_media_files_upload is False.
        """
        if with_media_files_upload:
            # 1. upload file
            if not file_path:
                raise errors.MediaCreateMissingFilePathError(
                    models.MediaCreate(
                        file_path=file_path,
                        name=name,
                        media_type=media_type,
                        back_reference=back_reference,
                    )
                )
            media_upload_responses = self._upload_media_files_with_presigned_urls(
                dataset_id, file_paths={0: file_path}
            )
            media_url = media_upload_responses[0].media_url
        elif not file_key:
            raise errors.MediaCreateMissingFileKeyError(
                models.MediaCreate(
                    name=name,
                    media_type=media_type,
                    back_reference=back_reference,
                )
            )

        # 2. create the media in HARI
        json_body = self._pack(
            locals(),
            ignore=[
                "file_path",
                "dataset_id",
                "media_upload_responses",
                "with_media_files_upload",
            ],
        )
        return self._request(
            "POST",
            f"/datasets/{dataset_id}/medias",
            json=json_body,
            success_response_item_model=models.Media,
        )

    def create_medias(
        self,
        dataset_id: uuid.UUID,
        medias: list[models.BulkMediaCreate],
        with_media_files_upload: bool = True,
    ) -> models.BulkResponse:
        """Accepts multiple media files, uploads them, and creates the media entries in the db.
        The limit is 500 per call.

        Args:
            dataset_id: The dataset id
            medias: A list of MediaCreate objects. Each object contains the file_path as a field.
            with_media_files_upload: Whether the media files have to be uploaded or not.

        Returns:
            A BulkResponse with information on upload successes and failures.

        Raises:
            APIException: If the request fails.
            BulkUploadSizeRangeError: if the number of medias exceeds the per call upload limit.
            MediaCreateMissingFilePathError: if a MediaCreate object is missing the file_path field and with_media_files_upload is True.
            MediaCreateMissingFileKeyError: if a MediaCreate object is missing the file_key field and with_media_files_upload is False.
            MediaFileExtensionNotIdentifiedDuringUploadError: if the file_extension of the provided file_paths couldn't be identified.
        """

        if len(medias) > config.MEDIA_BULK_UPLOAD_LIMIT:
            raise errors.BulkUploadSizeRangeError(
                limit=config.MEDIA_BULK_UPLOAD_LIMIT, found_amount=len(medias)
            )
        if with_media_files_upload:
            # 1. upload files - if necessary
            file_paths: dict[int, str] = {}
            for idx, media in enumerate(medias):
                if not media.file_path:
                    raise errors.MediaCreateMissingFilePathError(media)
                file_paths[idx] = media.file_path

            media_upload_responses = self._upload_media_files_with_presigned_urls(
                dataset_id, file_paths=file_paths
            )

            # 2. set media_urls on medias
            for idx, media in enumerate(medias):
                media.media_url = media_upload_responses[idx].media_url
        else:
            for media in medias:
                if not media.file_key:
                    raise errors.MediaCreateMissingFileKeyError(media)

        # 3. create the medias in HARI
        return self._request(
            "POST",
            f"/datasets/{dataset_id}/medias:bulk",
            json=medias,
            success_response_item_model=models.BulkResponse,
        )

    def update_media(
        self,
        dataset_id: uuid.UUID,
        media_id: str,
        back_reference: str | None = None,
        archived: bool | None = None,
        scene_id: str | None = None,
        realWorldObject_id: str | None = None,
        visualisations: list[models.VisualisationUnion] | None = None,
        subset_ids: list | None = None,
        name: str | None = None,
        metadata: models.ImageMetadata | models.PointCloudMetadata | None = None,
        frame_idx: int | None = None,
        media_type: models.MediaType | None = None,
        frame_timestamp: str | None = None,
        back_reference_json: str | None = None,
    ) -> models.Media:
        """Updates the media

        Args:
            dataset_id: The dataset id
            media_id: The media id
            back_reference: Back reference identifying the media
            archived: Whether to return archived media
            scene_id: Scene id of the media
            realWorldObject_id: Realworldobject Id
            visualisations: Visualisations of the media
            subset_ids: Subset ids the media is in
            name: Name of the media
            metadata: Image metadata
            frame_idx: Frame idx of the media
            media_type: Type of the media
            frame_timestamp: Frame timestamp
            back_reference_json: Another type of back reference

        Returns:
            The updated media

        Raises:
            APIException: If the request fails.
        """
        return self._request(
            "PATCH",
            f"/datasets/{dataset_id}/medias/{media_id}",
            json=self._pack(locals(), ignore=["dataset_id", "media_id"]),
            success_response_item_model=models.Media,
        )

    def get_media(
        self,
        dataset_id: uuid.UUID,
        media_id: str,
        presign_media: bool | None = True,
        archived: bool | None = False,
        projection: dict[str, bool] | None = None,
    ) -> models.MediaResponse:
        """Get a media by its id.

        Args:
            dataset_id: The dataset id
            media_id: The media id
            presign_media: Whether to presign media
            archived: Return archived media
            projection: The fields to be returned (dictionary keys with value True are
                returned, keys with value False are not returned). Mixing of True and False values is not allowed.

         Returns:
            The media matching the provided id

        Raises:
            APIException: If the request fails.
        """
        return self._request(
            "GET",
            f"/datasets/{dataset_id}/medias/{media_id}",
            params=self._pack(locals(), ignore=["dataset_id", "media_id"]),
            success_response_item_model=models.MediaResponse,
        )

    def get_medias(
        self,
        dataset_id: uuid.UUID,
        archived: bool | None = False,
        presign_medias: bool | None = True,
        limit: int | None = None,
        skip: int | None = None,
        query: models.QueryList | None = None,
        sort: list[models.SortingParameter] | None = None,
        projection: dict[str, bool] | None = None,
    ) -> list[models.MediaResponse]:
        """Get medias of a dataset

        Args:
            dataset_id: The dataset id
            archived: if true, return only archived medias; if false (default), return non-archived medias.
            presign_medias: Whether to presign medias
            limit: The number of medias tu return
            skip: The number of medias to skip
            query: The filters to be applied to the search
            sort: The list of sorting parameters
            projection: The fields to be returned (dictionary keys with value True are returned, keys with value False
                are not returned). Mixing of True and False values is not allowed.

        Returns:
            A list of medias in a dataset

        Raises:
            APIException: If the request fails.
        """
        if limit is None:
            return self.get_medias_paginated(
                dataset_id=dataset_id,
                archived=archived,
                presign_medias=presign_medias,
                query=query,
                sort=sort,
                projection=projection,
            )

        return self._request(
            "GET",
            f"/datasets/{dataset_id}/medias",
            params=self._pack(locals(), ignore=["dataset_id"]),
            success_response_item_model=list[models.MediaResponse],
        )

    def get_medias_paginated(
        self,
        dataset_id: uuid.UUID,
        archived: bool | None = False,
        presign_medias: bool | None = True,
        batch_size: int = 100,
        query: models.QueryList | None = None,
        sort: list[models.SortingParameter] | None = None,
        projection: dict[str, bool] | None = None,
    ) -> list[models.MediaResponse]:
        """Get medias of a dataset, but with pagination, could be used for larger datasets to avoid timeouts.

        Args:
            dataset_id: The dataset id
            archived: Whether to get archived media
            presign_medias: Whether to presign medias
            batch_size: The number of medias to fetch per request. Defaults to 100.
            query: The filters to be applied to the search
            sort: The list of sorting parameters
            projection: The fields to be returned (dictionary keys with value True are returned, keys with value False
                are not returned). Mixing of True and False values is not allowed.

        Returns:
            A list of medias in a dataset

        Raises:
            APIException: If the request fails.
        """

        log.info("Fetching all medias ...")

        medias: list[models.MediaResponse] = []
        skip_offset = 0

        while True:
            medias_page = self.get_medias(
                dataset_id=dataset_id,
                archived=archived,
                presign_medias=presign_medias,
                limit=batch_size,
                skip=skip_offset,
                query=query,
                sort=sort,
                projection=projection,
            )
            medias.extend(medias_page)

            if len(medias_page) < batch_size:
                break

            skip_offset += batch_size

        log.info(f"Fetched {len(medias)} medias successfully.")

        return medias

    def download_media_files(
        self,
        dataset_id: uuid.UUID,
        query: models.QueryList | None = None,
        output_dir: str | None = os.getcwd(),
        max_workers: int = 32,
    ) -> None:
        """Download media files of a dataset.

        Args:
            dataset_id: The dataset id
            query: The filters to be applied to the search
            output_dir: The directory where the media files will be downloaded (defaults to the current directory)
            max_workers: The maximum number of threads to use for downloading media files (defaults to 32).

        Raises:
            APIException: If get medias request fails.
        """
        try:
            medias = self.get_medias_paginated(
                dataset_id=dataset_id,
                batch_size=100,
                query=query,
            )
            media_urls = [media.media_url for media in medias if media.media_url]
        except errors.APIError as e:
            log.error(f"Failed to fetch medias to download: {e}")
            raise e

        def download_single_media(url: str, output_dir: str):
            name = urlparse(url).path.strip("/")
            output_path = pathlib.Path(output_dir) / name
            output_path.parent.mkdir(parents=True, exist_ok=True)

            if output_path.exists():
                return None

            try:
                with requests.get(url, stream=True) as response:
                    response.raise_for_status()
                    with open(output_path, "wb") as f:
                        for chunk in response.iter_content(chunk_size=8192):
                            if chunk:
                                f.write(chunk)
                return None
            except requests.RequestException as e:
                return url, str(e)

        log.info("Starting to download media files...")
        failed = []
        with futures.ThreadPoolExecutor(max_workers=max_workers) as executor:
            failed_url = {
                executor.submit(download_single_media, url, output_dir): url
                for url in media_urls
            }

            for future in tqdm(
                futures.as_completed(failed_url),
                total=len(media_urls),
                desc="Downloading media files",
            ):
                result = future.result()
                if result is not None:
                    failed.append(result)

        if failed:
            log.warning(f"\nFailed to download {len(failed)} files:")
            for url, error in failed:
                log.warning(f"`{url}`: {error}")

    def archive_media(self, dataset_id: uuid.UUID, media_id: str) -> str:
        """Archive the media

        Args:
            dataset_id: The dataset id
            media_id: The media id

        Returns:
            Media id of the archived media

        Raises:
            APIException: If the request fails.
        """
        return self._request(
            "DELETE",
            f"/datasets/{dataset_id}/medias/{media_id}",
            success_response_item_model=str,
        )

    def get_presigned_visualisation_upload_url(
        self,
        dataset_id: uuid.UUID,
        file_extension: str,
        visualisation_config_id: str,
        batch_size: int,
    ) -> list[models.VisualisationUploadUrlInfo]:
        """
        Creates a presigned upload URL for a file to be uploaded to S3 and used for visualisations.

        Args:
            dataset_id: id of the dataset to which the visualisation will belong
            file_extension: the file extension of the file to be uploaded. For example: ".jpg", ".png"
            visualisation_config_id: id of the visualisation configuration of the visualisation
            batch_size: number of upload links and ids to generate. Valid range: 1 <= batch_size <= 500.

        Returns:
            list[models.VisualisationUploadUrlInfo]: A list with UploadUrlInfo objects containing the presigned
                upload URL and the media_url which should be used when creating the media.

        Raises:
            APIException: If the request fails.
            ParameterRangeError: If the batch_size is out of range.
        """
        if batch_size < 1 or batch_size > config.PRESIGNED_URL_MAX_BATCH_SIZE:
            raise errors.ParameterNumberRangeError(
                param_name="batch_size",
                minimum=1,
                maximum=config.PRESIGNED_URL_MAX_BATCH_SIZE,
                value=batch_size,
            )
        return self._request(
            "GET",
            f"/datasets/{dataset_id}/visualisations/uploadUrl",
            params=self._pack(locals(), ignore=["dataset_id"]),
            success_response_item_model=list[models.VisualisationUploadUrlInfo],
        )

    def get_media_histograms(
        self, dataset_id: uuid.UUID, subset_id: str | None = None
    ) -> list[models.AttributeHistogram]:
        """Get the histogram data

        Args:
            dataset_id: The dataset id
            subset_id: The subset Id

        Returns:
            A list of media histograms

        Raises:
            APIException: If the request fails.
        """
        return self._request(
            "GET",
            f"/datasets/{dataset_id}/medias/histograms",
            params=self._pack(locals(), ignore=["dataset_id"]),
            success_response_item_model=list[models.AttributeHistogram],
        )

    def get_instance_histograms(
        self, dataset_id: uuid.UUID, subset_id: str | None = None
    ) -> list[models.AttributeHistogram]:
        """Get the histogram data

        Args:
            dataset_id: dataset id
            subset_id: Subset Id

        Returns:
            list

        Raises:
            APIException: If the request fails.
        """
        return self._request(
            "GET",
            f"/datasets/{dataset_id}/instances/histograms",
            params=self._pack(locals(), ignore=["dataset_id"]),
            success_response_item_model=list[models.AttributeHistogram],
        )

    def get_media_object_count_statistics(
        self,
        dataset_id: uuid.UUID,
        subset_id: str | None = None,
        archived: bool | None = False,
    ) -> dict[str, typing.Any]:
        """Get a dictionary describing the number of medias and number of corresponding media objects

        Args:
            dataset_id: The dataset id
            subset_id: The subset id or None, if the result for the whole dataset
            archived: if true, consider only archived medias; if false (default), consider only non-archived medias.

        Returns:
            Dictionary, where the key is the number of medias in the dataset having
            value number of media objects

        Raises:
            APIException: If the request fails.
        """
        return self._request(
            "GET",
            f"/datasets/{dataset_id}/medias/mediaObjectsFrequency",
            params=self._pack(locals(), ignore=["dataset_id"]),
            success_response_item_model=dict,
        )

    def get_media_count(
        self,
        dataset_id: uuid.UUID,
        archived: bool | None = False,
        query: models.QueryList | None = None,
    ) -> models.FilterCount:
        """Calculates the number of medias for a given filter setting

        Args:
            dataset_id: The dataset id
            archived: if true, consider only archived medias; if false (default), consider only non-archived medias.
            query: Query

        Returns:
            A dictionary with the total count and false_negative_percentage and false_positive_percentage

        Raises:
            APIException: If the request fails.
        """

        return self._request(
            "GET",
            f"/datasets/{dataset_id}/medias:count",
            params=self._pack(locals(), ignore=["dataset_id"]),
            success_response_item_model=models.FilterCount,
        )

    def create_visualisation_config(
        self,
        dataset_id: uuid.UUID,
        name: str,
        parameters: (
            models.CropVisualisationConfigParameters
            | models.TileVisualisationConfigParameters
            | models.RenderedVisualisationConfigParameters
        ),
    ) -> models.VisualisationConfiguration:
        """Creates a new visualisation_config based on the provided parameters.

        Args:
            dataset_id: The dataset id
            name: Name of the visualisation config
            parameters: CropVisualisationConfigParameters

        Returns:
            VisualisationConfiguration

        Raises:
            APIException: If the request fails.
        """
        return self._request(
            "POST",
            f"/datasets/{dataset_id}/visualisationConfigs",
            json={
                "name": name,
                # Convert to dict to avoid the following type of errors:
                # Object of type CropVisualisationConfigParameters is not JSON serializable
                "parameters": parameters.model_dump(exclude_unset=True),
            },
            success_response_item_model=models.VisualisationConfiguration,
        )

    def add_visualisation_to_media(
        self,
        dataset_id: uuid.UUID,
        media_id: str,
        file_path: str,
        visualisation_configuration_id: str,
    ) -> models.Visualisation:
        """Adds a visualisation to the media

        Args:
            dataset_id: The dataset id a visualisation belongs to
            media_id: The media id a visualisation belongs to
            file_path: Path to the file of the visualisation to be uploaded
            visualisation_configuration_id: The visualisation configuration id to be used

        Returns:
            Visualisation

        Raises:
            APIException: If the request fails.
        """
        # 1. upload file to presigned URL
        visualisation_upload_response = (
            self._upload_visualisation_file_with_presigned_url(
                dataset_id=dataset_id,
                visualisation_config_id=visualisation_configuration_id,
                file_path=file_path,
            )
        )
        visualisation_url = visualisation_upload_response.upload_url

        # 2. create the visualisation in HARI
        query_params = self._pack(
            locals(),
            ignore=[
                "file_path",
                "dataset_id",
                "media_id",
                "visualisation_upload_response",
            ],
        )
        # We need to add annotatable_id and annotatable_type to the query_params
        query_params["annotatable_id"] = media_id
        query_params["annotatable_type"] = models.DataBaseObjectType.MEDIA

        return self._request(
            "POST",
            f"/datasets/{dataset_id}/medias/{media_id}/visualisations",
            params=query_params,
            success_response_item_model=models.Visualisation,
        )

    def get_presigned_media_upload_url(
        self, dataset_id: uuid.UUID, file_extension: str, batch_size: int
    ) -> list[models.MediaUploadUrlInfo]:
        """
        Creates a presigned upload URL for a file to be uploaded to S3 and used for medias.

        Args:
            dataset_id: id of the dataset to which the media will belong
            file_extension: the file extension of the file to be uploaded. For example: ".jpg", ".png"
            batch_size: number of upload links and ids to generate. Valid range: 1 <= batch_size <= 500.

        Returns:
            list[models.MediaUploadUrlInfo]: A list with MediaUploadUrlInfo objects containing the presigned
                upload URL and the media_url which should be used when creating the media.

        Raises:
            APIException: If the request fails.
            ParameterRangeError: If the validating input args fails.
        """
        if batch_size < 1 or batch_size > config.PRESIGNED_URL_MAX_BATCH_SIZE:
            raise errors.ParameterNumberRangeError(
                param_name="batch_size",
                minimum=1,
                maximum=config.PRESIGNED_URL_MAX_BATCH_SIZE,
                value=batch_size,
            )
        return self._request(
            "GET",
            f"/datasets/{dataset_id}/medias/uploadUrl",
            params=self._pack(locals(), ignore=["dataset_id"]),
            success_response_item_model=list[models.MediaUploadUrlInfo],
        )

    ### media object ###
    def create_media_object(
        self,
        dataset_id: uuid.UUID,
        media_id: str,
        back_reference: str,
        source: models.DataSource = models.DataSource.REFERENCE,
        archived: bool | None = False,
        scene_id: str | None = None,
        realWorldObject_id: str | None = None,
        visualisations: list[models.VisualisationUnion] | None = None,
        subset_ids: list | None = None,
        instance_id: str | None = None,
        object_category: uuid.UUID | None = None,
        qm_data: list[models.GeometryUnion] | None = None,
        reference_data: models.GeometryUnion | None = None,
        frame_idx: int | None = None,
        media_object_type: models.MediaObjectType | None = None,
    ) -> models.MediaObject:
        """Creates a new media_object in the database.

        Args:
            dataset_id: dataset id
            media_id: Media Id
            back_reference: Back Reference
            source: DataSource
            archived: Archived
            scene_id: Scene Id
            realWorldObject_id: Realworldobject Id
            visualisations: Visualisations
            subset_ids: Subset Ids
            instance_id: Instance Id
            object_category: Object Category
            qm_data: QM sourced geometry object
            reference_data: Externally sourced geometry object
            frame_idx: Frame Idx
            media_object_type: Media Object Type

        Returns:
            MediaObject

        Raises:
            APIException: If the request fails.
        """
        qm_data = (
            list(map(lambda x: x.dict(), qm_data))
            if isinstance(qm_data, list)
            else None
        )
        return self._request(
            "POST",
            f"/datasets/{dataset_id}/mediaObjects",
            json=self._pack(locals(), ignore=["dataset_id"]),
            success_response_item_model=models.MediaObject,
        )

    def create_media_objects(
        self,
        dataset_id: uuid.UUID,
        media_objects: list[models.BulkMediaObjectCreate],
    ) -> models.BulkResponse:
        """Creates new media_objects in the database. The limit is 5000 per call.

        Args:
            dataset_id: dataset id
            media_objects: List of media objects

        Returns:
            A BulkResponse with information on upload successes and failures.

        Raises:
            APIException: If the request fails.
            BulkUploadSizeRangeError: if the number of medias exceeds the per call upload limit.
        """

        if len(media_objects) > config.MEDIA_OBJECT_BULK_UPLOAD_LIMIT:
            raise errors.BulkUploadSizeRangeError(
                limit=config.MEDIA_OBJECT_BULK_UPLOAD_LIMIT,
                found_amount=len(media_objects),
            )

        return self._request(
            "POST",
            f"/datasets/{dataset_id}/mediaObjects:bulk",
            json=media_objects,
            success_response_item_model=models.BulkResponse,
        )

    def update_media_object(
        self,
        dataset_id: uuid.UUID,
        media_object_id: str,
        back_reference: str | None = None,
        archived: bool | None = None,
        scene_id: str | None = None,
        realWorldObject_id: str | None = None,
        visualisations: list[models.VisualisationUnion] | None = None,
        subset_ids: list | None = None,
        media_id: str | None = None,
        instance_id: str | None = None,
        source: models.DataSource | None = None,
        object_category: uuid.UUID | None = None,
        qm_data: list[models.GeometryUnion] | None = None,
        reference_data: models.GeometryUnion | None = None,
        frame_idx: int | None = None,
        media_object_type: models.MediaObjectType | None = None,
    ) -> models.MediaObject:
        """Updates the media object given by a media object id

        Args:
            dataset_id: dataset id
            media_object_id: media object id
            back_reference: Back Reference
            archived: Archived
            scene_id: Scene Id
            realWorldObject_id: Realworldobject Id
            visualisations: Visualisations
            subset_ids: Subset Ids
            media_id: Media Id
            instance_id: Instance Id
            source: DataSource
            object_category: Object category's subset id
            qm_data: QM sourced geometry object
            reference_data: Externally sourced geometry object
            frame_idx: Frame Idx
            media_object_type: Media Object Type

        Returns:
            MediaObject

        Raises:
            APIException: If the request fails.
        """
        return self._request(
            "PATCH",
            f"/datasets/{dataset_id}/mediaObjects/{media_object_id}",
            json=self._pack(locals(), ignore=["dataset_id", "media_object_id"]),
            success_response_item_model=models.MediaObject,
        )

    def get_media_object(
        self,
        dataset_id: uuid.UUID,
        media_object_id: str,
        archived: bool | None = False,
        presign_media: bool | None = True,
        projection: dict[str, bool] | None = None,
    ) -> models.MediaObjectResponse:
        """Fetches a media object by its id.

        Args:
            dataset_id: dataset id
            media_object_id: media object id
            archived: Archived
            presign_media: Presign Media
            projection: The fields to be returned (dictionary keys with value True are returned, keys with value False
                are not returned). Mixing of True and False values is not allowed.

            Returns:
            Requested media object

        Raises:
            APIException: If the request fails.
        """
        return self._request(
            "GET",
            f"/datasets/{dataset_id}/mediaObjects/{media_object_id}",
            params=self._pack(locals(), ignore=["dataset_id", "media_object_id"]),
            success_response_item_model=models.MediaObjectResponse,
        )

    def get_media_objects(
        self,
        dataset_id: uuid.UUID,
        archived: bool | None = False,
        presign_medias: bool | None = True,
        limit: int | None = None,
        skip: int | None = None,
        query: models.QueryList | None = None,
        sort: list[models.SortingParameter] | None = None,
        projection: dict[str, bool] | None = None,
    ) -> list[models.MediaObjectResponse]:
        """Queries the database based on the submitted parameters and returns a list of media objects

        Args:
            dataset_id: dataset id
            archived: if true, return only archived media objects; if false (default), return non-archived media objects.
            presign_medias: Presign Medias
            limit: Limit
            skip: Skip
            query: Query
            sort: Sort
            projection: The fields to be returned (dictionary keys with value True are returned, keys with value False
                are not returned). Mixing of True and False values is not allowed.

        Returns:
            list of media objects of a dataset

        Raises:
            APIException: If the request fails.
        """
        if limit is None:
            return self.get_media_objects_paginated(
                dataset_id=dataset_id,
                archived=archived,
                presign_medias=presign_medias,
                query=query,
                sort=sort,
                projection=projection,
            )

        return self._request(
            "GET",
            f"/datasets/{dataset_id}/mediaObjects",
            params=self._pack(locals(), ignore=["dataset_id"]),
            success_response_item_model=list[models.MediaObjectResponse],
        )

    def get_media_objects_paginated(
        self,
        dataset_id: uuid.UUID,
        archived: bool | None = False,
        presign_medias: bool | None = True,
        batch_size: int = 100,
        query: models.QueryList | None = None,
        sort: list[models.SortingParameter] | None = None,
        projection: dict[str, bool] | None = None,
    ) -> list[models.MediaObjectResponse]:
        """Get media objects of a dataset, pagination, could be used for larger datasets to avoid timeouts.

        Args:
            dataset_id: The dataset id
            archived: Whether to get archived media objects
            presign_medias: Whether to presign medias
            batch_size: The number of media objects to fetch per request. Defaults to 100.
            query: The filters to be applied to the search
            sort: The list of sorting parameters
            projection: The fields to be returned (dictionary keys with value True are returned, keys with value False
                are not returned). Mixing of True and False values is not allowed.

        Returns:
            A list of media objects in a dataset

        Raises:
            APIException: If the request fails.
        """

        log.info("Fetching all media objects ...")

        media_objects: list[models.MediaObjectResponse] = []
        skip_offset = 0

        while True:
            media_objects_page = self.get_media_objects(
                dataset_id=dataset_id,
                archived=archived,
                presign_medias=presign_medias,
                limit=batch_size,
                skip=skip_offset,
                query=query,
                sort=sort,
                projection=projection,
            )
            media_objects.extend(media_objects_page)

            if len(media_objects_page) < batch_size:
                break

            skip_offset += batch_size

        log.info(f"Fetched {len(media_objects)} media objects successfully.")

        return media_objects

    def archive_media_object(self, dataset_id: uuid.UUID, media_object_id: str) -> str:
        """Delete (archive) a media object from the db.

        Args:
            dataset_id: dataset id
            media_object_id: media object id

        Returns:
            Media object id of the deleted media object

        Raises:
            APIException: If the request fails.
        """
        return self._request(
            "DELETE",
            f"/datasets/{dataset_id}/mediaObjects/{media_object_id}",
            success_response_item_model=str,
        )

    def get_media_object_histograms(
        self, dataset_id: uuid.UUID, subset_id: str | None = None
    ) -> list[models.AttributeHistogram]:
        """Get the histogram data

        Args:
            dataset_id: dataset id
            subset_id: Subset Id

        Returns:
            Histograms of the media object

        Raises:
            APIException: If the request fails.
        """
        return self._request(
            "GET",
            f"/datasets/{dataset_id}/mediaObjects/histograms",
            params=self._pack(locals(), ignore=["dataset_id"]),
            success_response_item_model=list[models.AttributeHistogram],
        )

    def get_media_object_count(
        self,
        dataset_id: uuid.UUID,
        archived: bool | None = False,
        query: models.QueryList | None = None,
    ) -> models.FilterCount:
        """Calculates the number of mediaObjects found in the db for a given filter setting

        Args:
            dataset_id: dataset id
            archived: if true, consider only archived media objects; if false (default), consider only non-archived media objects.
            query: Query

        Returns:
            FilterCount

        Raises:
            APIException: If the request fails.
        """

        return self._request(
            "GET",
            f"/datasets/{dataset_id}/mediaObjects:count",
            params=self._pack(locals(), ignore=["dataset_id"]),
            success_response_item_model=models.FilterCount,
        )

    def add_visualisation_to_media_object(
        self,
        dataset_id: uuid.UUID,
        media_object_id: str,
        file_path: str,
        visualisation_configuration_id: str,
    ) -> models.Visualisation:
        """Adds the visualisations of the mediaObject with the given id.

        Args:
            dataset_id: The dataset id a visualisation belongs to
            media_object_id: The media object id a visualisation belongs to
            file_path: Path to the file of the visualisation to be uploaded
            visualisation_configuration_id: The visualisation configuration id to be used

        Returns:
            Visualisation

        Raises:
            APIException: If the request fails.
        """
        # 1. upload file to presigned URL
        visualisation_upload_response = (
            self._upload_visualisation_file_with_presigned_url(
                dataset_id=dataset_id,
                visualisation_config_id=visualisation_configuration_id,
                file_path=file_path,
            )
        )
        visualisation_url = visualisation_upload_response.upload_url

        # 2. create the visualisation in HARI
        query_params = self._pack(
            locals(),
            ignore=[
                "file_path",
                "dataset_id",
                "media_object_id",
                "visualisation_upload_response",
            ],
        )
        # We need to add annotatable_id and annotatable_type to the query_params
        query_params["annotatable_id"] = media_object_id
        query_params["annotatable_type"] = models.DataBaseObjectType.MEDIAOBJECT

        return self._request(
            "POST",
            f"/datasets/{dataset_id}/mediaObjects/{media_object_id}/visualisations",
            params=query_params,
            success_response_item_model=models.Visualisation,
        )

    ### metadata ###
    def trigger_histograms_update_job(
        self,
        dataset_id: uuid.UUID,
        trace_id: uuid.UUID | None = None,
        compute_for_all_subsets: bool = False,
    ) -> list[models.BaseProcessingJobMethod]:
        """Triggers the update of the histograms for a given dataset.

        Args:
            dataset_id: The dataset id
            trace_id: An id to trace the processing job(s). Is created by the user
            compute_for_all_subsets: Update histograms for all subsets

        Raises:
            APIException: If the request fails.

        Returns:
            list[models.BaseProcessingJobMethod]: the methods being executed
        """
        params = {"compute_for_all_subsets": compute_for_all_subsets}

        if trace_id is not None:
            params["trace_id"] = trace_id

        return self._request(
            "PUT",
            f"/datasets/{dataset_id}/histograms",
            params=params,
            success_response_item_model=list[models.BaseProcessingJobMethod],
        )

    def trigger_metadata_rebuild_job(
        self,
        dataset_ids: list[uuid.UUID],
        anonymize: bool = False,
        calculate_histograms: bool = True,
        trace_id: uuid.UUID | None = None,
        force_recreate: bool = False,
        compute_auto_attributes: bool = False,
    ) -> list[models.BaseProcessingJobMethod]:
        """Triggers execution of one or more jobs which (re-)build metadata for all provided datasets.

        Args:
            dataset_ids: dataset_ids to rebuild metadata for max 10.
            anonymize: Anonymize the dataset if true. This will incur costs
            calculate_histograms: Calculate histograms if true
            trace_id: An id to trace the processing job
            force_recreate: If True already existing crops and thumbnails will be recreated; only available for qm internal users
            compute_auto_attributes: If True auto attributes will be computed

        Returns:
            The methods being executed
        """
        if len(dataset_ids) < 1 or len(dataset_ids) > 10:
            raise errors.ParameterListLengthError(
                param_name="dataset_ids",
                minimum=1,
                maximum=10,
                length=len(dataset_ids),
            )
        return self._request(
            "POST",
            "/metadata:rebuild",
            json=self._pack(locals()),
            success_response_item_model=list[models.BaseProcessingJobMethod],
        )

    def trigger_dataset_metadata_rebuild_job(
        self,
        dataset_id: uuid.UUID,
        subset_id: uuid.UUID | None = None,
        anonymize: bool = False,
        calculate_histograms: bool = True,
        trace_id: uuid.UUID | None = None,
        force_recreate: bool = False,
        compute_auto_attributes: bool = False,
    ) -> list[models.BaseProcessingJobMethod]:
        """Triggers execution of one or more jobs which (re-)build metadata for the provided dataset.

        Args:
            dataset_id: dataset_id to rebuild metadata for
            subset_id: subset_id to rebuild metadata for
            anonymize: Anonymize the dataset if true. This will incur costs.
            calculate_histograms: Calculate histograms if true.
            trace_id: An id to trace the processing job
            force_recreate: If True already existing crops and thumbnails will be recreated; only available for qm internal users
            compute_auto_attributes: If True auto attributes will be computed

        Returns:
            The methods being executed
        """
        params = {
            "anonymize": anonymize,
            "calculate_histograms": calculate_histograms,
            "force_recreate": force_recreate,
            "compute_auto_attributes": compute_auto_attributes,
        }
        if subset_id:
            params["subset_id"] = subset_id
        if trace_id:
            params["trace_id"] = trace_id

        return self._request(
            "PUT",
            f"/datasets/{dataset_id}/metadata",
            params=params,
            success_response_item_model=list[models.BaseProcessingJobMethod],
        )

    ### processing_jobs ###
    def get_processing_jobs(
        self,
        trace_id: uuid.UUID = None,
    ) -> list[models.ProcessingJob]:
        """
        Retrieves the list of processing jobs that the user has access to.

        Args:
            trace_id: Helps to identify related processing jobs. Use the trace_id that
                was specified when triggering a processing job

        Raises:
            APIException: If the request fails.

        Returns:
            A list of processing jobs for the user or [] if there are no jobs of
            trace_id is not found.
        """
        params = {}
        if trace_id:
            params["trace_id"] = trace_id

        return self._request(
            "GET",
            "/processingJobs",
            params=params,
            success_response_item_model=list[models.ProcessingJob],
        )

    def get_processing_job(
        self,
        processing_job_id: uuid.UUID,
    ) -> models.ProcessingJob:
        """
        Retrieves a specific processing job by its id.

        Args:
            processing_job_id: The unique identifier of the processing job to retrieve.

        Raises:
            APIException: If the request fails.

        Returns:
            The ProcessingJob model retrieved from the API.
        """

        return self._request(
            "GET",
            f"/processingJobs/{processing_job_id}",
            success_response_item_model=models.ProcessingJob,
        )

    ### attributes ###
    def create_attributes(
        self,
        dataset_id: uuid.UUID,
        attributes: list[models.BulkAttributeCreate],
    ) -> models.BulkResponse:
        """Creates new attributes in the database. The limit is 750 per call.

        Args:
            dataset_id: The dataset id
            attributes: A list of AttributeCreate objects. Each object contains the
                file_path as a field.

        Returns:
            A BulkResponse with information on upload successes and failures.

        Raises:
            APIException: If the request fails.
            BulkUploadSizeRangeError: if the number of attributes exceeds the per call
                upload limit.
        """

        if len(attributes) > config.ATTRIBUTE_BULK_UPLOAD_LIMIT:
            raise errors.BulkUploadSizeRangeError(
                limit=config.ATTRIBUTE_BULK_UPLOAD_LIMIT, found_amount=len(attributes)
            )

        return self._request(
            "POST",
            f"/datasets/{dataset_id}/attributes:bulk",
            json=attributes,
            success_response_item_model=models.BulkResponse,
        )

    def create_attribute(
        self,
        id: uuid.UUID,
        dataset_id: uuid.UUID,
        name: str,
        annotatable_id: str,
        value: models.typeT,
        annotatable_type: typing.Literal[
            models.DataBaseObjectType.MEDIA,
            models.DataBaseObjectType.MEDIAOBJECT,
            models.DataBaseObjectType.INSTANCE,
        ],
        attribute_group: models.AttributeGroup = models.AttributeGroup.InitialAttribute,
        attribute_type: models.AttributeType | None = None,
        min: models.typeT | None = None,
        max: models.typeT | None = None,
        sum: models.typeT | None = None,
        cant_solves: int | None = None,
        solvability: float | None = None,
        aggregate: typing.Any | None = None,
        modal: typing.Any | None = None,
        credibility: float | None = None,
        convergence: float | None = None,
        ambiguity: float | None = None,
        median: typing.Any | None = None,
        variance: typing.Any | None = None,
        standard_deviation: typing.Any | None = None,
        range: typing.Any | None = None,
        average_absolute_deviation: typing.Any | None = None,
        cumulated_frequency: typing.Any | None = None,
        frequency: dict[str, int] | None = None,
        question: str | None = None,
        ml_predictions: dict[str, float] | None = None,
        ml_probability_distributions: dict[str, float] | None = None,
        repeats: int | None = None,
        possible_values: list[str] | None = None,
    ) -> models.AttributeResponse:
        """Create an attribute for a dataset.

        Args:
            dataset_id: The dataset id
            id: The attribute id
            name: The name of the attribute
            value: The value of the attribute
            annotatable_id: The annotatable id
            annotatable_type: The annotatable type
            attribute_group: The attribute group
            attribute_type: The attribute type
            min: The min value
            max: The max value
            sum: The sum value
            cant_solves: The cant solves value
            solvability: The solvability value
            aggregate: The aggregate value
            modal: The modal value
            credibility: The credibility value
            convergence: The convergence value
            ambiguity: The ambiguity value
            median: The median value
            variance: The variance value
            standard_deviation: The standard deviation value
            range: The range value
            average_absolute_deviation: The average absolute deviation value
            cumulated_frequency: The cumulated frequency value
            frequency: The frequency value
            question: The question value
            range: The range value
            possible_values: The possible values for the given attribute
            repeats: The number of times the attribute was annotated
            ml_predictions: The ML predictions for the attribute
            ml_probability_distributions: The ML probability distributions for the attribute

        Returns:
            The created attribute.
        """
        return self._request(
            "POST",
            f"/datasets/{dataset_id}/attributes",
            json=self._pack(locals(), ignore=["dataset_id"], not_none=["question"]),
            success_response_item_model=models.AttributeResponse,
        )

    def get_attributes(
        self,
        dataset_id: uuid.UUID,
        archived: bool | None = False,
        limit: int | None = None,
        skip: int | None = None,
        query: models.QueryList | None = None,
        sort: list[models.SortingParameter] | None = None,
        projection: dict[str, bool] | None = None,
    ) -> list[models.AttributeResponse]:
        """Returns all attributes of a dataset

        Args:
            dataset_id: The dataset id
            archived: if true, return only archived attributes; if false (default), return non-archived attributes.
            limit: The maximum number of attributes to return
            skip: The number of attributes to skip
            query: A query to filter attributes
            sort: A order by which to sort attributes
            projection: The fields to be returned (dictionary keys with value True are
                returned, keys with value False are not returned). Mixing of True and False values is not allowed.

        Returns:
            A list of attributes

        Raises:
            APIException: If the request fails.
        """
        if limit is None:
            return self.get_attributes_paginated(
                dataset_id=dataset_id,
                archived=archived,
                query=query,
                sort=sort,
                projection=projection,
            )

        return self._request(
            "GET",
            f"/datasets/{dataset_id}/attributes",
            params=self._pack(locals(), ignore=["dataset_id"]),
            success_response_item_model=list[models.AttributeResponse],
        )

    def get_attributes_paginated(
        self,
        dataset_id: uuid.UUID,
        archived: bool | None = False,
        batch_size: int = 100,
        query: models.QueryList | None = None,
        sort: list[models.SortingParameter] | None = None,
        projection: dict[str, bool] | None = None,
    ) -> list[models.AttributeResponse]:
        """Returns all attributes of a dataset, but with pagination, could be used for larger datasets to avoid timeouts.

        Args:
            dataset_id: The dataset id
            archived: if true, return only archived attributes; if false (default), return non-archived attributes.
            batch_size: The number of attributes to fetch per request. Defaults to 100.
            query: A query to filter attributes
            sort: A order by which to sort attributes
            projection: The fields to be returned (dictionary keys with value True are
                returned, keys with value False are not returned). Mixing of True and False values is not allowed.

        Returns:
            A list of attributes

        Raises:
            APIException: If the request fails.
        """

        log.info("Fetching all attributes ...")

        attributes: list[models.AttributeResponse] = []
        skip_offset = 0

        while True:
            attributes_page = self.get_attributes(
                dataset_id=dataset_id,
                archived=archived,
                limit=batch_size,
                skip=skip_offset,
                query=query,
                sort=sort,
                projection=projection,
            )
            attributes.extend(attributes_page)

            if len(attributes_page) < batch_size:
                break

            skip_offset += batch_size

        log.info(f"Fetched {len(attributes)} attributes successfully.")

        return attributes

    def get_attribute_value_count(
        self,
        dataset_id: uuid.UUID,
        archived: bool | None = False,
        query: models.QueryList | None = None,
    ) -> models.FilterCount:
        """Calculates the number of attribute values for a given filter setting

        Args:
            dataset_id: The dataset id
            archived: Whether to consider archived attribute values
            query: Query

        Returns:
             a FilterCount object containing the total count of attribute values returned by the query.

        Raises:
            APIException: If the request fails.
        """

        return self._request(
            "GET",
            f"/datasets/{dataset_id}/attributeValues:count",
            params=self._pack(locals(), ignore=["dataset_id"]),
            success_response_item_model=models.FilterCount,
        )

    def get_attribute_value(
        self,
        dataset_id: uuid.UUID,
        attribute_id: str,
        annotatable_id: str,
        archived: bool | None = False,
    ) -> models.AttributeValueResponse:
        """Returns an attribute value with a given attribute_id.

        Args:
            dataset_id: The dataset id
            attribute_id: The attribute id
            annotatable_id: The id of the annotatable the attribute belongs to
            archived: Whether to return archived attribute values

        Returns:
            The attribute with the given attribute_id

        Raises:
            APIException: If the request fails.
        """
        return self._request(
            "GET",
            f"/datasets/{dataset_id}/attributeValues/{attribute_id}",
            params=self._pack(locals(), ignore=["dataset_id", "attribute_id"]),
            success_response_item_model=models.AttributeValueResponse,
        )

    def get_attribute_values(
        self,
        dataset_id: uuid.UUID,
        archived: bool | None = False,
        limit: int | None = None,
        skip: int | None = None,
        query: models.QueryList | None = None,
        sort: list[models.SortingParameter] | None = None,
    ) -> list[models.AttributeValueResponse]:
        """Get attribute values of a dataset

        Args:
            dataset_id: The dataset id
            archived: Whether to get archived attribute values
            limit: The number of medias tu return
            skip: The number of medias to skip
            query: The filters to be applied to the search
            sort: The list of sorting parameters

        Returns:
            A list of attribute values in a dataset

        Raises:
            APIException: If the request fails.
        """
        if limit is None:
            return self.get_attribute_values_paginated(
                dataset_id=dataset_id,
                archived=archived,
                query=query,
                sort=sort,
            )

        return self._request(
            "GET",
            f"/datasets/{dataset_id}/attributeValues",
            params=self._pack(locals(), ignore=["dataset_id"]),
            success_response_item_model=list[models.AttributeValueResponse],
        )

    def get_attribute_values_paginated(
        self,
        dataset_id: uuid.UUID,
        archived: bool | None = False,
        batch_size: int = 100,
        query: models.QueryList | None = None,
        sort: list[models.SortingParameter] | None = None,
    ) -> list[models.AttributeValueResponse]:
        """Returns attribute values of a dataset, but with pagination, could be used for larger datasets to avoid timeouts.

        Args:
            dataset_id: The dataset id
            archived: Whether to get archived attribute values
            batch_size: The number of attribute values to fetch per request. Defaults to 100.
            query: The filters to be applied to the search
            sort: The list of sorting parameters

        Returns:
            A list of attribute values in a dataset

        Raises:
            APIException: If the request fails.
        """

        log.info("Fetching all attribute values ...")

        attribute_values: list[models.AttributeValueResponse] = []
        skip_offset = 0

        while True:
            attribute_values_page = self.get_attribute_values(
                dataset_id=dataset_id,
                archived=archived,
                limit=batch_size,
                skip=skip_offset,
                query=query,
                sort=sort,
            )
            attribute_values.extend(attribute_values_page)

            if len(attribute_values_page) < batch_size:
                break

            skip_offset += batch_size

        log.info(f"Fetched {len(attribute_values)} attribute values successfully.")

        return attribute_values

    def get_attribute(
        self, dataset_id: uuid.UUID, attribute_id: str, annotatable_id: str
    ) -> models.AttributeResponse:
        """Returns an attribute with a given attribute_id.

        Args:
            dataset_id: The dataset id
            attribute_id: The attribute id
            annotatable_id: The id of the annotatable the attribute belongs to

        Returns:
            The attribute with the given attribute_id

        Raises:
            APIException: If the request fails.
        """
        return self._request(
            "GET",
            f"/datasets/{dataset_id}/attributes/{attribute_id}",
            params=self._pack(locals(), ignore=["dataset_id", "attribute_id"]),
            success_response_item_model=models.AttributeResponse,
        )

    def update_attribute(
        self,
        dataset_id: uuid.UUID,
        attribute_id: str,
        annotatable_id: str,
        name: str | None = None,
        value: models.typeT | None = None,
        min: models.typeT | None = None,
        max: models.typeT | None = None,
        sum: models.typeT | None = None,
        cant_solves: int | None = None,
        solvability: float | None = None,
        aggregate: typing.Any | None = None,
        modal: typing.Any | None = None,
        credibility: float | None = None,
        convergence: float | None = None,
        ambiguity: float | None = None,
        median: typing.Any | None = None,
        variance: typing.Any | None = None,
        standard_deviation: typing.Any | None = None,
        range: typing.Any | None = None,
        average_absolute_deviation: typing.Any | None = None,
        cumulated_frequency: typing.Any | None = None,
        frequency: dict[str, int] | None = None,
        question: str | None = None,
        archived: bool | None = None,
        ml_predictions: dict[str, float] | None = None,
        ml_probability_distributions: dict[str, float] | None = None,
    ) -> models.AttributeResponse:
        """Updates the attribute with the given id.

        Args:
            dataset_id: The dataset id the attribute belongs to
            attribute_id: The attribute id
            annotatable_id: The annotatable id the attribute belongs to

            name: The name of the attribute
            value: The value of the attribute
            min: The min value
            max: The max value
            sum: The sum value
            cant_solves: The cant solves value
            solvability: The solvability value
            aggregate: The aggregate value
            modal: The modal value
            credibility: The credibility value
            convergence: The convergence value
            ambiguity: The ambiguity value
            median: The median value
            variance: The variance value
            standard_deviation: The standard deviation value
            range: The range value
            average_absolute_deviation: The average absolute deviation value
            cumulated_frequency: The cumulated frequency value
            frequency: The frequency value
            question: The question value
            archived: The archived value
            range: The range value
            ml_predictions: The parameters of the posterior Dirichlet distribution
            ml_probability_distributions: The the Dirichlet distribution values

        Returns:
            The updated attribute

        Raises:
            APIException: If the request fails.
        """
        return self._request(
            "PATCH",
            f"/datasets/{dataset_id}/attributes/{attribute_id}",
            params={"annotatable_id": annotatable_id},
            json=self._pack(
                locals(), ignore=["dataset_id", "attribute_id", "annotatable_id"]
            ),
            success_response_item_model=models.AttributeResponse,
        )

    def delete_attribute(
        self, dataset_id: uuid.UUID, attribute_id: str, annotatable_id: str
    ) -> str:
        """Delete an attribute from a dataset.

        Args:
            dataset_id: The ID of the dataset.
            attribute_id: The ID of the attribute.
            annotatable_id: The id of the annotatable the attribute belongs to

        Returns:
            The deleted attribute

        Raises:
            APIException: If the request fails.
        """
        return self._request(
            "DELETE",
            f"/datasets/{dataset_id}/attributes/{attribute_id}",
            params=self._pack(locals(), ignore=["dataset_id", "attribute_id"]),
            success_response_item_model=str,
        )

    def get_attribute_metadata(
        self,
        dataset_id: uuid.UUID,
        archived: bool | None = False,
        query: models.QueryList | None = None,
    ) -> list[models.AttributeMetadataResponse]:
        """Returns attribute metadata of a dataset.

        Args:
            dataset_id: The dataset id
            archived: if true, return only archived attribute metadata; if false (default), return non-archived attribute metadata.
            query: A query to filter attribute metadata

         Returns:
            A list of attribute metadata

        Raises:
            APIException: If the request fails.
        """

        return self._request(
            "GET",
            f"/datasets/{dataset_id}/attributeMetadata",
            params=self._pack(locals(), ignore=["dataset_id"]),
            success_response_item_model=list[models.AttributeMetadataResponse],
        )

    def get_visualisation_configs(
        self,
        dataset_id: uuid.UUID,
        archived: bool | None = False,
        query: models.QueryList | None = None,
        sort: list[models.SortingParameter] | None = None,
        limit: int | None = None,
        skip: int | None = None,
    ) -> list[models.VisualisationConfiguration]:
        """
        Retrieve the visualization configurations for a given dataset.

        Args:
            dataset_id (UUID): The ID of the dataset for which to retrieve visualization configurations.
            archived: if true, return only archived visualisation configurations; if false (default), return non-archived visualisation configurations.
            query: The filters to be applied to the search
            sort: The list of sorting parameters
            limit: How many visualisation_configs to return
            skip: How many visualisation_configs to skip

        Returns:
            list[models.VisualisationConfiguration]: A list of visualization configuration objects.
        """
        if limit is None:
            return self.get_visualisation_configs_paginated(
                dataset_id=dataset_id,
                archived=archived,
                query=query,
                sort=sort,
            )

        return self._request(
            "GET",
            f"/datasets/{dataset_id}/visualisationConfigs",
            params=self._pack(locals(), ignore=["dataset_id"]),
            success_response_item_model=list[models.VisualisationConfiguration],
        )

    def get_visualisation_configs_paginated(
        self,
        dataset_id: uuid.UUID,
        archived: bool | None = False,
        query: models.QueryList | None = None,
        sort: list[models.SortingParameter] | None = None,
        batch_size: int = 100,
    ) -> list[models.VisualisationConfiguration]:
        """
        Retrieve the visualization configurations for a given dataset, but with pagination, could be used for larger datasets to avoid timeouts.

        Args:
            dataset_id (UUID): The ID of the dataset for which to retrieve visualization configurations.
            archived: if true, return only archived visualisation configurations; if false (default), return non-archived visualisation configurations.
            query: The filters to be applied to the search
            sort: The list of sorting parameters
            batch_size: The number of visualisation configs to fetch per request. Defaults to 100.

        Returns:
            list[models.VisualisationConfiguration]: A list of visualization configuration objects.
        """

        log.info("Fetching all visualisation configurations ...")

        visualisation_configs: list[models.VisualisationConfiguration] = []
        skip_offset = 0

        while True:
            visualisation_configs_page = self.get_visualisation_configs(
                dataset_id=dataset_id,
                archived=archived,
                query=query,
                sort=sort,
                limit=batch_size,
                skip=skip_offset,
            )
            visualisation_configs.extend(visualisation_configs_page)

            if len(visualisation_configs_page) < batch_size:
                break

            skip_offset += batch_size

        log.info(
            f"Fetched {len(visualisation_configs)} visualisation configurations successfully."
        )

        return visualisation_configs

    ### AI Nano Tasks ###

    def get_multiple_aint_learning_data(
        self,
        limit: int | None = None,
        skip: int | None = None,
        query: models.QueryList | None = None,
        sort: list[models.SortingParameter] | None = None,
        archived: bool | None = False,
    ) -> list[models.AINTLearningData]:
        """
        !!! Only available for qm internal users !!!

        Retrieve all AINT learning data available to the user.

        Args:
            limit: limit the number of AINT learning data returned
            skip: skip the number of AINT learning data returned
            query: query parameters to filter the AINT learning data
            sort: sorting parameters to sort the AINT learning data
            archived: whether to include archived AINT learning data

        Returns:
            A list of AINT learning data objects.
        """
        if limit is None:
            return self.get_multiple_aint_learning_data_paginated(
                query=query,
                sort=sort,
                archived=archived,
            )

        return self._request(
            "GET",
            f"/aintLearningData",
            params=self._pack(locals()),
            success_response_item_model=list[models.AINTLearningData],
        )

    def get_multiple_aint_learning_data_paginated(
        self,
        batch_size: int = 100,
        query: models.QueryList | None = None,
        sort: list[models.SortingParameter] | None = None,
        archived: bool | None = False,
    ) -> list[models.AINTLearningData]:
        """
        !!! Only available for qm internal users !!!

        Retrieve all AINT learning data available to the user, but with pagination, could be used for larger datasets to avoid timeouts.

        Args:
            batch_size: The number of AINT learning data to fetch per request. Defaults to 100.
            query: query parameters to filter the AINT learning data
            sort: sorting parameters to sort the AINT learning data
            archived: whether to include archived AINT learning data

        Returns:
            A list of AINT learning data objects.
        """

        log.info("Fetching all AINT learning data ...")

        aint_learning_data: list[models.AINTLearningData] = []
        skip_offset = 0

        while True:
            aint_learning_data_page = self.get_multiple_aint_learning_data(
                limit=batch_size,
                skip=skip_offset,
                query=query,
                sort=sort,
                archived=archived,
            )
            aint_learning_data.extend(aint_learning_data_page)

            if len(aint_learning_data_page) < batch_size:
                break

            skip_offset += batch_size

        log.info(f"Fetched {len(aint_learning_data)} AINT learning data successfully.")

        return aint_learning_data

    def get_aint_learning_data(
        self, aint_learning_data_id: uuid.UUID
    ) -> models.AINTLearningData:
        """
        !!! Only available for qm internal users !!!

        Get a single AINT learning data by its ID.

        Args:
            aint_learning_data_id: The unique identifier of the AINT learning data.

        Returns:
            The requested AINT learning data.
        """
        return self._request(
            "GET",
            f"/aintLearningData/{aint_learning_data_id}",
            success_response_item_model=models.AINTLearningData,
        )

    def create_aint_learning_data(
        self,
        name: str,
        training_attributes: list[models.TrainingAttribute],
        user_group: str | None = None,
    ) -> models.AINTLearningData:
        """
        !!! Only available for qm internal users !!!

        Create a new AINT learning data from training attributes.

        Args:
            name: A descriptive name for the AINT learning data.
            training_attributes: The training attributes to be used in the AINT learning data.
            user_group: The user group for creating the AINT learning data (default: None).

        Returns:
            Created AINT learning data object.
        """
        return self._request(
            "POST",
            "/aintLearningData",
            json=self._pack(locals()),
            success_response_item_model=models.AINTLearningData,
        )

    def update_aint_learning_data(
        self,
        aint_learning_data_id: uuid.UUID,
        name: str | None = None,
        user_group: str | None = None,
    ) -> models.AINTLearningData:
        """
        !!! Only available for qm internal users !!!

        Update AINT learning data.

        Args:
            aint_learning_data_id: The unique identifier of the AINT learning data.
            name: The desired name of the AINT learning data.
            user_group: The desired user group of the AINT learning data.

        Returns:
           Updated AINT learning data.

        Raises:
            APIException: If the request fails.
        """

        return self._request(
            "PATCH",
            f"/aintLearningData/{aint_learning_data_id}",
            json=self._pack(locals(), ignore=["aint_learning_data_id"]),
            success_response_item_model=models.AINTLearningData,
        )

    def delete_aint_learning_data(
        self,
        aint_learning_data_id: uuid.UUID,
    ) -> str:
        """
        !!! Only available for qm internal users !!!

        Delete AINT learning data.

        Args:
            aint_learning_data_id: The unique identifier of the AINT learning data.

        Returns:
           Deleted AINT learning data id.

        Raises:
            APIException: If the request fails.
        """
        return self._request(
            "DELETE",
            f"/aintLearningData/{aint_learning_data_id}",
            success_response_item_model=str,
        )

    def get_aint_learning_data_count(
        self,
        query: models.QueryList | None = None,
        archived: bool | None = False,
    ) -> int:
        """
        Returns aint learning data count for the user.
        Args:
            query: query parameters to filter the aint learning datas
            archived: if true, count only archived aint learning data; if false (default), count non-archived aint learning data.

        Returns:
            The number of aint learning data

        Raises:
            APIException: If the request fails.
        """
        return self._request(
            "GET",
            "/aintLearningData:count",
            params=self._pack(locals()),
            success_response_item_model=int,
        )

    def get_ml_annotation_models(
        self,
        projection: dict[str, bool] | None = None,
        limit: int | None = None,
        skip: int | None = None,
        query: models.QueryList | None = None,
        sort: list[models.SortingParameter] | None = None,
        archived: bool | None = False,
    ) -> list[models.MlAnnotationModel]:
        """
        Retrieve ml annotation models available to the user.

        Args:
            projection: The fields to be returned (dictionary keys with value True are returned,
            keys with value False are not returned). Mixing of True and False values is not allowed.
            limit: limit the number of ml annotation models returned
            skip: skip the number of ml annotation models returned
            query: query parameters to filter the ml annotation models
            sort: sorting parameters to sort the ml annotation models
            archived: whether to include archived ml annotation models

        Returns:
             A list of ml annotation models.
        """
        if limit is None:
            return self.get_ml_annotation_models_paginated(
                projection=projection,
                query=query,
                sort=sort,
                archived=archived,
            )

        return self._request(
            "GET",
            f"/mlAnnotationModels",
            params=self._pack(locals()),
            success_response_item_model=list[models.MlAnnotationModel],
        )

    def get_ml_annotation_models_paginated(
        self,
        projection: dict[str, bool] | None = None,
        batch_size: int = 100,
        query: models.QueryList | None = None,
        sort: list[models.SortingParameter] | None = None,
        archived: bool | None = False,
    ) -> list[models.MlAnnotationModel]:
        """
        Retrieve ml annotation models available to the user, but with pagination, could be used for larger datasets to avoid timeouts.

        Args:
            projection: The fields to be returned (dictionary keys with value True are returned,
            keys with value False are not returned). Mixing of True and False values is not allowed.
            batch_size: The number of ml annotation models to fetch per request. Defaults to 100.
            query: query parameters to filter the ml annotation models
            sort: sorting parameters to sort the ml annotation models
            archived: whether to include archived ml annotation models

        Returns:
             A list of ml annotation models.
        """

        log.info("Fetching all ML annotation models ...")

        ml_annotation_models: list[models.MlAnnotationModel] = []
        skip_offset = 0

        while True:
            ml_annotation_models_page = self.get_ml_annotation_models(
                projection=projection,
                limit=batch_size,
                skip=skip_offset,
                query=query,
                sort=sort,
                archived=archived,
            )
            ml_annotation_models.extend(ml_annotation_models_page)

            if len(ml_annotation_models_page) < batch_size:
                break

            skip_offset += batch_size

        log.info(
            f"Fetched {len(ml_annotation_models)} ML annotation models successfully."
        )

        return ml_annotation_models

    def get_ml_annotation_model_by_id(
        self,
        ml_annotation_model_id: uuid.UUID,
        projection: dict[str, bool] | None = None,
    ) -> models.MlAnnotationModel:
        """
        Retrieve a specific ml model by its ID.

        Args:
            ml_annotation_model_id: The unique identifier of the AI annotation model.
            projection: The fields to be returned (dictionary keys with value True are returned,
            keys with value False are not returned). Mixing of True and False values is not allowed.
        Returns:
            The requested ml model.
        """
        return self._request(
            "GET",
            f"/mlAnnotationModels/{ml_annotation_model_id}",
            params=self._pack(locals(), ignore=["ml_annotation_model_id"]),
            success_response_item_model=models.MlAnnotationModel,
        )

    def get_ml_annotation_models_by_training_ann_run_id(
        self,
        annotation_run_id: uuid.UUID,
    ) -> list[models.MlAnnotationModel]:
        """
        Get all ml annotation  models trained on the data of a specific annotation run.

        Args:
            annotation_run_id: The id of the annotation run used for model training.

        Returns:
            The list of ml annotation models trained on the data of the annotation run.

        Raises:
            APIException: If the request fails.
        """
        return self._request(
            "GET",
            f"/annotationRun/{annotation_run_id}/mlAnnotationModels",
            success_response_item_model=list[models.MlAnnotationModel],
        )

    def train_ml_annotation_model(
        self,
        name: str,
        aint_learning_data_id: uuid.UUID | None = None,
        reference_set_annotation_run_id: uuid.UUID | None = None,
        user_group: str | None = None,
    ) -> models.MlAnnotationModel:
        """
        Train a new ml annotation model on the specified AINT learning data or reference set of the specified annotation run.

        Args:
            name: A descriptive name for the ml annotation model.
            aint_learning_data_id: The unique identifier of the AINT learning data to use for training.
            reference_set_annotation_run_id: The unique identifier of the annotation run to use the data for training from.
            user_group: The user group for scoping this annotation run (default: None).

        Either aint_learning_data_id or reference_set_annotation_run_id must be specified.

        Returns:
            The created ml annotation model.
        Raises:
            APIException: If the request fails.
        """

        body = {
            key: value
            for key, value in locals().items()
            if value is not None and key not in ["self"]
        }

        return self._request(
            "POST",
            "/mlAnnotationModels",
            json=body,
            success_response_item_model=models.MlAnnotationModel,
        )

    def update_ml_annotation_model(
        self,
        ml_annotation_model_id: uuid.UUID,
        name: str | None = None,
        user_group: str | None = None,
    ) -> models.MlAnnotationModel:
        """
        Update a ml annotation model.

        Args:
            ml_annotation_model_id: The id of the ml annotation model.
            name: new desired name for the ml annotation model.
            user_group: new desired user group for the ml annotation model.

        Returns:
            The updated ml annotation model.

        Raises:
            APIException: If the request fails.
        """

        body = {
            key: value
            for key, value in locals().items()
            if value is not None and key not in ["self", "ml_annotation_model_id"]
        }

        return self._request(
            "PATCH",
            f"/mlAnnotationModels/{ml_annotation_model_id}",
            json=body,
            success_response_item_model=models.MlAnnotationModel,
        )

    def delete_ml_annotation_model(
        self,
        ml_annotation_model_id: uuid.UUID,
    ) -> str:
        """
        Delete a ml annotation model.

        Args:
            ml_annotation_model_id: The id of the ml annotation model.

        Returns:
            The id of the deleted ml annotation model.

        Raises:
            APIException: If the request fails.
        """

        return self._request(
            "DELETE",
            f"/mlAnnotationModels/{ml_annotation_model_id}",
            success_response_item_model=str,
        )

    def get_ml_annotation_model_count(
        self,
        query: models.QueryList | None = None,
        archived: bool | None = False,
    ) -> int:
        """
        Returns ml annotation model count for the user.
        Args:
            query: query parameters to filter the ml annotation models
            archived: if true, count only archived ml annotation models; if false (default), count non-archived ml annotation models.

        Returns:
            The number of ml annotation models

        Raises:
            APIException: If the request fails.
        """
        return self._request(
            "GET",
            "/mlAnnotationModels:count",
            params=self._pack(locals()),
            success_response_item_model=int,
        )

    def get_ai_annotation_runs(
        self,
        limit: int | None = None,
        skip: int | None = None,
        query: models.QueryList | None = None,
        sort: list[models.SortingParameter] | None = None,
        archived: bool | None = False,
    ) -> list[models.AIAnnotationRun]:
        """
        Retrieve AI annotation runs available to the user.

        Args:
            limit: limit the number of AI annotation runs returned
            skip: skip the number of AI annotation runs returned
            query: query parameters to filter the AI annotation runs
            sort: sorting parameters to sort the AI annotation runs
            archived: whether to include archived AI annotation runs

        Returns:
            A list of AI annotation runs.
        """
        if limit is None:
            return self.get_ai_annotation_runs_paginated(
                query=query,
                sort=sort,
                archived=archived,
            )

        return self._request(
            "GET",
            f"/aiAnnotationRuns",
            params=self._pack(locals()),
            success_response_item_model=list[models.AIAnnotationRun],
        )

    def get_ai_annotation_runs_paginated(
        self,
        batch_size: int = 100,
        query: models.QueryList | None = None,
        sort: list[models.SortingParameter] | None = None,
        archived: bool | None = False,
    ) -> list[models.AIAnnotationRun]:
        """
        Retrieve AI annotation runs available to the user, but with pagination, could be used for larger datasets to avoid timeouts.

        Args:
            batch_size: The number of AI annotation runs to fetch per request. Defaults to 100.
            query: query parameters to filter the AI annotation runs
            sort: sorting parameters to sort the AI annotation runs
            archived: whether to include archived AI annotation runs

        Returns:
            A list of AI annotation runs.
        """

        log.info("Fetching all AI annotation runs ...")

        ai_annotation_runs: list[models.AIAnnotationRun] = []
        skip_offset = 0

        while True:
            ai_annotation_runs_page = self.get_ai_annotation_runs(
                limit=batch_size,
                skip=skip_offset,
                query=query,
                sort=sort,
                archived=archived,
            )
            ai_annotation_runs.extend(ai_annotation_runs_page)

            if len(ai_annotation_runs_page) < batch_size:
                break

            skip_offset += batch_size

        log.info(f"Fetched {len(ai_annotation_runs)} AI annotation runs successfully.")

        return ai_annotation_runs

    def get_ai_annotation_run(
        self, ai_annotation_run_id: uuid.UUID
    ) -> models.AIAnnotationRun:
        """
        Retrieve a specific AI annotation run by its ID.

        Args:
            ai_annotation_run_id: The unique identifier of the AI annotation run.

        Returns:
            The requested AI annotation run.
        """
        return self._request(
            "GET",
            f"/aiAnnotationRuns/{ai_annotation_run_id}",
            success_response_item_model=models.AIAnnotationRun,
        )

    def start_ai_annotation_run(
        self,
        name: str,
        dataset_id: uuid.UUID,
        subset_id: uuid.UUID,
        ml_annotation_model_id: uuid.UUID,
        user_group: str | None = None,
    ) -> models.AIAnnotationRun:
        """
        Start a new AI annotation run. Applies the specified ml annotation model to the dataset and subset.

        Args:
            name: A descriptive name for the AI annotation run.
            dataset_id: The unique identifier of the dataset to be annotated.
            subset_id: The unique identifier of the subset to be annotated.
            ml_annotation_model_id: The unique identifier of the ml annotation model to use.
            user_group: The user group for scoping this annotation run (default: None).

        Returns:
            The created AI annotation run.
        """

        body = {
            key: value
            for key, value in locals().items()
            if value is not None and key != "self"
        }

        return self._request(
            "POST",
            "/aiAnnotationRuns",
            json=body,
            success_response_item_model=models.AIAnnotationRun,
        )

    def update_ai_annotation_run(
        self,
        ai_annotation_run_id: uuid.UUID,
        name: str | None = None,
        user_group: str | None = None,
    ) -> models.AIAnnotationRun:
        """
        Update an AI annotation run.

        Args:
            ai_annotation_run_id: The id of the AI annotation run.
            name: new desired name for the AI annotation run.
            user_group: new desired user group for the AI annotation run.

        Returns:
            The updated AI annotation run.

        Raises:
            APIException: If the request fails.
        """

        body = {
            key: value
            for key, value in locals().items()
            if value is not None and key not in ["self", "ai_annotation_run_id"]
        }

        return self._request(
            "PATCH",
            f"/aiAnnotationRuns/{ai_annotation_run_id}",
            json=body,
            success_response_item_model=models.AIAnnotationRun,
        )

    def delete_ai_annotation_run(
        self,
        ai_annotation_run: uuid.UUID,
    ) -> str:
        """
        Delete an AI annotation run.

        Args:
            ai_annotation_run: The id of the AI annotation run.

        Returns:
            The id of the deleted AI annotation run.

        Raises:
            APIException: If the request fails.
        """

        return self._request(
            "DELETE",
            f"/aiAnnotationRuns/{ai_annotation_run}",
            success_response_item_model=str,
        )

    def get_ai_annotation_run_count(
        self,
        query: models.QueryList | None = None,
        archived: bool | None = False,
    ) -> int:
        """
        Returns ai annotation run count for the user.
        Args:
            query: query parameters to filter the ai annotation runs
            archived: if true, count only archived ai annotation runs; if false (default), count non-archived ai annotation runs.

        Returns:
            The number of ai annotation runs

        Raises:
            APIException: If the request fails.
        """
        return self._request(
            "GET",
            "/aiAnnotationRuns:count",
            params=self._pack(locals()),
            success_response_item_model=int,
        )

    ### pipelines ###

    def get_pipelines(
        self,
        limit: int | None = None,
        skip: int | None = None,
        query: models.QueryList | None = None,
        sort: list[models.SortingParameter] | None = None,
        archived: bool | None = False,
    ) -> list[models.Pipeline]:
        """
        Get pipelines available for the user.

        Args:
            limit: limit the number of pipelines returned
            skip: skip the number of pipelines returned
            query: query parameters to filter the pipelines
            sort: sorting parameters to sort the pipelines
            archived: whether to include archived pipelines

        Returns:
            A list of pipeline objects.
        """
        if limit is None:
            return self.get_pipelines_paginated(
                query=query,
                sort=sort,
                archived=archived,
            )

        return self._request(
            "GET",
            "/pipelines",
            params=self._pack(locals()),
            success_response_item_model=list[models.Pipeline],
        )

    def get_pipelines_paginated(
        self,
        batch_size: int = 100,
        query: models.QueryList | None = None,
        sort: list[models.SortingParameter] | None = None,
        archived: bool | None = False,
    ) -> list[models.Pipeline]:
        """
        Get pipelines available for the user, but with pagination, could be used for larger datasets to avoid timeouts.

        Args:
            batch_size: The number of pipelines to fetch per request. Defaults to 100.
            query: query parameters to filter the pipelines
            sort: sorting parameters to sort the pipelines
            archived: whether to include archived pipelines

        Returns:
            A list of pipeline objects.
        """

        log.info("Fetching all pipelines ...")

        pipelines: list[models.Pipeline] = []
        skip_offset = 0

        while True:
            pipelines_page = self.get_pipelines(
                limit=batch_size,
                skip=skip_offset,
                query=query,
                sort=sort,
                archived=archived,
            )
            pipelines.extend(pipelines_page)

            if len(pipelines_page) < batch_size:
                break

            skip_offset += batch_size

        log.info(f"Fetched {len(pipelines)} pipelines successfully.")

        return pipelines

    def get_pipeline(self, pipeline_id: uuid.UUID) -> models.PipelineWithNodes:
        """
        Get a pipeline by id.

        Returns:
            The requested pipeline.
        """
        return self._request(
            "GET",
            f"/pipelines/{pipeline_id}",
            success_response_item_model=models.PipelineWithNodes,
        )

    def get_pipeline_count(
        self,
        query: models.QueryList | None = None,
        archived: bool | None = False,
    ) -> int:
        """
        Returns pipeline count for the user.
        Args:
            query: query parameters to filter the pipelines
            archived: if true, count only archived pipelines; if false (default), count non-archived pipelines.

        Returns:
            The number of pipelines

        Raises:
            APIException: If the request fails.
        """
        return self._request(
            "GET",
            "/pipelines:count",
            params=self._pack(locals()),
            success_response_item_model=int,
        )

    ### annotation runs ###

    def get_annotation_runs(
        self,
        limit: int | None = None,
        skip: int | None = None,
        query: models.QueryList | None = None,
        sort: list[models.SortingParameter] | None = None,
        archived: bool | None = False,
    ) -> list[models.AnnotationRun]:
        """
        Get annotation runs available to the users.

        Args:
            limit: limit the number of annotation runs returned
            skip: skip the number of annotation runs returned
            query: query parameters to filter the annotation runs
            sort: sorting parameters to sort the annotation runs
            archived: whether to include archived annotation runs

        Returns:
            A list of annotation run objects.
        """
        if limit is None:
            return self.get_annotation_runs_paginated(
                query=query,
                sort=sort,
                archived=archived,
            )

        return self._request(
            "GET",
            "/annotationRuns",
            params=self._pack(locals()),
            success_response_item_model=list[models.AnnotationRun],
        )

    def get_annotation_runs_paginated(
        self,
        batch_size: int = 100,
        query: models.QueryList | None = None,
        sort: list[models.SortingParameter] | None = None,
        archived: bool | None = False,
    ) -> list[models.AnnotationRun]:
        """
        Get annotation runs available to the users, but with pagination, could be used for larger datasets to avoid timeouts.

        Args:
            batch_size: The number of annotation runs to fetch per request. Defaults to 100.
            query: query parameters to filter the annotation runs
            sort: sorting parameters to sort the annotation runs
            archived: whether to include archived annotation runs

        Returns:
            A list of annotation run objects.
        """

        log.info("Fetching all annotation runs ...")

        annotation_runs: list[models.AnnotationRun] = []
        skip_offset = 0

        while True:
            annotation_runs_page = self.get_annotation_runs(
                limit=batch_size,
                skip=skip_offset,
                query=query,
                sort=sort,
                archived=archived,
            )
            annotation_runs.extend(annotation_runs_page)

            if len(annotation_runs_page) < batch_size:
                break

            skip_offset += batch_size

        log.info(f"Fetched {len(annotation_runs)} annotation runs successfully.")

        return annotation_runs

    def get_annotation_run(self, annotation_run_id: uuid.UUID) -> models.AnnotationRun:
        """
        Get an annotation run by id.

        Args:
            annotation_run_id: The id of the annotation run.

        Returns:
            The annotation run object matching the provided id.
        """
        return self._request(
            "GET",
            f"/annotationRuns/{annotation_run_id}",
            success_response_item_model=models.AnnotationRun,
        )

    def create_annotation_run(
        self, annotation_run: models.AnnotationRunCreate
    ) -> models.AnnotationRun:
        """Create an annotation run.

        Args:
            annotation_run: The annotation run to create

        Returns:
            The created annotation run
        """
        return self._request(
            "POST",
            "/annotationRuns",
            json=annotation_run,
            success_response_item_model=models.AnnotationRun,
        )

    def get_annotation_run_count(
        self,
        query: models.QueryList | None = None,
        archived: bool | None = False,
    ) -> int:
        """
        Returns annotation run count for the user.
        Args:
            query: query parameters to filter the annotation runs
            archived: if true, count only archived annotation runs; if false (default), count non-archived annotation runs.

        Returns:
            The number of annotation runs

        Raises:
            APIException: If the request fails.
        """
        return self._request(
            "GET",
            "/annotationRuns:count",
            params=self._pack(locals()),
            success_response_item_model=int,
        )

<<<<<<< HEAD
    def get_annotation_run_metrics(
        self, annotation_run_id: uuid.UUID
    ) -> list[models.AnnotationRunMetrics]:
        """Get the annotation run metrics for a given annotation run.
            Requires internal user role.

        Args:
            annotation_run_id: The ID of the annotation run.

        Returns:
            list[models.AnnotationRunMetrics]: The annotation run metrics.

        Raises:
            APIException: If the request fails.
        """

        return self._request(
            "GET",
            f"/annotationRuns/{annotation_run_id}/annotationMetrics",
            params=self._pack(locals()),
            success_response_item_model=list[models.AnnotationRunMetrics],
        )

    def get_annotation_run_node_metrics(
        self, annotation_run_node_id: uuid.UUID
    ) -> list[models.AnnotationRunNodeMetrics]:
        """Get the annotation run metrics for a given annotation run node.
            Requires internal user role.

        Args:
            annotation_run_node_id: The ID of the annotation run node.

        Returns:
            list[models.AnnotationRunNodeMetrics]: The annotation run metrics.

        Raises:
            APIException: If the request fails.
        """

        return self._request(
            "GET",
            f"/annotationRunNodes/{annotation_run_node_id}/annotationMetrics",
            params=self._pack(locals()),
            success_response_item_model=list[models.AnnotationRunNodeMetrics],
        )

    def get_annotation_run_project_status(
        self, annotation_run_id: uuid.UUID
    ) -> models.AnnotationRunProjectStatus:
        """
        !!! Only available for qm internal users !!!

        Get the annotation run project status for a given annotation run.
            Requires internal user role.

        Args:
            annotation_run_id: The ID of the annotation run.

        Returns:
            models.AnnotationRunProjectStatus: The annotation run project status.

        Raises:
            APIException: If the request fails.
        """
        return self._request(
            "GET",
            f"/annotationRuns/{annotation_run_id}/goliatProjectStatus",
            params=self._pack(locals()),
            success_response_item_model=models.AnnotationRunProjectStatus,
        )

    def get_annotation_run_project(
        self, annotation_run_id: uuid.UUID
    ) -> models.AnnotationRunProjectDetails:
        """
        !!! Only available for qm internal users !!!

        Get the annotation run project for a given annotation run.
            Requires internal user role.

        Args:
            annotation_run_id: The ID of the annotation run.

        Returns:
            models.AnnotationRunProjectDetails: The annotation run project.

        Raises:
            APIException: If the request fails.
        """
        return self._request(
            "GET",
            f"/annotationRuns/{annotation_run_id}/goliatProject",
            params=self._pack(locals()),
            success_response_item_model=models.AnnotationRunProjectDetails,
        )
    
=======
>>>>>>> 193edc21
    ### annotatable embeddings ###

    def create_annotatable_embeddings(
        self,
        dataset_id: uuid.UUID,
        annotatable_embeddings: list[models.AnnotatableEmbeddingCreate],
    ) -> list[models.AnnotatableEmbedding]:
        """Upload a batch of annotatable embeddings.

        Args:
            dataset_id: The dataset to which the annotatable embeddings belong
            annotatable_embeddings: The annotatable embeddings to upload

        Returns:
            The uploaded annotatable embeddings
        """
        annotatable_embedding_dicts = [
            item.model_dump() for item in annotatable_embeddings
        ]
        return self._request(
            "POST",
            f"/datasets/{dataset_id}/annotatableEmbeddings",
            json=annotatable_embedding_dicts,
            success_response_item_model=list[models.AnnotatableEmbedding],
        )<|MERGE_RESOLUTION|>--- conflicted
+++ resolved
@@ -3645,7 +3645,6 @@
             success_response_item_model=int,
         )
 
-<<<<<<< HEAD
     def get_annotation_run_metrics(
         self, annotation_run_id: uuid.UUID
     ) -> list[models.AnnotationRunMetrics]:
@@ -3741,9 +3740,7 @@
             params=self._pack(locals()),
             success_response_item_model=models.AnnotationRunProjectDetails,
         )
-    
-=======
->>>>>>> 193edc21
+
     ### annotatable embeddings ###
 
     def create_annotatable_embeddings(
