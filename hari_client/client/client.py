import datetime
import json
import os
import pathlib
import time
import types
import typing
import uuid
import warnings
<<<<<<< HEAD
from collections import defaultdict
=======
from concurrent import futures
from urllib.parse import urlparse
>>>>>>> 1a821125

import pydantic
import requests
from requests import adapters
from tqdm import tqdm

from hari_client.client import errors
from hari_client.config import config
from hari_client.models import models
from hari_client.utils import logger

T = typing.TypeVar("T")

log = logger.setup_logger(__name__)


class CustomJSONEncoder(json.JSONEncoder):
    def default(self, obj):
        if isinstance(obj, uuid.UUID):
            return str(obj)
        elif isinstance(obj, datetime.datetime):
            return obj.isoformat()
        return super().default(obj)


def _parse_response_model(
    response_data: typing.Any, response_model: typing.Type[T]
) -> T:
    """
    Parses data of type typing.Any to a generic response_model type.
    Cases:
        - both response_data and response_model are None (meaning you expect to receive None as response)
            - None is returned
        - response_model is a pydantic model:
            - if response_data is a dict, response_data is parsed into an instance of the response_model.
        - response_model is a parametrized generic:
            - if response_data is a list and response_model is a list of unions:
                - each item in the response_data list is checked against the possible types in the union.
                - the parser attempts to parse each item using each type in the union until one succeeds.
                - if an item is successfully parsed into one of the union types, and it contains nested fields that are also complex structures (e.g., lists of unions), the parser recurses into those nested structures to fully parse them.
            - if response_data is a dict and response_model is a dict with specified key and value types:
                - each key-value pair in the response_data dict is parsed, with the keys being converted to the specified key type, and the values being recursively parsed according to the specified value type.
        - response_data is of the expected type (response_model):
            - The response_data is returned as is.

    Args:
        response_data: the input data
        response_model: the generic response_model type

    Raises:
        errors.ParseResponseModelError: When parsing fails for any reason

    Returns:
        T: The passed response_model type
    """
    # The response_data can have many different types:
    # --> custom classes, dict, list, primitives (str, int, etc.), None
    try:
        if response_model is None:
            if response_data is None:
                return None
            raise errors.ParseResponseModelError(
                response_data=response_data,
                response_model=response_model,
                message=f"Expected response_data to be None, but received {response_data=}",
            )

        # handle pydantic models
        if isinstance(response_model, type) and issubclass(
            response_model, pydantic.BaseModel
        ):
            if isinstance(response_data, dict):
                return response_model(**response_data)

        # handle parametrized generics
        origin = typing.get_origin(response_model)
        if origin is list:
            item_type = typing.get_args(response_model)[0]
            if isinstance(response_data, list):
                origin = typing.get_origin(item_type)
                if origin in [typing.Union, types.UnionType]:
                    return [
                        handle_union_parsing(item, item_type) for item in response_data
                    ]
                elif isinstance(item_type, type) and issubclass(
                    item_type, pydantic.BaseModel
                ):
                    return [item_type(**item) for item in response_data]
                else:
                    return [item_type(item) for item in response_data]
        if origin is dict:
            key_type, value_type = typing.get_args(response_model)
            if isinstance(response_data, dict):
                return {
                    key_type(k): (
                        value_type(**v) if isinstance(v, dict) else value_type(v)
                    )
                    for k, v in response_data.items()
                }

        if isinstance(response_data, response_model):
            return response_data

        raise errors.ParseResponseModelError(
            response_data=response_data,
            response_model=response_model,
            message=f"Can't parse response_data into response_model {response_model},"
            + f" because the combination of received data and expected response_model "
            f"is unhandled.{response_data=}.",
        )
    except Exception as err:
        raise errors.ParseResponseModelError(
            response_data=response_data,
            response_model=response_model,
            message=f"Failed to parse response_data into response_model {response_model}. {response_data=}",
        ) from err


def handle_union_parsing(item, union_type):
    for possible_type in typing.get_args(union_type):
        if isinstance(possible_type, type) and issubclass(
            possible_type, pydantic.BaseModel
        ):
            try:
                return possible_type(**item)
            except Exception:
                continue
    raise errors.ParseResponseModelError(
        response_data=item,
        response_model=union_type,
        message=f"Failed to parse item into one of the union types {union_type}. {item=}",
    )


def _prepare_request_query_params(
    params: dict[str, typing.Any],
) -> dict[str, typing.Any]:
    """Prepares query parameters for the request module's `request` method.
    Handled cases:
      - parameter value is a list of pydantic models.
        - Serializes a query param value of type list[pydantic.BaseModel] to a list[str]. Lists are formatted by the `request` method as `?my_list=value_1&my_list=value_2&my_list=value_3...`,
        but it doesn't automatically serialize a list of pydantic models, so we have to handle this here.
        This method contains a workaround for the param "query". It's expected type is QueryList.
            - The workarounds are: passing a single already serialized QueryParameter/LogicParameter object (serialized with json.dumps), or a list of them.
            - Note that in the future only QueryList will be supported for query. For now other types are supported due to existing workarounds.

    Args:
        params: The query parameters that should be added to the request.

    Returns:
        The query parameters dictionary with properly serialized values.
    """
    params_copy = {}

    for param_name, param_value in params.items():
        params_copy[param_name] = param_value

        if isinstance(param_value, list):
            param_value_copy = []
            for item in param_value:
                if isinstance(item, pydantic.BaseModel):
                    param_value_copy.append(json.dumps(item.model_dump()))
                elif param_name == "query" and isinstance(item, str):
                    param_value_copy.append(item)
                    msg = (
                        "Argument's 'query' content was detected to be a string, but should be QueryParameter or LogicParameter."
                        + " Support for this behavior will be removed in a future release."
                    )
                    warnings.warn(msg)
                else:
                    param_value_copy.append(item)
            params_copy[param_name] = param_value_copy
        elif param_name == "query" and isinstance(param_value, str):
            msg = (
                "Argument 'query' was passed as a string, but should be passed as a QueryList (list of QueryParameter or LogicParameter objects)."
                + " Support for this behavior will be removed in a future release."
            )
            warnings.warn(msg)

    return params_copy


class HARIClient:
    BULK_UPLOAD_LIMIT = 5000
    timings: dict[str, float] = defaultdict(list)

    def __init__(self, config: config.Config):
        self.config = config

        self.access_token = None
        # expiry is reset on every token refresh with the expiry time provided by the server
        self.expiry = datetime.datetime.fromtimestamp(0)
        self.session = requests.Session()

    def _request(
        self,
        method: str,
        url: str,
        success_response_item_model: typing.Type[T],
        **kwargs,
    ) -> T | None:
        """Make a request to the API.

        Args:
            method: The HTTP method to use.
            url: The URL to request.
            success_response_item_model: The response model class to parse the response
                json body into when the request status is a success code.
            error_response_item_model: The response model class to parse the response
                json body into when the response status is an error code.
            **kwargs: Additional keyword arguments to pass to the underlying request method.
        """
        # prepare request
        self._refresh_access_token()
        full_url = f"{self.config.hari_api_base_url}{url}"

        if "json" in kwargs:
            kwargs["json"] = json.loads(
                json.dumps(kwargs["json"], cls=CustomJSONEncoder)
            )

        if "params" in kwargs:
            kwargs["params"] = _prepare_request_query_params(kwargs["params"])

        # do request and basic error handling
        start_time = time.time()
        response = self.session.request(method, full_url, **kwargs)
        self.timings[f"{method} {url}"].append(time.time() - start_time)
        if not response.ok:
            raise errors.APIError(response)

        if "application/json" not in response.headers.get("Content-Type", ""):
            raise ValueError(
                "Expected application/json to be in Content-Type header, but couldn't find it."
            )

        # parse json body
        try:
            response_json = response.json()
        except Exception as err:
            raise ValueError(
                f"Response body could not be parsed as JSON. {response_json=}"
            ) from err

        # Parse response json into the expected response model.
        response_parsed = _parse_response_model(
            response_data=response_json, response_model=success_response_item_model
        )
        return response_parsed

    def _refresh_access_token(self) -> None:
        if self.access_token is None or datetime.datetime.now() > self.expiry:
            self._get_auth_token()
            self.session.headers.update(
                {"Authorization": f"Bearer {self.access_token}"}
            )

    def _get_auth_token(self) -> None:
        """
        Gets a token from the HARI auth server using the configured credentials.
        """
        response = requests.post(
            f"{self.config.hari_auth_url}/realms/BBQ/protocol/openid-connect/token",
            data={
                "grant_type": "password",
                "client_id": self.config.hari_client_id,
                "username": self.config.hari_username,
                "password": self.config.hari_password,
            },
        )

        # Authentication error
        if response.status_code == 401:
            log.error("Authentication error: Invalid username or password.")
            raise errors.AuthenticationError(response)

        response.raise_for_status()
        response_json = response.json()
        self.access_token = response_json["access_token"]
        # Set expiry time with a buffer of 10 second
        self.expiry = datetime.datetime.now() + datetime.timedelta(
            seconds=response_json["expires_in"] - 10
        )

    @staticmethod
    def _pack(locals_, not_none: list[str] = None, ignore: list[str] = None):
        """Prepare a dictionary of local variables to be sent as query params or in the body.

        :param locals_: A dictionary with local variables
        :param not_none: A list of parameters that should only be included if they are not None
        :param ignore: A list with parameters that should not be included in the dictionary
        :return: The resulting dictionary
        """
        not_none = not_none or []
        ignore = ignore or []

        # Filter out None values
        local_vars = list(
            filter(
                lambda var_name: locals_[var_name] is not None
                or var_name not in not_none,
                locals_.keys(),
            )
        )
        # Filter out values to be ignored
        local_vars = list(filter(lambda var_name: var_name not in ignore, local_vars))

        return {k: locals_[k] for k in local_vars if k not in ["self", "kwargs"]}

    def _upload_file(
        self, file_path: str, upload_url: str, session: requests.Session = None
    ) -> None:
        if session is None:
            session = requests.Session()
        with open(file_path, "rb") as fp:
            response = session.put(upload_url, data=fp)
            response.raise_for_status()

    def _upload_visualisation_file_with_presigned_url(
        self, dataset_id: uuid.UUID, visualisation_config_id: str, file_path: str
    ) -> models.VisualisationUploadUrlInfo:
        """Creates a presigned S3 upload url for the media visualisation located in file_path and uploads it.

        Args:
            dataset_id: The dataset id
            file_path: The path to the file to upload
            visualisation_config_id: The id of the visualisation config to which the visualisation belongs. Has to already exist.

        Returns:
            The VisualisationUploadUrlInfo object.
        """

        # 1. get presigned upload url for the visualisation
        file_extension = pathlib.Path(file_path).suffix
        presign_responses = self.get_presigned_visualisation_upload_url(
            dataset_id=dataset_id,
            file_extension=file_extension,
            visualisation_config_id=visualisation_config_id,
            batch_size=1,
        )
        self._upload_file(
            file_path=file_path, upload_url=presign_responses[0].upload_url
        )

        return presign_responses[0]

    def _upload_media_files_with_presigned_urls(
        self,
        dataset_id: uuid.UUID,
        file_paths: dict[int, str],
    ) -> dict[int, models.MediaUploadUrlInfo]:
        """Creates a presigned S3 upload url for every media file and uploads them.

        Args:
            dataset_id: The dataset id
            file_paths: A dict with paths to the files to upload. Keys represent the order of file_paths.
                The returned dict with MediaUploadUrlInfo objects maintains the same order.
                All files have to have the same file extension.

        Returns:
            A dict of MediaUploadUrlInfo objects. The keys represent the order of input file_paths.

        Raises:
            MediaFileExtensionNotIdentifiedDuringUploadError: if the file_extension of the provided file_paths couldn't be identified.
        """

        # the response dict
        presign_response_by_file_path_idx: dict[int, models.MediaUploadUrlInfo] = {}

        # find all file extensions
        files_by_file_extension: dict[str, list[tuple[int, str]]] = {}
        for idx, file_path in file_paths.items():
            file_extension = pathlib.Path(file_path).suffix
            if file_extension == "":
                raise errors.MediaFileExtensionNotIdentifiedDuringUploadError(file_path)
            if file_extension not in files_by_file_extension:
                files_by_file_extension[file_extension] = []
            files_by_file_extension[file_extension].append((idx, file_path))

        # set up the session with retry mechanism
        session = requests.Session()
        # due to the SSLEOFError obscuring the underlying error response from the cloud provider, we don't know
        # which status code to retry on. Therefore we retry on every 5xx codes, as well as the
        # two default 4xx codes.
        retries = adapters.Retry(
            total=5,
            backoff_factor=0.1,
            status_forcelist=[
                413,
                429,
                500,
                501,
                502,
                503,
                504,
                505,
                506,
                507,
                508,
                510,
                511,
            ],
        )
        session.mount("https://", adapters.HTTPAdapter(max_retries=retries))

        for (
            file_extension,
            file_extension_file_paths,
        ) in files_by_file_extension.items():
            # 1. get presigned upload url for the files
            presign_response_batch = self.get_presigned_media_upload_url(
                dataset_id=dataset_id,
                file_extension=file_extension,
                batch_size=len(file_extension_file_paths),
            )

            # 2. upload the image
            for idx, file_path in enumerate(file_extension_file_paths):
                presign_response_by_file_path_idx[
                    file_path[0]
                ] = presign_response_batch[idx]
                self._upload_file(
                    session=session,
                    file_path=file_path[1],
                    upload_url=presign_response_batch[idx].upload_url,
                )

        return presign_response_by_file_path_idx

    ### dataset ###
    def create_dataset(
        self,
        name: str,
        mediatype: models.MediaType | None = "image",
        user_group: str | None = None,
        creation_timestamp: str | None = None,
        reference_files: list | None = None,
        num_medias: int | None = 0,
        num_media_objects: int | None = 0,
        num_annotations: int | None = None,
        num_attributes: int | None = None,
        num_instances: int | None = 0,
        color: str | None = "#FFFFFF",
        archived: bool | None = False,
        is_anonymized: bool | None = False,
        license: str | None = None,
        owner: str | None = None,
        current_snapshot_id: int | None = None,
        visibility_status: (
            models.VisibilityStatus | None
        ) = models.VisibilityStatus.VISIBLE,
        data_root: str | None = "custom_upload",
        id: str | None = None,
        external_media_source: models.ExternalMediaSourceAPICreate | None = None,
    ) -> models.Dataset:
        """Creates an empty dataset in the database.

        Args:
            name: Name of the dataset
            mediatype: MediaType of the dataset
            user_group: The user group the new dataset shall be available to
            creation_timestamp: Creation timestamp
            reference_files: Reference files
            num_medias: Number of medias
            num_media_objects: Number of media objects
            num_annotations: Number of annotations
            num_attributes: Number of attributes
            num_instances: Number of instances
            color: Color of dataset
            archived: Whether dataset is archived
            is_anonymized: Whether dataset is anonymized
            license: License of dataset
            owner: Owner of the dataset
            current_snapshot_id: Current snapshot ID
            visibility_status: Visibility status of the new dataset
            data_root: Data root
            id: ID of the newly created dataset
            external_media_source: External Media Source

        Returns:
            The created dataset

        Raises:
            APIException: If the request fails.
        """
        if external_media_source:
            external_media_source = external_media_source.model_dump()

        return self._request(
            "POST",
            "/datasets",
            json=self._pack(locals(), not_none=["creation_timestamp", "id"]),
            success_response_item_model=models.Dataset,
        )

    def update_dataset(
        self,
        dataset_id: uuid.UUID,
        id: str | None = None,
        name: str | None = None,
        mediatype: models.MediaType | None = None,
        is_anonymized: bool | None = None,
        color: str | None = None,
        archived: bool | None = None,
        owner: str | None = None,
        current_snapshot_id: int | None = None,
        num_medias: int | None = None,
        num_media_objects: int | None = None,
        num_annotations: int | None = None,
        num_attributes: int | None = None,
        num_instances: int | None = None,
        visibility_status: models.VisibilityStatus | None = None,
        user_group: str | None = None,
    ) -> models.DatasetResponse:
        """Updates the dataset with the given id.

        Args:
            dataset_id: Dataset id of the dataset to update
            id: New id of the dataset
            name: Name of the dataset
            mediatype: MediaType of the dataset
            is_anonymized: Whether dataset is anonymized
            color: Color of dataset
            archived: Whether dataset is archived
            owner: Owner of the dataset
            current_snapshot_id: Current snapshot ID
            num_medias: Number of medias
            num_media_objects: Number of media objects
            num_annotations: Number of annotations
            num_attributes: Number of attributes
            num_instances: Number of instances
            visibility_status: Visibility status of the new dataset
            user_group: new desired user group for the dataset.

        Returns:
            The updated dataset

        Raises:
            APIException: If the request fails.
        """
        return self._request(
            "PATCH",
            f"/datasets/{dataset_id}",
            json=self._pack(locals(), ignore=["dataset_id"]),
            success_response_item_model=models.DatasetResponse,
        )

    def get_dataset(self, dataset_id: uuid.UUID) -> models.DatasetResponse:
        """Returns a dataset with a given dataset_id.

        Args:
            dataset_id: dataset id

        Returns:
            The dataset with the given dataset_id

        Raises:
            APIException: If the request fails.
        """
        return self._request(
            "GET",
            f"/datasets/{dataset_id}",
            success_response_item_model=models.DatasetResponse,
        )

    def get_datasets(
        self,
        subset: bool | None = False,
        visibility_statuses: tuple | None = (models.VisibilityStatus.VISIBLE,),
        limit: int | None = None,
        skip: int | None = None,
        query: models.QueryList | None = None,
        sort: list[models.SortingParameter] | None = None,
        archived: bool | None = False,
    ) -> list[models.DatasetResponse]:
        """Returns datasets that a user has access to.

        Args:
            subset: Return also subsets. If False, returns only parent datasets
            visibility_statuses: Visibility statuses of the returned datasets
            limit: limit the number of datasets returned
            skip: skip the number of datasets returned
            query: query parameters to filter the datasets
            sort: sorting parameters to sort the datasets
            archived: if true, return only archived datasets; if false (default), return non-archived datasets.

        Returns:
            A list of datasets

        Raises:
            APIException: If the request fails.
        """
        return self._request(
            "GET",
            "/datasets",
            params=self._pack(locals()),
            success_response_item_model=list[models.DatasetResponse],
        )

    def get_datasets_count(
        self,
        visibility_statuses: tuple | None = (models.VisibilityStatus.VISIBLE,),
        query: models.QueryList | None = None,
        archived: bool | None = False,
    ) -> int:
        """
        Returns dataset count for the user.
        Args:
            visibility_statuses: Visibility statuses of the returned datasets
            query: query parameters to filter the datasets
            archived: if true, count only archived datasets; if false (default), count non-archived datasets.

        Returns:
            The number of datasets

        Raises:
            APIException: If the request fails.
        """
        return self._request(
            "GET",
            "/datasets:count",
            params=self._pack(locals()),
            success_response_item_model=int,
        )

    def get_subsets_for_dataset(
        self,
        dataset_id: uuid.UUID,
        visibility_statuses: tuple | None = (models.VisibilityStatus.VISIBLE,),
    ) -> list[models.DatasetResponse]:
        """Returns all subsets belonging to a specific dataset

        Args:
            dataset_id: The dataset id of the parent dataset
            visibility_statuses: Visibility statuses of the returned subsets

        Returns:
            A list of subsets

        Raises:
            APIException: If the request fails.
        """
        return self._request(
            "GET",
            f"/datasets/{dataset_id}/subsets",
            params=self._pack(locals(), ignore=["dataset_id"]),
            # the response model for a subset is the same as for a dataset
            success_response_item_model=list[models.DatasetResponse],
        )

    def archive_dataset(self, dataset_id: uuid.UUID) -> str:
        """Archives a dataset and all its subsets.

        Args:
            dataset_id: Dataset id of the dataset to be deleted

        Returns: The dataset id of the archived dataset

        Raises:
            APIException: If the request fails.
        """
        return self._request(
            "DELETE", f"/datasets/{dataset_id}", success_response_item_model=str
        )

    ### subset ###
    def create_subset(
        self,
        dataset_id: uuid.UUID,
        subset_type: models.SubsetType,
        subset_name: str,
        filter_options: models.QueryList | None = None,
        secondary_filter_options: models.QueryList | None = None,
        object_category: bool | None = False,
        visualisation_config_id: str | None = None,
    ) -> str:
        """creates a new subset based on a filter and uploads it to the database

        Args:
            dataset_id: Dataset Id
            subset_type: Type of the subset (media, media_object, instance, attribute)
            subset_name: The name of the subset
            filter_options: Filter options defining subset
            secondary_filter_options: In Media subsets these will filter down the media_objects
            object_category: True if the new subset shall be shown as a category for objects in HARI
            visualisation_config_id: Visualisation Config Id

        Returns:
            The new subset id

        Raises:
            APIException: If the request fails.
        """
        body = {}
        if filter_options:
            body["filter_options"] = filter_options
        if secondary_filter_options:
            body["secondary_filter_options"] = secondary_filter_options

        return self._request(
            "POST",
            "/subsets:createFiltered",
            params=self._pack(
                locals(), ignore=["filter_options", "secondary_filter_options"]
            ),
            json=body,
            success_response_item_model=str,
        )

    def create_empty_subset(
        self,
        dataset_id: uuid.UUID,
        subset_type: models.SubsetType,
        subset_name: str,
        object_category: bool | None = False,
        visibility_status: models.VisibilityStatus | None = None,
    ) -> str:
        """creates a new empty subset and uploads it to the database

        Args:
            dataset_id: Dataset Id
            subset_type: Type of the subset (media, media_object, instance, attribute)
            subset_name: The name of the subset
            object_category: True if the new subset shall be shown as a category for objects in HARI
            visibility_status: Visibility status of the created subset

        Returns:
            The new subset id

        Raises:
            APIException: If the request fails.
        """
        body = {}

        return self._request(
            "POST",
            "/subsets",
            params=self._pack(
                locals(),
            ),
            json=body,
            success_response_item_model=str,
        )

    ### scene ###
    def create_scene(
        self,
        dataset_id: uuid.UUID,
        back_reference: str,
        frames: list[models.Frame],
    ) -> models.Scene:
        """creates a new scene and uploads it to the database

        Args:
            dataset_id (uuid.UUID): the id of the dataset
            back_reference (str): the id of the media object

        Returns:
            The created scene
        """
        frames = [frame.model_dump() for frame in frames]
        json_body = self._pack(
            locals(),
            ignore=["dataset_id"],
        )
        return self._request(
            "POST",
            f"/datasets/{dataset_id}/scenes",
            json=json_body,
            success_response_item_model=models.Scene,
        )

    def get_scenes(self, dataset_id: uuid.UUID) -> list[models.Scene]:
        """
        Get all scenes in a dataset.
        """
        return self._request(
            "GET",
            f"/datasets/{dataset_id}/scenes",
            success_response_item_model=list[models.Scene],
        )

    ### external media source ###
    def get_external_media_source(
        self, external_media_source_id: uuid.UUID
    ) -> models.ExternalMediaSourceAPIResponse:
        """Returns an external media source with a given external_media_source_id.

        Args:
            external_media_source_id: external media source id

        Returns:
            The external media source with the given external_media_source_id

        Raises:
            APIException: If the request fails.
        """
        return self._request(
            "GET",
            f"/externalMediaSources/{external_media_source_id}",
            params=self._pack(locals()),
            success_response_item_model=models.ExternalMediaSourceAPIResponse,
        )

    ### media ###
    def create_media(
        self,
        dataset_id: uuid.UUID,
        file_path: str | None,
        name: str,
        media_type: models.MediaType,
        back_reference: str,
        archived: bool = False,
        scene_id: str | None = None,
        realWorldObject_id: str | None = None,
        frame_idx: int | None = None,
        frame_timestamp: str | None = None,
        back_reference_json: str | None = None,
        visualisations: list[models.VisualisationUnion] | None = None,
        subset_ids: set[str] | None = None,
        metadata: models.ImageMetadata | models.PointCloudMetadata | None = None,
        file_key: str | None = None,
        with_media_files_upload: bool = True,
    ) -> models.Media:
        """Accepts a single file, uploads it, and creates the media in the db.

        Args:
            dataset_id: The dataset id
            file_path: File path of the media to be uploaded
            name: Name of the media
            media_type: The media type
            back_reference: Back reference to identify the media later on
            archived: Whether the media is archived
            scene_id: Scene Id of the media
            realWorldObject_id: Realworldobject Id of the media
            frame_idx: Frame index of the media
            frame_timestamp: Frame timestamp
            back_reference_json: Another back reference for the media
            visualisations: Visualisations of the media
            subset_ids: Subset ids the media occurs in
            metadata: Image metadata
            file_key: The file key is the key of the media file in cloud storage (excluding the bucket_name, container_name, etc.).
            with_media_files_upload: Whether the media file has to be uploaded or not

        Returns:
            Media that was just created

        Raises:
            APIException: If the request fails.
            MediaCreateMissingFilePathError: if a MediaCreate object is missing the file_path field and with_media_files_upload is True.
            MediaCreateMissingFileKeyError: if a MediaCreate object is missing the file_key field and with_media_files_upload is False.
        """
        if with_media_files_upload:
            # 1. upload file
            if not file_path:
                raise errors.MediaCreateMissingFilePathError(
                    models.MediaCreate(
                        file_path=file_path,
                        name=name,
                        media_type=media_type,
                        back_reference=back_reference,
                    )
                )
            media_upload_responses = self._upload_media_files_with_presigned_urls(
                dataset_id, file_paths={0: file_path}
            )
            media_url = media_upload_responses[0].media_url
        elif not file_key:
            raise errors.MediaCreateMissingFileKeyError(
                models.MediaCreate(
                    name=name,
                    media_type=media_type,
                    back_reference=back_reference,
                )
            )

        # 2. create the media in HARI
        json_body = self._pack(
            locals(),
            ignore=[
                "file_path",
                "dataset_id",
                "media_upload_responses",
                "with_media_files_upload",
            ],
        )
        return self._request(
            "POST",
            f"/datasets/{dataset_id}/medias",
            json=json_body,
            success_response_item_model=models.Media,
        )

    def create_medias(
        self,
        dataset_id: uuid.UUID,
        medias: list[models.BulkMediaCreate],
        with_media_files_upload: bool = True,
    ) -> models.BulkResponse:
        """Accepts multiple media files, uploads them, and creates the media entries in the db.
        The limit is 500 per call.

        Args:
            dataset_id: The dataset id
            medias: A list of MediaCreate objects. Each object contains the file_path as a field.
            with_media_files_upload: Whether the media files have to be uploaded or not.

        Returns:
            A BulkResponse with information on upload successes and failures.

        Raises:
            APIException: If the request fails.
            BulkUploadSizeRangeError: if the number of medias exceeds the per call upload limit.
            MediaCreateMissingFilePathError: if a MediaCreate object is missing the file_path field and with_media_files_upload is True.
            MediaCreateMissingFileKeyError: if a MediaCreate object is missing the file_key field and with_media_files_upload is False.
            MediaFileExtensionNotIdentifiedDuringUploadError: if the file_extension of the provided file_paths couldn't be identified.
        """

        if len(medias) > HARIClient.BULK_UPLOAD_LIMIT:
            raise errors.BulkUploadSizeRangeError(
                limit=HARIClient.BULK_UPLOAD_LIMIT, found_amount=len(medias)
            )
        if with_media_files_upload:
            # 1. upload files - if necessary
            file_paths: dict[int, str] = {}
            for idx, media in enumerate(medias):
                if not media.file_path:
                    raise errors.MediaCreateMissingFilePathError(media)
                file_paths[idx] = media.file_path

            media_upload_responses = self._upload_media_files_with_presigned_urls(
                dataset_id, file_paths=file_paths
            )

            # 2. set media_urls on medias and parse them to dicts
            media_dicts = []
            for idx, media in enumerate(medias):
                media.media_url = media_upload_responses[idx].media_url
                media_dicts.append(media.model_dump())
        else:
            media_dicts = []
            for media in medias:
                if not media.file_key:
                    raise errors.MediaCreateMissingFileKeyError(media)
                media_dicts.append(media.model_dump())

        # 3. create the medias in HARI
        return self._request(
            "POST",
            f"/datasets/{dataset_id}/medias:bulk",
            json=media_dicts,
            success_response_item_model=models.BulkResponse,
        )

    def update_media(
        self,
        dataset_id: uuid.UUID,
        media_id: str,
        back_reference: str | None = None,
        archived: bool | None = None,
        scene_id: str | None = None,
        realWorldObject_id: str | None = None,
        visualisations: list[models.VisualisationUnion] | None = None,
        subset_ids: list | None = None,
        name: str | None = None,
        metadata: models.ImageMetadata | models.PointCloudMetadata | None = None,
        frame_idx: int | None = None,
        media_type: models.MediaType | None = None,
        frame_timestamp: str | None = None,
        back_reference_json: str | None = None,
    ) -> models.Media:
        """Updates the media

        Args:
            dataset_id: The dataset id
            media_id: The media id
            back_reference: Back reference identifying the media
            archived: Whether to return archived media
            scene_id: Scene id of the media
            realWorldObject_id: Realworldobject Id
            visualisations: Visualisations of the media
            subset_ids: Subset ids the media is in
            name: Name of the media
            metadata: Image metadata
            frame_idx: Frame idx of the media
            media_type: Type of the media
            frame_timestamp: Frame timestamp
            back_reference_json: Another type of back reference

        Returns:
            The updated media

        Raises:
            APIException: If the request fails.
        """
        return self._request(
            "PATCH",
            f"/datasets/{dataset_id}/medias/{media_id}",
            json=self._pack(locals(), ignore=["dataset_id", "media_id"]),
            success_response_item_model=models.Media,
        )

    def get_media(
        self,
        dataset_id: uuid.UUID,
        media_id: str,
        presign_media: bool | None = True,
        archived: bool | None = False,
        projection: dict[str, bool] | None = None,
    ) -> models.MediaResponse:
        """Get a media by its id.

        Args:
            dataset_id: The dataset id
            media_id: The media id
            presign_media: Whether to presign media
            archived: Return archived media
            projection: The fields to be returned (dictionary keys with value True are
                returned, keys with value False are not returned)

        Returns:
            The media matching the provided id

        Raises:
            APIException: If the request fails.
        """
        return self._request(
            "GET",
            f"/datasets/{dataset_id}/medias/{media_id}",
            params=self._pack(locals(), ignore=["dataset_id", "media_id"]),
            success_response_item_model=models.MediaResponse,
        )

    def get_medias(
        self,
        dataset_id: uuid.UUID,
        archived: bool | None = False,
        presign_medias: bool | None = True,
        limit: int | None = None,
        skip: int | None = None,
        query: models.QueryList | None = None,
        sort: list[models.SortingParameter] | None = None,
        projection: dict[str, bool] | None = None,
    ) -> list[models.MediaResponse]:
        """Get medias of a dataset

        Args:
            dataset_id: The dataset id
            archived: if true, return only archived medias; if false (default), return non-archived medias.
            presign_medias: Whether to presign medias
            limit: The number of medias tu return
            skip: The number of medias to skip
            query: The filters to be applied to the search
            sort: The list of sorting parameters
            projection: The fields to be returned (dictionary keys with value True are returned, keys with value False
                are not returned)

        Returns:
            A list of medias in a dataset

        Raises:
            APIException: If the request fails.
        """

        return self._request(
            "GET",
            f"/datasets/{dataset_id}/medias",
            params=self._pack(locals(), ignore=["dataset_id"]),
            success_response_item_model=list[models.MediaResponse],
        )

    def get_medias_paginated(
        self,
        dataset_id: uuid.UUID,
        archived: bool | None = False,
        presign_medias: bool | None = True,
        batch_size: int = 100,
        query: models.QueryList | None = None,
        sort: list[models.SortingParameter] | None = None,
        projection: dict[str, bool] | None = None,
    ) -> list[models.MediaResponse]:
        """Get medias of a dataset, but with pagination, could be used for larger datasets to avoid timeouts.

        Args:
            dataset_id: The dataset id
            archived: Whether to get archived media
            presign_medias: Whether to presign medias
            batch_size: The number of medias to fetch per request. Defaults to 100.
            query: The filters to be applied to the search
            sort: The list of sorting parameters
            projection: The fields to be returned (dictionary keys with value True are returned, keys with value False
                are not returned)

        Returns:
            A list of medias in a dataset

        Raises:
            APIException: If the request fails.
        """

        total_medias: int = self.get_media_count(
            dataset_id, archived, query
        ).total_count

        log.info(f"Fetching {total_medias} medias ...")

        medias: list[models.MediaResponse] = []

        # Loop through media pages until all are retrieved
        for skip in tqdm(range(0, total_medias, batch_size)):
            medias_page = self.get_medias(
                dataset_id=dataset_id,
                archived=archived,
                presign_medias=presign_medias,
                limit=batch_size,
                skip=skip,
                query=query,
                sort=sort,
                projection=projection,
            )
            medias.extend(medias_page)

        log.info(f"Fetched {len(medias)} medias successfully.")

        return medias

    def download_media_files(
        self,
        dataset_id: uuid.UUID,
        query: models.QueryList | None = None,
        output_dir: str | None = os.getcwd(),
        max_workers: int = 32,
    ) -> None:
        """Download media files of a dataset.

        Args:
            dataset_id: The dataset id
            query: The filters to be applied to the search
            output_dir: The directory where the media files will be downloaded (defaults to the current directory)
            max_workers: The maximum number of threads to use for downloading media files (defaults to 32).

        Raises:
            APIException: If get medias request fails.
        """
        try:
            medias = self.get_medias_paginated(
                dataset_id=dataset_id,
                batch_size=100,
                query=query,
            )
            media_urls = [media.media_url for media in medias if media.media_url]
        except errors.APIError as e:
            log.error(f"Failed to fetch medias to download: {e}")
            raise e

        def download_single_media(url: str, output_dir: str):
            name = urlparse(url).path.strip("/")
            output_path = pathlib.Path(output_dir) / name
            output_path.parent.mkdir(parents=True, exist_ok=True)

            if output_path.exists():
                return None

            try:
                with requests.get(url, stream=True) as response:
                    response.raise_for_status()
                    with open(output_path, "wb") as f:
                        for chunk in response.iter_content(chunk_size=8192):
                            if chunk:
                                f.write(chunk)
                return None
            except requests.RequestException as e:
                return url, str(e)

        log.info("Starting to download media files...")
        failed = []
        with futures.ThreadPoolExecutor(max_workers=max_workers) as executor:
            failed_url = {
                executor.submit(download_single_media, url, output_dir): url
                for url in media_urls
            }

            for future in tqdm(
                futures.as_completed(failed_url),
                total=len(media_urls),
                desc="Downloading media files",
            ):
                result = future.result()
                if result is not None:
                    failed.append(result)

        if failed:
            log.warning(f"\nFailed to download {len(failed)} files:")
            for url, error in failed:
                log.warning(f"`{url}`: {error}")

    def archive_media(self, dataset_id: uuid.UUID, media_id: str) -> str:
        """Archive the media

        Args:
            dataset_id: The dataset id
            media_id: The media id

        Returns:
            Media id of the archived media

        Raises:
            APIException: If the request fails.
        """
        return self._request(
            "DELETE",
            f"/datasets/{dataset_id}/medias/{media_id}",
            success_response_item_model=str,
        )

    def get_presigned_visualisation_upload_url(
        self,
        dataset_id: uuid.UUID,
        file_extension: str,
        visualisation_config_id: str,
        batch_size: int,
    ) -> list[models.VisualisationUploadUrlInfo]:
        """
        Creates a presigned upload URL for a file to be uploaded to S3 and used for visualisations.

        Args:
            dataset_id: id of the dataset to which the visualisation will belong
            file_extension: the file extension of the file to be uploaded. For example: ".jpg", ".png"
            visualisation_config_id: id of the visualisation configuration of the visualisation
            batch_size: number of upload links and ids to generate. Valid range: 1 <= batch_size <= 500.

        Returns:
            list[models.VisualisationUploadUrlInfo]: A list with UploadUrlInfo objects containing the presigned
                upload URL and the media_url which should be used when creating the media.

        Raises:
            APIException: If the request fails.
            ParameterRangeError: If the batch_size is out of range.
        """
        if batch_size < 1 or batch_size > HARIClient.BULK_UPLOAD_LIMIT:
            raise errors.ParameterNumberRangeError(
                param_name="batch_size",
                minimum=1,
                maximum=HARIClient.BULK_UPLOAD_LIMIT,
                value=batch_size,
            )
        return self._request(
            "GET",
            f"/datasets/{dataset_id}/visualisations/uploadUrl",
            params=self._pack(locals(), ignore=["dataset_id"]),
            success_response_item_model=list[models.VisualisationUploadUrlInfo],
        )

    def get_media_histograms(
        self, dataset_id: uuid.UUID, subset_id: str | None = None
    ) -> list[models.AttributeHistogram]:
        """Get the histogram data

        Args:
            dataset_id: The dataset id
            subset_id: The subset Id

        Returns:
            A list of media histograms

        Raises:
            APIException: If the request fails.
        """
        return self._request(
            "GET",
            f"/datasets/{dataset_id}/medias/histograms",
            params=self._pack(locals(), ignore=["dataset_id"]),
            success_response_item_model=list[models.AttributeHistogram],
        )

    def get_instance_histograms(
        self, dataset_id: uuid.UUID, subset_id: str | None = None
    ) -> list[models.AttributeHistogram]:
        """Get the histogram data

        Args:
            dataset_id: dataset id
            subset_id: Subset Id

        Returns:
            list

        Raises:
            APIException: If the request fails.
        """
        return self._request(
            "GET",
            f"/datasets/{dataset_id}/instances/histograms",
            params=self._pack(locals(), ignore=["dataset_id"]),
            success_response_item_model=list[models.AttributeHistogram],
        )

    def get_media_object_count_statistics(
        self,
        dataset_id: uuid.UUID,
        subset_id: str | None = None,
        archived: bool | None = False,
    ) -> dict[str, typing.Any]:
        """Get a dictionary describing the number of medias and number of corresponding media objects

        Args:
            dataset_id: The dataset id
            subset_id: The subset id or None, if the result for the whole dataset
            archived: if true, consider only archived medias; if false (default), consider only non-archived medias.

        Returns:
            Dictionary, where the key is the number of medias in the dataset having
            value number of media objects

        Raises:
            APIException: If the request fails.
        """
        return self._request(
            "GET",
            f"/datasets/{dataset_id}/medias/mediaObjectsFrequency",
            params=self._pack(locals(), ignore=["dataset_id"]),
            success_response_item_model=dict,
        )

    def get_media_count(
        self,
        dataset_id: uuid.UUID,
        archived: bool | None = False,
        query: models.QueryList | None = None,
    ) -> models.FilterCount:
        """Calculates the number of medias for a given filter setting

        Args:
            dataset_id: The dataset id
            archived: if true, consider only archived medias; if false (default), consider only non-archived medias.
            query: Query

        Returns:
            A dictionary with the total count and false_negative_percentage and false_positive_percentage

        Raises:
            APIException: If the request fails.
        """

        return self._request(
            "GET",
            f"/datasets/{dataset_id}/medias:count",
            params=self._pack(locals(), ignore=["dataset_id"]),
            success_response_item_model=models.FilterCount,
        )

    def create_visualisation_config(
        self,
        dataset_id: uuid.UUID,
        name: str,
        parameters: (
            models.CropVisualisationConfigParameters
            | models.TileVisualisationConfigParameters
            | models.RenderedVisualisationConfigParameters
        ),
    ) -> models.VisualisationConfiguration:
        """Creates a new visualisation_config based on the provided parameters.

        Args:
            dataset_id: The dataset id
            name: Name of the visualisation config
            parameters: CropVisualisationConfigParameters

        Returns:
            VisualisationConfiguration

        Raises:
            APIException: If the request fails.
        """
        return self._request(
            "POST",
            f"/datasets/{dataset_id}/visualisationConfigs",
            json={
                "name": name,
                # Convert to dict to avoid the following type of errors:
                # Object of type CropVisualisationConfigParameters is not JSON serializable
                "parameters": parameters.model_dump(exclude_unset=True),
            },
            success_response_item_model=models.VisualisationConfiguration,
        )

    def add_visualisation_to_media(
        self,
        dataset_id: uuid.UUID,
        media_id: str,
        file_path: str,
        visualisation_configuration_id: str,
    ) -> models.Visualisation:
        """Adds a visualisation to the media

        Args:
            dataset_id: The dataset id a visualisation belongs to
            media_id: The media id a visualisation belongs to
            file_path: Path to the file of the visualisation to be uploaded
            visualisation_configuration_id: The visualisation configuration id to be used

        Returns:
            Visualisation

        Raises:
            APIException: If the request fails.
        """
        # 1. upload file to presigned URL
        visualisation_upload_response = (
            self._upload_visualisation_file_with_presigned_url(
                dataset_id=dataset_id,
                visualisation_config_id=visualisation_configuration_id,
                file_path=file_path,
            )
        )
        visualisation_url = visualisation_upload_response.upload_url

        # 2. create the visualisation in HARI
        query_params = self._pack(
            locals(),
            ignore=[
                "file_path",
                "dataset_id",
                "media_id",
                "visualisation_upload_response",
            ],
        )
        # We need to add annotatable_id and annotatable_type to the query_params
        query_params["annotatable_id"] = media_id
        query_params["annotatable_type"] = models.DataBaseObjectType.MEDIA

        return self._request(
            "POST",
            f"/datasets/{dataset_id}/medias/{media_id}/visualisations",
            params=query_params,
            success_response_item_model=models.Visualisation,
        )

    def get_presigned_media_upload_url(
        self, dataset_id: uuid.UUID, file_extension: str, batch_size: int
    ) -> list[models.MediaUploadUrlInfo]:
        """
        Creates a presigned upload URL for a file to be uploaded to S3 and used for medias.

        Args:
            dataset_id: id of the dataset to which the media will belong
            file_extension: the file extension of the file to be uploaded. For example: ".jpg", ".png"
            batch_size: number of upload links and ids to generate. Valid range: 1 <= batch_size <= 500.

        Returns:
            list[models.MediaUploadUrlInfo]: A list with MediaUploadUrlInfo objects containing the presigned
                upload URL and the media_url which should be used when creating the media.

        Raises:
            APIException: If the request fails.
            ParameterRangeError: If the validating input args fails.
        """
        if batch_size < 1 or batch_size > HARIClient.BULK_UPLOAD_LIMIT:
            raise errors.ParameterNumberRangeError(
                param_name="batch_size",
                minimum=1,
                maximum=HARIClient.BULK_UPLOAD_LIMIT,
                value=batch_size,
            )
        return self._request(
            "GET",
            f"/datasets/{dataset_id}/medias/uploadUrl",
            params=self._pack(locals(), ignore=["dataset_id"]),
            success_response_item_model=list[models.MediaUploadUrlInfo],
        )

    ### media object ###
    def create_media_object(
        self,
        dataset_id: uuid.UUID,
        media_id: str,
        back_reference: str,
        source: models.DataSource = models.DataSource.REFERENCE,
        archived: bool | None = False,
        scene_id: str | None = None,
        realWorldObject_id: str | None = None,
        visualisations: list[models.VisualisationUnion] | None = None,
        subset_ids: list | None = None,
        instance_id: str | None = None,
        object_category: uuid.UUID | None = None,
        qm_data: list[models.GeometryUnion] | None = None,
        reference_data: models.GeometryUnion | None = None,
        frame_idx: int | None = None,
        media_object_type: models.MediaObjectType | None = None,
    ) -> models.MediaObject:
        """Creates a new media_object in the database.

        Args:
            dataset_id: dataset id
            media_id: Media Id
            back_reference: Back Reference
            source: DataSource
            archived: Archived
            scene_id: Scene Id
            realWorldObject_id: Realworldobject Id
            visualisations: Visualisations
            subset_ids: Subset Ids
            instance_id: Instance Id
            object_category: Object Category
            qm_data: QM sourced geometry object
            reference_data: Externally sourced geometry object
            frame_idx: Frame Idx
            media_object_type: Media Object Type

        Returns:
            MediaObject

        Raises:
            APIException: If the request fails.
        """
        qm_data = (
            list(map(lambda x: x.dict(), qm_data))
            if isinstance(qm_data, list)
            else None
        )
        reference_data = reference_data.model_dump() if reference_data else None
        return self._request(
            "POST",
            f"/datasets/{dataset_id}/mediaObjects",
            json=self._pack(locals(), ignore=["dataset_id"]),
            success_response_item_model=models.MediaObject,
        )

    def create_media_objects(
        self,
        dataset_id: uuid.UUID,
        media_objects: list[models.BulkMediaObjectCreate],
    ) -> models.BulkResponse:
        """Creates new media_objects in the database. The limit is 500 per call.

        Args:
            dataset_id: dataset id
            media_objects: List of media objects

        Returns:
            A BulkResponse with information on upload successes and failures.

        Raises:
            APIException: If the request fails.
            BulkUploadSizeRangeError: if the number of medias exceeds the per call upload limit.
        """

        if len(media_objects) > HARIClient.BULK_UPLOAD_LIMIT:
            raise errors.BulkUploadSizeRangeError(
                limit=HARIClient.BULK_UPLOAD_LIMIT, found_amount=len(media_objects)
            )

        # 1. parse media_objects to dicts before upload
        media_object_dicts = [
            media_object.model_dump() for media_object in media_objects
        ]

        # 2. send media_objects to HARI
        return self._request(
            "POST",
            f"/datasets/{dataset_id}/mediaObjects:bulk",
            json=media_object_dicts,
            success_response_item_model=models.BulkResponse,
        )

    def update_media_object(
        self,
        dataset_id: uuid.UUID,
        media_object_id: str,
        back_reference: str | None = None,
        archived: bool | None = None,
        scene_id: str | None = None,
        realWorldObject_id: str | None = None,
        visualisations: list[models.VisualisationUnion] | None = None,
        subset_ids: list | None = None,
        media_id: str | None = None,
        instance_id: str | None = None,
        source: models.DataSource | None = None,
        object_category: uuid.UUID | None = None,
        qm_data: list[models.GeometryUnion] | None = None,
        reference_data: models.GeometryUnion | None = None,
        frame_idx: int | None = None,
        media_object_type: models.MediaObjectType | None = None,
    ) -> models.MediaObject:
        """Updates the media object given by a media object id

        Args:
            dataset_id: dataset id
            media_object_id: media object id
            back_reference: Back Reference
            archived: Archived
            scene_id: Scene Id
            realWorldObject_id: Realworldobject Id
            visualisations: Visualisations
            subset_ids: Subset Ids
            media_id: Media Id
            instance_id: Instance Id
            source: DataSource
            object_category: Object category's subset id
            qm_data: QM sourced geometry object
            reference_data: Externally sourced geometry object
            frame_idx: Frame Idx
            media_object_type: Media Object Type

        Returns:
            MediaObject

        Raises:
            APIException: If the request fails.
        """
        return self._request(
            "PATCH",
            f"/datasets/{dataset_id}/mediaObjects/{media_object_id}",
            json=self._pack(locals(), ignore=["dataset_id", "media_object_id"]),
            success_response_item_model=models.MediaObject,
        )

    def get_media_object(
        self,
        dataset_id: uuid.UUID,
        media_object_id: str,
        archived: bool | None = False,
        presign_media: bool | None = True,
        projection: dict[str, bool] | None = None,
    ) -> models.MediaObjectResponse:
        """Fetches a media object by its id.

        Args:
            dataset_id: dataset id
            media_object_id: media object id
            archived: Archived
            presign_media: Presign Media
            projection: The fields to be returned (dictionary keys with value True are returned, keys with value False
                are not returned)

        Returns:
            Requested media object

        Raises:
            APIException: If the request fails.
        """
        return self._request(
            "GET",
            f"/datasets/{dataset_id}/mediaObjects/{media_object_id}",
            params=self._pack(locals(), ignore=["dataset_id", "media_object_id"]),
            success_response_item_model=models.MediaObjectResponse,
        )

    def get_media_objects(
        self,
        dataset_id: uuid.UUID,
        archived: bool | None = False,
        presign_medias: bool | None = True,
        limit: int | None = None,
        skip: int | None = None,
        query: models.QueryList | None = None,
        sort: list[models.SortingParameter] | None = None,
        projection: dict[str, bool] | None = None,
    ) -> list[models.MediaObjectResponse]:
        """Queries the database based on the submitted parameters and returns a list of media objects

        Args:
            dataset_id: dataset id
            archived: if true, return only archived media objects; if false (default), return non-archived media objects.
            presign_medias: Presign Medias
            limit: Limit
            skip: Skip
            query: Query
            sort: Sort
            projection: The fields to be returned (dictionary keys with value True are returned, keys with value False
                are not returned)

        Returns:
            list of media objects of a dataset

        Raises:
            APIException: If the request fails.
        """

        return self._request(
            "GET",
            f"/datasets/{dataset_id}/mediaObjects",
            params=self._pack(locals(), ignore=["dataset_id"]),
            success_response_item_model=list[models.MediaObjectResponse],
        )

    def get_media_objects_paginated(
        self,
        dataset_id: uuid.UUID,
        archived: bool | None = False,
        presign_medias: bool | None = True,
        batch_size: int = 100,
        query: models.QueryList | None = None,
        sort: list[models.SortingParameter] | None = None,
        projection: dict[str, bool] | None = None,
    ) -> list[models.MediaObjectResponse]:
        """Get media objects of a dataset, pagination, could be used for larger datasets to avoid timeouts.

        Args:
            dataset_id: The dataset id
            archived: Whether to get archived media objects
            presign_medias: Whether to presign medias
            batch_size: The number of media objects to fetch per request. Defaults to 100.
            query: The filters to be applied to the search
            sort: The list of sorting parameters
            projection: The fields to be returned (dictionary keys with value True are returned, keys with value False
                are not returned)

        Returns:
            A list of media objects in a dataset

        Raises:
            APIException: If the request fails.
        """

        total_media_objects: int = self.get_media_object_count(
            dataset_id, archived, query
        ).total_count

        log.info(f"Fetching {total_media_objects} media objects ...")

        media_objects: list[models.MediaObjectResponse] = []

        # Loop through media object pages until all are retrieved
        for skip in tqdm(range(0, total_media_objects, batch_size)):
            media_objects_page = self.get_media_objects(
                dataset_id=dataset_id,
                archived=archived,
                presign_medias=presign_medias,
                limit=batch_size,
                skip=skip,
                query=query,
                sort=sort,
                projection=projection,
            )
            media_objects.extend(media_objects_page)

        log.info(f"Fetched {len(media_objects)} media objects successfully.")

        return media_objects

    def archive_media_object(self, dataset_id: uuid.UUID, media_object_id: str) -> str:
        """Delete (archive) a media object from the db.

        Args:
            dataset_id: dataset id
            media_object_id: media object id

        Returns:
            Media object id of the deleted media object

        Raises:
            APIException: If the request fails.
        """
        return self._request(
            "DELETE",
            f"/datasets/{dataset_id}/mediaObjects/{media_object_id}",
            success_response_item_model=str,
        )

    def get_media_object_histograms(
        self, dataset_id: uuid.UUID, subset_id: str | None = None
    ) -> list[models.AttributeHistogram]:
        """Get the histogram data

        Args:
            dataset_id: dataset id
            subset_id: Subset Id

        Returns:
            Histograms of the media object

        Raises:
            APIException: If the request fails.
        """
        return self._request(
            "GET",
            f"/datasets/{dataset_id}/mediaObjects/histograms",
            params=self._pack(locals(), ignore=["dataset_id"]),
            success_response_item_model=list[models.AttributeHistogram],
        )

    def get_media_object_count(
        self,
        dataset_id: uuid.UUID,
        archived: bool | None = False,
        query: models.QueryList | None = None,
    ) -> models.FilterCount:
        """Calculates the number of mediaObjects found in the db for a given filter setting

        Args:
            dataset_id: dataset id
            archived: if true, consider only archived media objects; if false (default), consider only non-archived media objects.
            query: Query

        Returns:
            FilterCount

        Raises:
            APIException: If the request fails.
        """

        return self._request(
            "GET",
            f"/datasets/{dataset_id}/mediaObjects:count",
            params=self._pack(locals(), ignore=["dataset_id"]),
            success_response_item_model=models.FilterCount,
        )

    def add_visualisation_to_media_object(
        self,
        dataset_id: uuid.UUID,
        media_object_id: str,
        file_path: str,
        visualisation_configuration_id: str,
    ) -> models.Visualisation:
        """Adds the visualisations of the mediaObject with the given id.

        Args:
            dataset_id: The dataset id a visualisation belongs to
            media_object_id: The media object id a visualisation belongs to
            file_path: Path to the file of the visualisation to be uploaded
            visualisation_configuration_id: The visualisation configuration id to be used

        Returns:
            Visualisation

        Raises:
            APIException: If the request fails.
        """
        # 1. upload file to presigned URL
        visualisation_upload_response = (
            self._upload_visualisation_file_with_presigned_url(
                dataset_id=dataset_id,
                visualisation_config_id=visualisation_configuration_id,
                file_path=file_path,
            )
        )
        visualisation_url = visualisation_upload_response.upload_url

        # 2. create the visualisation in HARI
        query_params = self._pack(
            locals(),
            ignore=[
                "file_path",
                "dataset_id",
                "media_object_id",
                "visualisation_upload_response",
            ],
        )
        # We need to add annotatable_id and annotatable_type to the query_params
        query_params["annotatable_id"] = media_object_id
        query_params["annotatable_type"] = models.DataBaseObjectType.MEDIAOBJECT

        return self._request(
            "POST",
            f"/datasets/{dataset_id}/mediaObjects/{media_object_id}/visualisations",
            params=query_params,
            success_response_item_model=models.Visualisation,
        )

    ### metadata ###
    def trigger_histograms_update_job(
        self,
        dataset_id: uuid.UUID,
        trace_id: uuid.UUID | None = None,
        compute_for_all_subsets: bool = False,
    ) -> list[models.BaseProcessingJobMethod]:
        """Triggers the update of the histograms for a given dataset.

        Args:
            dataset_id: The dataset id
            trace_id: An id to trace the processing job(s). Is created by the user
            compute_for_all_subsets: Update histograms for all subsets

        Raises:
            APIException: If the request fails.

        Returns:
            list[models.BaseProcessingJobMethod]: the methods being executed
        """
        params = {"compute_for_all_subsets": compute_for_all_subsets}

        if trace_id is not None:
            params["trace_id"] = trace_id

        return self._request(
            "PUT",
            f"/datasets/{dataset_id}/histograms",
            params=params,
            success_response_item_model=list[models.BaseProcessingJobMethod],
        )

    def trigger_metadata_rebuild_job(
        self,
        dataset_ids: list[uuid.UUID],
        anonymize: bool = False,
        calculate_histograms: bool = True,
        trace_id: uuid.UUID | None = None,
        force_recreate: bool = False,
        compute_auto_attributes: bool = False,
    ) -> list[models.BaseProcessingJobMethod]:
        """Triggers execution of one or more jobs which (re-)build metadata for all provided datasets.

        Args:
            dataset_ids: dataset_ids to rebuild metadata for max 10.
            anonymize: Anonymize the dataset if true. This will incur costs
            calculate_histograms: Calculate histograms if true
            trace_id: An id to trace the processing job
            force_recreate: If True already existing crops and thumbnails will be recreated; only available for qm internal users
            compute_auto_attributes: If True auto attributes will be computed

        Returns:
            The methods being executed
        """
        if len(dataset_ids) < 1 or len(dataset_ids) > 10:
            raise errors.ParameterListLengthError(
                param_name="dataset_ids",
                minimum=1,
                maximum=10,
                length=len(dataset_ids),
            )
        return self._request(
            "POST",
            "/metadata:rebuild",
            json=self._pack(locals()),
            success_response_item_model=list[models.BaseProcessingJobMethod],
        )

    def trigger_dataset_metadata_rebuild_job(
        self,
        dataset_id: uuid.UUID,
        subset_id: uuid.UUID | None = None,
        anonymize: bool = False,
        calculate_histograms: bool = True,
        trace_id: uuid.UUID | None = None,
        force_recreate: bool = False,
        compute_auto_attributes: bool = False,
    ) -> list[models.BaseProcessingJobMethod]:
        """Triggers execution of one or more jobs which (re-)build metadata for the provided dataset.

        Args:
            dataset_id: dataset_id to rebuild metadata for
            subset_id: subset_id to rebuild metadata for
            anonymize: Anonymize the dataset if true. This will incur costs.
            calculate_histograms: Calculate histograms if true.
            trace_id: An id to trace the processing job
            force_recreate: If True already existing crops and thumbnails will be recreated; only available for qm internal users
            compute_auto_attributes: If True auto attributes will be computed

        Returns:
            The methods being executed
        """
        params = {
            "anonymize": anonymize,
            "calculate_histograms": calculate_histograms,
            "force_recreate": force_recreate,
            "compute_auto_attributes": compute_auto_attributes,
        }
        if subset_id:
            params["subset_id"] = subset_id
        if trace_id:
            params["trace_id"] = trace_id

        return self._request(
            "PUT",
            f"/datasets/{dataset_id}/metadata",
            params=params,
            success_response_item_model=list[models.BaseProcessingJobMethod],
        )

    ### processing_jobs ###
    def get_processing_jobs(
        self,
        trace_id: uuid.UUID = None,
    ) -> list[models.ProcessingJob]:
        """
        Retrieves the list of processing jobs that the user has access to.

        Args:
            trace_id: Helps to identify related processing jobs. Use the trace_id that
                was specified when triggering a processing job

        Raises:
            APIException: If the request fails.

        Returns:
            A list of processing jobs for the user or [] if there are no jobs of
            trace_id is not found.
        """
        params = {}
        if trace_id:
            params["trace_id"] = trace_id

        return self._request(
            "GET",
            "/processingJobs",
            params=params,
            success_response_item_model=list[models.ProcessingJob],
        )

    def get_processing_job(
        self,
        processing_job_id: uuid.UUID,
    ) -> models.ProcessingJob:
        """
        Retrieves a specific processing job by its id.

        Args:
            processing_job_id: The unique identifier of the processing job to retrieve.

        Raises:
            APIException: If the request fails.

        Returns:
            The ProcessingJob model retrieved from the API.
        """

        return self._request(
            "GET",
            f"/processingJobs/{processing_job_id}",
            success_response_item_model=models.ProcessingJob,
        )

    ### attributes ###
    def create_attributes(
        self,
        dataset_id: uuid.UUID,
        attributes: list[models.BulkAttributeCreate],
    ) -> models.BulkResponse:
        """Creates new attributes in the database. The limit is 500 per call.

        Args:
            dataset_id: The dataset id
            attributes: A list of AttributeCreate objects. Each object contains the
                file_path as a field.

        Returns:
            A BulkResponse with information on upload successes and failures.

        Raises:
            APIException: If the request fails.
            BulkUploadSizeRangeError: if the number of attributes exceeds the per call
                upload limit.
        """

        if len(attributes) > HARIClient.BULK_UPLOAD_LIMIT:
            raise errors.BulkUploadSizeRangeError(
                limit=HARIClient.BULK_UPLOAD_LIMIT, found_amount=len(attributes)
            )

        # 1. parse attributes to dicts before upload
        attribute_dicts = [attribute.model_dump() for attribute in attributes]

        # 2. send attributes to HARI
        return self._request(
            "POST",
            f"/datasets/{dataset_id}/attributes:bulk",
            json=attribute_dicts,
            success_response_item_model=models.BulkResponse,
        )

    def create_attribute(
        self,
        id: uuid.UUID,
        dataset_id: uuid.UUID,
        name: str,
        annotatable_id: str,
        value: models.typeT,
        annotatable_type: typing.Literal[
            models.DataBaseObjectType.MEDIA,
            models.DataBaseObjectType.MEDIAOBJECT,
            models.DataBaseObjectType.INSTANCE,
        ],
        attribute_group: models.AttributeGroup = models.AttributeGroup.InitialAttribute,
        attribute_type: models.AttributeType | None = None,
        min: models.typeT | None = None,
        max: models.typeT | None = None,
        sum: models.typeT | None = None,
        cant_solves: int | None = None,
        solvability: float | None = None,
        aggregate: typing.Any | None = None,
        modal: typing.Any | None = None,
        credibility: float | None = None,
        convergence: float | None = None,
        ambiguity: float | None = None,
        median: typing.Any | None = None,
        variance: typing.Any | None = None,
        standard_deviation: typing.Any | None = None,
        range: typing.Any | None = None,
        average_absolute_deviation: typing.Any | None = None,
        cumulated_frequency: typing.Any | None = None,
        frequency: dict[str, int] | None = None,
        question: str | None = None,
        ml_predictions: dict[str, float] | None = None,
        ml_probability_distributions: dict[str, float] | None = None,
        repeats: int | None = None,
        possible_values: list[str] | None = None,
    ) -> models.AttributeResponse:
        """Create an attribute for a dataset.

        Args:
            dataset_id: The dataset id
            id: The attribute id
            name: The name of the attribute
            value: The value of the attribute
            annotatable_id: The annotatable id
            annotatable_type: The annotatable type
            attribute_group: The attribute group
            attribute_type: The attribute type
            min: The min value
            max: The max value
            sum: The sum value
            cant_solves: The cant solves value
            solvability: The solvability value
            aggregate: The aggregate value
            modal: The modal value
            credibility: The credibility value
            convergence: The convergence value
            ambiguity: The ambiguity value
            median: The median value
            variance: The variance value
            standard_deviation: The standard deviation value
            range: The range value
            average_absolute_deviation: The average absolute deviation value
            cumulated_frequency: The cumulated frequency value
            frequency: The frequency value
            question: The question value
            range: The range value
            possible_values: The possible values for the given attribute
            repeats: The number of times the attribute was annotated
            ml_predictions: The ML predictions for the attribute
            ml_probability_distributions: The ML probability distributions for the attribute

        Returns:
            The created attribute.
        """
        return self._request(
            "POST",
            f"/datasets/{dataset_id}/attributes",
            json=self._pack(locals(), ignore=["dataset_id"], not_none=["question"]),
            success_response_item_model=models.AttributeResponse,
        )

    def get_attributes(
        self,
        dataset_id: uuid.UUID,
        archived: bool | None = False,
        limit: int | None = None,
        skip: int | None = None,
        query: models.QueryList | None = None,
        sort: list[models.SortingParameter] | None = None,
        projection: dict[str, bool] | None = None,
    ) -> list[models.AttributeResponse]:
        """Returns all attributes of a dataset

        Args:
            dataset_id: The dataset id
            archived: if true, return only archived attributes; if false (default), return non-archived attributes.
            limit: The maximum number of attributes to return
            skip: The number of attributes to skip
            query: A query to filter attributes
            sort: A order by which to sort attributes
            projection: A dictionary of fields to return

        Returns:
            A list of attributes

        Raises:
            APIException: If the request fails.
        """

        return self._request(
            "GET",
            f"/datasets/{dataset_id}/attributes",
            params=self._pack(locals(), ignore=["dataset_id"]),
            success_response_item_model=list[models.AttributeResponse],
        )

    def get_attribute_value_count(
        self,
        dataset_id: uuid.UUID,
        archived: bool | None = False,
        query: models.QueryList | None = None,
    ) -> models.FilterCount:
        """Calculates the number of attribute values for a given filter setting

        Args:
            dataset_id: The dataset id
            archived: Whether to consider archived attribute values
            query: Query

        Returns:
             a FilterCount object containing the total count of attribute values returned by the query.

        Raises:
            APIException: If the request fails.
        """

        return self._request(
            "GET",
            f"/datasets/{dataset_id}/attributeValues:count",
            params=self._pack(locals(), ignore=["dataset_id"]),
            success_response_item_model=models.FilterCount,
        )

    def get_attribute_value(
        self,
        dataset_id: uuid.UUID,
        attribute_id: str,
        annotatable_id: str,
        archived: bool | None = False,
    ) -> models.AttributeValueResponse:
        """Returns an attribute value with a given attribute_id.

        Args:
            dataset_id: The dataset id
            attribute_id: The attribute id
            annotatable_id: The id of the annotatable the attribute belongs to
            archived: Whether to return archived attribute values

        Returns:
            The attribute with the given attribute_id

        Raises:
            APIException: If the request fails.
        """
        return self._request(
            "GET",
            f"/datasets/{dataset_id}/attributeValues/{attribute_id}",
            params=self._pack(locals(), ignore=["dataset_id", "attribute_id"]),
            success_response_item_model=models.AttributeValueResponse,
        )

    def get_attribute_values(
        self,
        dataset_id: uuid.UUID,
        archived: bool | None = False,
        limit: int | None = None,
        skip: int | None = None,
        query: models.QueryList | None = None,
        sort: list[models.SortingParameter] | None = None,
    ) -> list[models.AttributeValueResponse]:
        """Get attribute values of a dataset

        Args:
            dataset_id: The dataset id
            archived: Whether to get archived attribute values
            limit: The number of medias tu return
            skip: The number of medias to skip
            query: The filters to be applied to the search
            sort: The list of sorting parameters

        Returns:
            A list of attribute values in a dataset

        Raises:
            APIException: If the request fails.
        """

        return self._request(
            "GET",
            f"/datasets/{dataset_id}/attributeValues",
            params=self._pack(locals(), ignore=["dataset_id"]),
            success_response_item_model=list[models.AttributeValueResponse],
        )

    def get_attribute_values_paginated(
        self,
        dataset_id: uuid.UUID,
        archived: bool | None = False,
        batch_size: int = 100,
        query: models.QueryList | None = None,
        sort: list[models.SortingParameter] | None = None,
    ) -> list[models.AttributeValueResponse]:
        """Returns attribute values of a dataset, but with pagination, could be used for larger datasets to avoid timeouts.

        Args:
            dataset_id: The dataset id
            archived: Whether to get archived attribute values
            batch_size: The number of attribute values to fetch per request. Defaults to 100.
            query: The filters to be applied to the search
            sort: The list of sorting parameters

        Returns:
            A list of attribute values in a dataset

        Raises:
            APIException: If the request fails.
        """

        total_attributes: int = self.get_attribute_value_count(
            dataset_id, archived, query
        ).total_count

        log.info(f"Fetching {total_attributes} attribute values ...")

        attribute_values: list[models.AttributeValueResponse] = []

        # Loop through attribute value pages until all are retrieved
        for skip in tqdm(range(0, total_attributes, batch_size)):
            attribute_values_page = self.get_attribute_values(
                dataset_id=dataset_id,
                archived=archived,
                limit=batch_size,
                skip=skip,
                query=query,
                sort=sort,
            )
            attribute_values.extend(attribute_values_page)

        log.info(f"Fetched {len(attribute_values)} attribute values successfully.")

        return attribute_values

    def get_attribute(
        self, dataset_id: uuid.UUID, attribute_id: str, annotatable_id: str
    ) -> models.AttributeResponse:
        """Returns an attribute with a given attribute_id.

        Args:
            dataset_id: The dataset id
            attribute_id: The attribute id
            annotatable_id: The id of the annotatable the attribute belongs to

        Returns:
            The attribute with the given attribute_id

        Raises:
            APIException: If the request fails.
        """
        return self._request(
            "GET",
            f"/datasets/{dataset_id}/attributes/{attribute_id}",
            params=self._pack(locals(), ignore=["dataset_id", "attribute_id"]),
            success_response_item_model=models.AttributeResponse,
        )

    def update_attribute(
        self,
        dataset_id: uuid.UUID,
        attribute_id: str,
        annotatable_id: str,
        name: str | None = None,
        value: models.typeT | None = None,
        min: models.typeT | None = None,
        max: models.typeT | None = None,
        sum: models.typeT | None = None,
        cant_solves: int | None = None,
        solvability: float | None = None,
        aggregate: typing.Any | None = None,
        modal: typing.Any | None = None,
        credibility: float | None = None,
        convergence: float | None = None,
        ambiguity: float | None = None,
        median: typing.Any | None = None,
        variance: typing.Any | None = None,
        standard_deviation: typing.Any | None = None,
        range: typing.Any | None = None,
        average_absolute_deviation: typing.Any | None = None,
        cumulated_frequency: typing.Any | None = None,
        frequency: dict[str, int] | None = None,
        question: str | None = None,
        archived: bool | None = None,
        ml_predictions: dict[str, float] | None = None,
        ml_probability_distributions: dict[str, float] | None = None,
    ) -> models.AttributeResponse:
        """Updates the attribute with the given id.

        Args:
            dataset_id: The dataset id the attribute belongs to
            attribute_id: The attribute id
            annotatable_id: The annotatable id the attribute belongs to

            name: The name of the attribute
            value: The value of the attribute
            min: The min value
            max: The max value
            sum: The sum value
            cant_solves: The cant solves value
            solvability: The solvability value
            aggregate: The aggregate value
            modal: The modal value
            credibility: The credibility value
            convergence: The convergence value
            ambiguity: The ambiguity value
            median: The median value
            variance: The variance value
            standard_deviation: The standard deviation value
            range: The range value
            average_absolute_deviation: The average absolute deviation value
            cumulated_frequency: The cumulated frequency value
            frequency: The frequency value
            question: The question value
            archived: The archived value
            range: The range value
            ml_predictions: The parameters of the posterior Dirichlet distribution
            ml_probability_distributions: The the Dirichlet distribution values

        Returns:
            The updated attribute

        Raises:
            APIException: If the request fails.
        """
        return self._request(
            "PATCH",
            f"/datasets/{dataset_id}/attributes/{attribute_id}",
            params={"annotatable_id": annotatable_id},
            json=self._pack(
                locals(), ignore=["dataset_id", "attribute_id", "annotatable_id"]
            ),
            success_response_item_model=models.AttributeResponse,
        )

    def delete_attribute(
        self, dataset_id: uuid.UUID, attribute_id: str, annotatable_id: str
    ) -> str:
        """Delete an attribute from a dataset.

        Args:
            dataset_id: The ID of the dataset.
            attribute_id: The ID of the attribute.
            annotatable_id: The id of the annotatable the attribute belongs to

        Returns:
            The deleted attribute

        Raises:
            APIException: If the request fails.
        """
        return self._request(
            "DELETE",
            f"/datasets/{dataset_id}/attributes/{attribute_id}",
            params=self._pack(locals(), ignore=["dataset_id", "attribute_id"]),
            success_response_item_model=str,
        )

    def get_attribute_metadata(
        self,
        dataset_id: uuid.UUID,
        archived: bool | None = False,
        query: models.QueryList | None = None,
    ) -> list[models.AttributeMetadataResponse]:
        """Returns attribute metadata of a dataset.

        Args:
            dataset_id: The dataset id
            archived: if true, return only archived attribute metadata; if false (default), return non-archived attribute metadata.
            query: A query to filter attribute metadata

         Returns:
            A list of attribute metadata

        Raises:
            APIException: If the request fails.
        """

        return self._request(
            "GET",
            f"/datasets/{dataset_id}/attributeMetadata",
            params=self._pack(locals(), ignore=["dataset_id"]),
            success_response_item_model=list[models.AttributeMetadataResponse],
        )

    def get_visualisation_configs(
        self,
        dataset_id: uuid.UUID,
        archived: bool | None = False,
        query: models.QueryList | None = None,
        sort: list[models.SortingParameter] | None = None,
        limit: int | None = None,
        skip: int | None = None,
    ) -> list[models.VisualisationConfiguration]:
        """
        Retrieve the visualization configurations for a given dataset.

        Args:
            dataset_id (UUID): The ID of the dataset for which to retrieve visualization configurations.
            archived: if true, return only archived visualisation configurations; if false (default), return non-archived visualisation configurations.
            query: The filters to be applied to the search
            sort: The list of sorting parameters
            limit: How many visualisation_configs to return
            skip: How many visualisation_configs to skip

        Returns:
            list[models.VisualisationConfiguration]: A list of visualization configuration objects.
        """
        return self._request(
            "GET",
            f"/datasets/{dataset_id}/visualisationConfigs",
            params=self._pack(locals(), ignore=["dataset_id"]),
            success_response_item_model=list[models.VisualisationConfiguration],
        )

    ### AI Nano Tasks ###

    def get_multiple_aint_learning_data(
        self,
        limit: int | None = None,
        skip: int | None = None,
        query: models.QueryList | None = None,
        sort: list[models.SortingParameter] | None = None,
        archived: bool | None = False,
    ) -> list[models.AINTLearningData]:
        """
        !!! Only available for qm internal users !!!

        Retrieve all AINT learning data available to the user.

        Args:
            limit: limit the number of AINT learning data returned
            skip: skip the number of AINT learning data returned
            query: query parameters to filter the AINT learning data
            sort: sorting parameters to sort the AINT learning data
            archived: whether to include archived AINT learning data

        Returns:
            A list of AINT learning data objects.
        """
        return self._request(
            "GET",
            f"/aintLearningData",
            params=self._pack(locals()),
            success_response_item_model=list[models.AINTLearningData],
        )

    def get_aint_learning_data(
        self, aint_learning_data_id: uuid.UUID
    ) -> models.AINTLearningData:
        """
        !!! Only available for qm internal users !!!

        Get a single AINT learning data by its ID.

        Args:
            aint_learning_data_id: The unique identifier of the AINT learning data.

        Returns:
            The requested AINT learning data.
        """
        return self._request(
            "GET",
            f"/aintLearningData/{aint_learning_data_id}",
            success_response_item_model=models.AINTLearningData,
        )

    def create_aint_learning_data(
        self,
        name: str,
        training_attributes: list[models.TrainingAttribute],
        id: uuid.UUID | None = None,
        status: models.AIAnnotationRunStatus | None = None,
        created_at: datetime.datetime | None = None,
        updated_at: datetime.datetime | None = None,
        archived_at: datetime.datetime | None = None,
        owner: uuid.UUID | None = None,
        user_group: str | None = None,
    ) -> models.AINTLearningData:
        """
        !!! Only available for qm internal users !!!

        Create a new AINT learning data from training attributes.

        Args:
            name: A descriptive name for the AINT learning data.
            training_attributes: The training attributes to be used in the AINT learning data.
            user_group: The user group for creating the AINT learning data (default: None).
            id: The id of the AINT learning data. If None, random id will be generated during creation.
            status: The status of the AINT learning data.
            created_at: The creation date of the AINT learning data.
            updated_at: The update date of the AINT learning data.
            archived_at: The archived date of the AINT learning data.
            owner: The owner of the AINT learning data.

        Returns:
            Created AINT learning data object.
        """

        body = {
            key: value
            for key, value in locals().items()
            if value is not None and key not in ["self", "training_attributes"]
        }

        training_attribute_dicts = [
            training_attribute.model_dump()
            for training_attribute in training_attributes
        ]

        body["training_attributes"] = training_attribute_dicts

        return self._request(
            "POST",
            "/aintLearningData",
            json=body,
            success_response_item_model=models.AINTLearningData,
        )

    def update_aint_learning_data(
        self,
        aint_learning_data_id: uuid.UUID,
        name: str | None = None,
        question: str | None = None,
        user_group: str | None = None,
        status: models.AINTLearningDataStatus | None = None,
    ) -> models.AINTLearningData:
        """
        !!! Only available for qm internal users !!!

        Update AINT learning data.

        Args:
            aint_learning_data_id: The unique identifier of the AINT learning data.
            name: The desired name of the AINT learning data.
            question: The desired question of the AINT learning data.
            user_group: The desired user group of the AINT learning data.
            status: The desired status of the AINT learning data.

        Returns:
           Updated AINT learning data.

        Raises:
            APIException: If the request fails.
        """

        return self._request(
            "PATCH",
            f"/aintLearningData/{aint_learning_data_id}",
            json=self._pack(locals(), ignore=["aint_learning_data_id"]),
            success_response_item_model=models.AINTLearningData,
        )

    def delete_aint_learning_data(
        self,
        aint_learning_data_id: uuid.UUID,
    ) -> str:
        """
        !!! Only available for qm internal users !!!

        Delete AINT learning data.

        Args:
            aint_learning_data_id: The unique identifier of the AINT learning data.

        Returns:
           Deleted AINT learning data id.

        Raises:
            APIException: If the request fails.
        """
        return self._request(
            "DELETE",
            f"/aintLearningData/{aint_learning_data_id}",
            success_response_item_model=str,
        )

    def get_aint_learning_data_count(
        self,
        query: models.QueryList | None = None,
        archived: bool | None = False,
    ) -> int:
        """
        Returns aint learning data count for the user.
        Args:
            query: query parameters to filter the aint learning datas
            archived: if true, count only archived aint learning data; if false (default), count non-archived aint learning data.

        Returns:
            The number of aint learning data

        Raises:
            APIException: If the request fails.
        """
        return self._request(
            "GET",
            "/aintLearningData:count",
            params=self._pack(locals()),
            success_response_item_model=int,
        )

    def get_ml_annotation_models(
        self,
        projection: dict[str, bool] | None = None,
        limit: int | None = None,
        skip: int | None = None,
        query: models.QueryList | None = None,
        sort: list[models.SortingParameter] | None = None,
        archived: bool | None = False,
    ) -> list[models.MlAnnotationModel]:
        """
        Retrieve ml annotation models available to the user.

        Args:
            projection: The fields to be returned (dictionary keys with value True are returned,
            keys with value False are not returned).
            limit: limit the number of ml annotation models returned
            skip: skip the number of ml annotation models returned
            query: query parameters to filter the ml annotation models
            sort: sorting parameters to sort the ml annotation models
            archived: whether to include archived ml annotation models

        Returns:
             A list of ml annotation models.
        """
        return self._request(
            "GET",
            f"/mlAnnotationModels",
            params=self._pack(locals()),
            success_response_item_model=list[models.MlAnnotationModel],
        )

    def get_ml_annotation_model_by_id(
        self,
        ml_annotation_model_id: uuid.UUID,
        projection: dict[str, bool] | None = None,
    ) -> models.MlAnnotationModel:
        """
        Retrieve a specific ml model by its ID.

        Args:
            ml_annotation_model_id: The unique identifier of the AI annotation model.
            projection: The fields to be returned (dictionary keys with value True are returned,
            keys with value False are not returned).

        Returns:
            The requested ml model.
        """
        return self._request(
            "GET",
            f"/mlAnnotationModels/{ml_annotation_model_id}",
            params=self._pack(locals(), ignore=["ml_annotation_model_id"]),
            success_response_item_model=models.MlAnnotationModel,
        )

    def get_ml_annotation_models_by_training_ann_run_id(
        self,
        annotation_run_id: uuid.UUID,
    ) -> list[models.MlAnnotationModel]:
        """
        Get all ml annotation  models trained on the data of a specific annotation run.

        Args:
            annotation_run_id: The id of the annotation run used for model training.

        Returns:
            The list of ml annotation models trained on the data of the annotation run.

        Raises:
            APIException: If the request fails.
        """
        return self._request(
            "GET",
            f"/annotationRun/{annotation_run_id}/mlAnnotationModels",
            success_response_item_model=list[models.MlAnnotationModel],
        )

    def train_ml_annotation_model(
        self,
        name: str,
        aint_learning_data_id: uuid.UUID | None = None,
        reference_set_annotation_run_id: uuid.UUID | None = None,
        id: uuid.UUID | None = None,
        dataset_id: uuid.UUID | None = None,
        created_at: datetime.datetime | None = None,
        updated_at: datetime.datetime | None = None,
        archived_at: datetime.datetime | None = None,
        owner: uuid.UUID | None = None,
        user_group: str | None = None,
    ) -> models.MlAnnotationModel:
        """
        Train a new ml annotation model on the specified AINT learning data or reference set of the specified annotation run.

        Args:
            name: A descriptive name for the ml annotation model.
            aint_learning_data_id: The unique identifier of the AINT learning data to use for training.
            reference_set_annotation_run_id: The unique identifier of the annotation run to use the data for training from.
            id: The id of the model. If None, random id will be generated during creation.
            dataset_id: The dataset id to train the model on.
            created_at: The creation timestamp of the ml annotation model.
            updated_at: The update timestamp of the ml annotation model.
            archived_at: The archived timestamp of the ml annotation model.
            owner: The owner of the ml annotation model.
            user_group: The user group for scoping this annotation run (default: None).

        Either aint_learning_data_id or reference_set_annotation_run_id must be specified.

        Returns:
            The created ml annotation model.
        Raises:
            APIException: If the request fails.
        """

        body = {
            key: value
            for key, value in locals().items()
            if value is not None and key not in ["self"]
        }

        return self._request(
            "POST",
            "/mlAnnotationModels",
            json=body,
            success_response_item_model=models.MlAnnotationModel,
        )

    def update_ml_annotation_model(
        self,
        ml_annotation_model_id: uuid.UUID,
        name: str | None = None,
        user_group: str | None = None,
        status: models.MLAnnotationModelStatus | None = None,
        training_subset_id: uuid.UUID | None = None,
        validation_subset_id: uuid.UUID | None = None,
        test_subset_id: uuid.UUID | None = None,
        reference_set_annotation_run_id: uuid.UUID | None = None,
        model_weight_location: str | None = None,
        automation_correctness_curve: dict | None = None,
        aint_learning_data_id: uuid.UUID | None = None,
    ) -> models.MlAnnotationModel:
        """
        Update a ml annotation model.

        Args:
            ml_annotation_model_id: The id of the ml annotation model.
            name: new desired name for the ml annotation model.
            user_group: new desired user group for the ml annotation model.
            status: new desired status for the ml annotation model.
            training_subset_id: training subset id for the ml annotation model.
            validation_subset_id: validation subset id for the ml annotation model.
            test_subset_id: test subset id for the ml annotation model.
            reference_set_annotation_run_id: reference set annotation run id for the ml annotation model.
            model_weight_location: model weight location for the ml annotation model.
            automation_correctness_curve: automation correctness curve for the ml annotation model.
            aint_learning_data_id: AINT learning data id for the ml annotation model.

        Returns:
            The updated ml annotation model.

        Raises:
            APIException: If the request fails.
        """

        body = {
            key: value
            for key, value in locals().items()
            if value is not None and key not in ["self", "ml_annotation_model_id"]
        }

        return self._request(
            "PATCH",
            f"/mlAnnotationModels/{ml_annotation_model_id}",
            json=body,
            success_response_item_model=models.MlAnnotationModel,
        )

    def delete_ml_annotation_model(
        self,
        ml_annotation_model_id: uuid.UUID,
    ) -> str:
        """
        Delete a ml annotation model.

        Args:
            ml_annotation_model_id: The id of the ml annotation model.

        Returns:
            The id of the deleted ml annotation model.

        Raises:
            APIException: If the request fails.
        """

        return self._request(
            "DELETE",
            f"/mlAnnotationModels/{ml_annotation_model_id}",
            success_response_item_model=str,
        )

    def get_ml_annotation_model_count(
        self,
        query: models.QueryList | None = None,
        archived: bool | None = False,
    ) -> int:
        """
        Returns ml annotation model count for the user.
        Args:
            query: query parameters to filter the ml annotation models
            archived: if true, count only archived ml annotation models; if false (default), count non-archived ml annotation models.

        Returns:
            The number of ml annotation models

        Raises:
            APIException: If the request fails.
        """
        return self._request(
            "GET",
            "/mlAnnotationModels:count",
            params=self._pack(locals()),
            success_response_item_model=int,
        )

    def get_ai_annotation_runs(
        self,
        limit: int | None = None,
        skip: int | None = None,
        query: models.QueryList | None = None,
        sort: list[models.SortingParameter] | None = None,
        archived: bool | None = False,
    ) -> list[models.AIAnnotationRun]:
        """
        Retrieve AI annotation runs available to the user.

        Args:
            limit: limit the number of AI annotation runs returned
            skip: skip the number of AI annotation runs returned
            query: query parameters to filter the AI annotation runs
            sort: sorting parameters to sort the AI annotation runs
            archived: whether to include archived AI annotation runs

        Returns:
            A list of AI annotation runs.
        """
        return self._request(
            "GET",
            f"/aiAnnotationRuns",
            params=self._pack(locals()),
            success_response_item_model=list[models.AIAnnotationRun],
        )

    def get_ai_annotation_run(
        self, ai_annotation_run_id: uuid.UUID
    ) -> models.AIAnnotationRun:
        """
        Retrieve a specific AI annotation run by its ID.

        Args:
            ai_annotation_run_id: The unique identifier of the AI annotation run.

        Returns:
            The requested AI annotation run.
        """
        return self._request(
            "GET",
            f"/aiAnnotationRuns/{ai_annotation_run_id}",
            success_response_item_model=models.AIAnnotationRun,
        )

    def start_ai_annotation_run(
        self,
        name: str,
        dataset_id: uuid.UUID,
        subset_id: uuid.UUID,
        ml_annotation_model_id: uuid.UUID,
        attribute_metadata_id: uuid.UUID | None = None,
        id: uuid.UUID | None = None,
        status: models.AIAnnotationRunStatus | None = None,
        created_at: datetime.datetime | None = None,
        updated_at: datetime.datetime | None = None,
        archived_at: datetime.datetime | None = None,
        owner: uuid.UUID | None = None,
        user_group: str | None = None,
    ) -> models.AIAnnotationRun:
        """
        Start a new AI annotation run. Applies the specified ml annotation model to the dataset and subset.

        Args:
            name: A descriptive name for the AI annotation run.
            dataset_id: The unique identifier of the dataset to be annotated.
            subset_id: The unique identifier of the subset to be annotated.
            ml_annotation_model_id: The unique identifier of the ml annotation model to use.
            user_group: The user group for scoping this annotation run (default: None).
            attribute_metadata_id: The unique identifier of the attribute metadata to use for the annotation run (default: None).
            id: The id of the AINT learning data. If None, random id will be generated during creation.
            status: The status of the AI annotation run.
            created_at: The creation timestamp of the AI annotation run.
            updated_at: The update timestamp of the AI annotation run.
            archived_at: The archived timestamp of the AI annotation run.
            owner: The owner of the AI annotation run.

        Returns:
            The created AI annotation run.
        """

        body = {
            key: value
            for key, value in locals().items()
            if value is not None and key != "self"
        }

        return self._request(
            "POST",
            "/aiAnnotationRuns",
            json=body,
            success_response_item_model=models.AIAnnotationRun,
        )

    def update_ai_annotation_run(
        self,
        ai_annotation_run_id: uuid.UUID,
        name: str | None = None,
        user_group: str | None = None,
        status: models.AIAnnotationRunStatus | None = None,
        attribute_metadata_id: uuid.UUID | None = None,
    ) -> models.AIAnnotationRun:
        """
        Update an AI annotation run.

        Args:
            ai_annotation_run_id: The id of the AI annotation run.
            name: new desired name for the AI annotation run.
            user_group: new desired user group for the AI annotation run.
            status: status for the AI annotation run.
            attribute_metadata_id: attribute metadata id for the AI annotation run.

        Returns:
            The updated AI annotation run.

        Raises:
            APIException: If the request fails.
        """

        body = {
            key: value
            for key, value in locals().items()
            if value is not None and key not in ["self", "ai_annotation_run_id"]
        }

        return self._request(
            "PATCH",
            f"/aiAnnotationRuns/{ai_annotation_run_id}",
            json=body,
            success_response_item_model=models.AIAnnotationRun,
        )

    def delete_ai_annotation_run(
        self,
        ai_annotation_run: uuid.UUID,
    ) -> str:
        """
        Delete an AI annotation run.

        Args:
            ai_annotation_run: The id of the AI annotation run.

        Returns:
            The id of the deleted AI annotation run.

        Raises:
            APIException: If the request fails.
        """

        return self._request(
            "DELETE",
            f"/aiAnnotationRuns/{ai_annotation_run}",
            success_response_item_model=str,
        )

    def get_ai_annotation_run_count(
        self,
        query: models.QueryList | None = None,
        archived: bool | None = False,
    ) -> int:
        """
        Returns ai annotation run count for the user.
        Args:
            query: query parameters to filter the ai annotation runs
            archived: if true, count only archived ai annotation runs; if false (default), count non-archived ai annotation runs.

        Returns:
            The number of ai annotation runs

        Raises:
            APIException: If the request fails.
        """
        return self._request(
            "GET",
            "/aiAnnotationRuns:count",
            params=self._pack(locals()),
            success_response_item_model=int,
        )

    ### pipelines ###

    def get_pipelines(
        self,
        limit: int | None = None,
        skip: int | None = None,
        query: models.QueryList | None = None,
        sort: list[models.SortingParameter] | None = None,
        archived: bool | None = False,
    ) -> list[models.Pipeline]:
        """
        Get pipelines available for the user.

        Args:
            limit: limit the number of pipelines returned
            skip: skip the number of pipelines returned
            query: query parameters to filter the pipelines
            sort: sorting parameters to sort the pipelines
            archived: whether to include archived pipelines

        Returns:
            A list of pipeline objects.
        """
        return self._request(
            "GET",
            "/pipelines",
            params=self._pack(locals()),
            success_response_item_model=list[models.Pipeline],
        )

    def get_pipeline(self, pipeline_id: uuid.UUID) -> models.PipelineWithNodes:
        """
        Get a pipeline by id.

        Returns:
            The requested pipeline.
        """
        return self._request(
            "GET",
            f"/pipelines/{pipeline_id}",
            success_response_item_model=models.PipelineWithNodes,
        )

    def get_pipeline_count(
        self,
        query: models.QueryList | None = None,
        archived: bool | None = False,
    ) -> int:
        """
        Returns pipeline count for the user.
        Args:
            query: query parameters to filter the pipelines
            archived: if true, count only archived pipelines; if false (default), count non-archived pipelines.

        Returns:
            The number of pipelines

        Raises:
            APIException: If the request fails.
        """
        return self._request(
            "GET",
            "/pipelines:count",
            params=self._pack(locals()),
            success_response_item_model=int,
        )

    ### annotation runs ###

    def get_annotation_runs(
        self,
        limit: int | None = None,
        skip: int | None = None,
        query: models.QueryList | None = None,
        sort: list[models.SortingParameter] | None = None,
        archived: bool | None = False,
    ) -> list[models.AnnotationRun]:
        """
        Get annotation runs available to the users.

        Args:
            limit: limit the number of annotation runs returned
            skip: skip the number of annotation runs returned
            query: query parameters to filter the annotation runs
            sort: sorting parameters to sort the annotation runs
            archived: whether to include archived annotation runs

        Returns:
            A list of annotation run objects.
        """
        return self._request(
            "GET",
            "/annotationRuns",
            params=self._pack(locals()),
            success_response_item_model=list[models.AnnotationRun],
        )

    def get_annotation_run(self, annotation_run_id: uuid.UUID) -> models.AnnotationRun:
        """
        Get an annotation run by id.

        Args:
            annotation_run_id: The id of the annotation run.

        Returns:
            The annotation run object matching the provided id.
        """
        return self._request(
            "GET",
            f"/annotationRuns/{annotation_run_id}",
            success_response_item_model=models.AnnotationRun,
        )

    def create_annotation_run(
        self, annotation_run: models.AnnotationRunCreate
    ) -> models.AnnotationRun:
        """Create an annotation run.

        Args:
            annotation_run: The annotation run to create

        Returns:
            The created annotation run
        """
        return self._request(
            "POST",
            "/annotationRuns",
            json=annotation_run.model_dump(),
            success_response_item_model=models.AnnotationRun,
        )

    def get_annotation_run_count(
        self,
        query: models.QueryList | None = None,
        archived: bool | None = False,
    ) -> int:
        """
        Returns annotation run count for the user.
        Args:
            query: query parameters to filter the annotation runs
            archived: if true, count only archived annotation runs; if false (default), count non-archived annotation runs.

        Returns:
            The number of annotation runs

        Raises:
            APIException: If the request fails.
        """
        return self._request(
            "GET",
            "/annotationRuns:count",
            params=self._pack(locals()),
            success_response_item_model=int,
        )<|MERGE_RESOLUTION|>--- conflicted
+++ resolved
@@ -7,12 +7,9 @@
 import typing
 import uuid
 import warnings
-<<<<<<< HEAD
 from collections import defaultdict
-=======
 from concurrent import futures
 from urllib.parse import urlparse
->>>>>>> 1a821125
 
 import pydantic
 import requests
