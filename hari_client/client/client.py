import datetime
import json
import pathlib
import types
import typing
import uuid
import warnings

import pydantic
import requests
from requests import adapters
from tqdm import tqdm

from hari_client.client import errors
from hari_client.config import config
from hari_client.models import models
from hari_client.utils import logger


T = typing.TypeVar("T")

log = logger.setup_logger(__name__)


class CustomJSONEncoder(json.JSONEncoder):
    def default(self, obj):
        if isinstance(obj, uuid.UUID):
            return str(obj)
        elif isinstance(obj, datetime.datetime):
            return obj.isoformat()
        return super().default(obj)


def _parse_response_model(
    response_data: typing.Any, response_model: typing.Type[T]
) -> T:
    """
    Parses data of type typing.Any to a generic response_model type.
    Cases:
        - both response_data and response_model are None (meaning you expect to receive None as response)
            - None is returned
        - response_model is a pydantic model:
            - if response_data is a dict, response_data is parsed into an instance of the response_model.
        - response_model is a parametrized generic:
            - if response_data is a list and response_model is a list of unions:
                - each item in the response_data list is checked against the possible types in the union.
                - the parser attempts to parse each item using each type in the union until one succeeds.
                - if an item is successfully parsed into one of the union types, and it contains nested fields that are also complex structures (e.g., lists of unions), the parser recurses into those nested structures to fully parse them.
            - if response_data is a dict and response_model is a dict with specified key and value types:
                - each key-value pair in the response_data dict is parsed, with the keys being converted to the specified key type, and the values being recursively parsed according to the specified value type.
        - response_data is of the expected type (response_model):
            - The response_data is returned as is.

    Args:
        response_data: the input data
        response_model: the generic response_model type

    Raises:
        errors.ParseResponseModelError: When parsing fails for any reason

    Returns:
        T: The passed response_model type
    """
    # The response_data can have many different types:
    # --> custom classes, dict, list, primitives (str, int, etc.), None
    try:
        if response_model is None:
            if response_data is None:
                return None
            raise errors.ParseResponseModelError(
                response_data=response_data,
                response_model=response_model,
                message=f"Expected response_data to be None, but received {response_data=}",
            )

        # handle pydantic models
        if isinstance(response_model, type) and issubclass(
            response_model, pydantic.BaseModel
        ):
            if isinstance(response_data, dict):
                return response_model(**response_data)

        # handle parametrized generics
        origin = typing.get_origin(response_model)
        if origin is list:
            item_type = typing.get_args(response_model)[0]
            if isinstance(response_data, list):
                origin = typing.get_origin(item_type)
                if origin in [typing.Union, types.UnionType]:
                    return [
                        handle_union_parsing(item, item_type) for item in response_data
                    ]
                elif isinstance(item_type, type) and issubclass(
                    item_type, pydantic.BaseModel
                ):
                    return [item_type(**item) for item in response_data]
                else:
                    return [item_type(item) for item in response_data]
        if origin is dict:
            key_type, value_type = typing.get_args(response_model)
            if isinstance(response_data, dict):
                return {
                    key_type(k): (
                        value_type(**v) if isinstance(v, dict) else value_type(v)
                    )
                    for k, v in response_data.items()
                }

        if isinstance(response_data, response_model):
            return response_data

        raise errors.ParseResponseModelError(
            response_data=response_data,
            response_model=response_model,
            message=f"Can't parse response_data into response_model {response_model},"
            + f" because the combination of received data and expected response_model "
            f"is unhandled.{response_data=}.",
        )
    except Exception as err:
        raise errors.ParseResponseModelError(
            response_data=response_data,
            response_model=response_model,
            message=f"Failed to parse response_data into response_model {response_model}. {response_data=}",
        ) from err


def handle_union_parsing(item, union_type):
    for possible_type in typing.get_args(union_type):
        if isinstance(possible_type, type) and issubclass(
            possible_type, pydantic.BaseModel
        ):
            try:
                return possible_type(**item)
            except Exception:
                continue
    raise errors.ParseResponseModelError(
        response_data=item,
        response_model=union_type,
        message=f"Failed to parse item into one of the union types {union_type}. {item=}",
    )


def _prepare_request_query_params(
    params: dict[str, typing.Any]
) -> dict[str, typing.Any]:
    """Prepares query parameters for the request module's `request` method.
    Handled cases:
      - parameter value is a list of pydantic models.
        - Serializes a query param value of type list[pydantic.BaseModel] to a list[str]. Lists are formatted by the `request` method as `?my_list=value_1&my_list=value_2&my_list=value_3...`,
        but it doesn't automatically serialize a list of pydantic models, so we have to handle this here.
        This method contains a workaround for the param "query". It's expected type is QueryList.
            - The workarounds are: passing a single already serialized QueryParameter/LogicParameter object (serialized with json.dumps), or a list of them.
            - Note that in the future only QueryList will be supported for query. For now other types are supported due to existing workarounds.

    Args:
        params: The query parameters that should be added to the request.

    Returns:
        The query parameters dictionary with properly serialized values.
    """
    params_copy = {}

    for param_name, param_value in params.items():
        params_copy[param_name] = param_value

        if isinstance(param_value, list):
            param_value_copy = []
            for item in param_value:
                if isinstance(item, pydantic.BaseModel):
                    param_value_copy.append(json.dumps(item.model_dump()))
                elif param_name == "query" and isinstance(item, str):
                    param_value_copy.append(item)
                    msg = (
                        "Argument's 'query' content was detected to be a string, but should be QueryParameter or LogicParameter."
                        + " Support for this behavior will be removed in a future release."
                    )
                    warnings.warn(msg)
                else:
                    param_value_copy.append(item)
            params_copy[param_name] = param_value_copy
        elif param_name == "query" and isinstance(param_value, str):
            msg = (
                "Argument 'query' was passed as a string, but should be passed as a QueryList (list of QueryParameter or LogicParameter objects)."
                + " Support for this behavior will be removed in a future release."
            )
            warnings.warn(msg)

    return params_copy


class HARIClient:
    BULK_UPLOAD_LIMIT = 500

    def __init__(self, config: config.Config):
        self.config = config

        self.access_token = None
        # expiry is reset on every token refresh with the expiry time provided by the server
        self.expiry = datetime.datetime.fromtimestamp(0)
        self.session = requests.Session()

    def _request(
        self,
        method: str,
        url: str,
        success_response_item_model: typing.Type[T],
        **kwargs,
    ) -> T | None:
        """Make a request to the API.

        Args:
            method: The HTTP method to use.
            url: The URL to request.
            success_response_item_model: The response model class to parse the response
                json body into when the request status is a success code.
            error_response_item_model: The response model class to parse the response
                json body into when the response status is an error code.
            **kwargs: Additional keyword arguments to pass to the underlying request method.
        """
        # prepare request
        self._refresh_access_token()
        full_url = f"{self.config.hari_api_base_url}{url}"

        if "json" in kwargs:
            kwargs["json"] = json.loads(
                json.dumps(kwargs["json"], cls=CustomJSONEncoder)
            )

        if "params" in kwargs:
            kwargs["params"] = _prepare_request_query_params(kwargs["params"])

        # do request and basic error handling
        response = self.session.request(method, full_url, **kwargs)
        if not response.ok:
            raise errors.APIError(response)

        if "application/json" not in response.headers.get("Content-Type", ""):
            raise ValueError(
                "Expected application/json to be in Content-Type header, but couldn't find it."
            )

        # parse json body
        try:
            response_json = response.json()
        except Exception as err:
            raise ValueError(
                f"Response body could not be parsed as JSON. {response_json=}"
            ) from err

        # Parse response json into the expected response model.
        response_parsed = _parse_response_model(
            response_data=response_json, response_model=success_response_item_model
        )
        return response_parsed

    def _refresh_access_token(self) -> None:
        if self.access_token is None or datetime.datetime.now() > self.expiry:
            self._get_auth_token()
            self.session.headers.update(
                {"Authorization": f"Bearer {self.access_token}"}
            )

    def _get_auth_token(self) -> None:
        """
        Gets a token from the HARI auth server using the configured credentials.
        """
        response = requests.post(
            f"{self.config.hari_auth_url}/realms/BBQ/protocol/openid-connect/token",
            data={
                "grant_type": "password",
                "client_id": self.config.hari_client_id,
                "username": self.config.hari_username,
                "password": self.config.hari_password,
            },
        )

        # Authentication error
        if response.status_code == 401:
            log.error("Authentication error: Invalid username or password.")
            raise errors.AuthenticationError(response)

        response.raise_for_status()
        response_json = response.json()
        self.access_token = response_json["access_token"]
        # Set expiry time with a buffer of 1 second
        self.expiry = datetime.datetime.now() + datetime.timedelta(
            seconds=response_json["expires_in"] - 1
        )

    @staticmethod
    def _pack(locals_, not_none: list[str] = None, ignore: list[str] = None):
        """Prepare a dictionary of local variables to be sent as query params or in the body.

        :param locals_: A dictionary with local variables
        :param not_none: A list of parameters that should only be included if they are not None
        :param ignore: A list with parameters that should not be included in the dictionary
        :return: The resulting dictionary
        """
        not_none = not_none or []
        ignore = ignore or []

        # Filter out None values
        local_vars = list(
            filter(
                lambda var_name: locals_[var_name] is not None
                or var_name not in not_none,
                locals_.keys(),
            )
        )
        # Filter out values to be ignored
        local_vars = list(filter(lambda var_name: var_name not in ignore, local_vars))

        return {k: locals_[k] for k in local_vars if k not in ["self", "kwargs"]}

    def _upload_file(
        self, file_path: str, upload_url: str, session: requests.Session = None
    ) -> None:
        if session is None:
            session = requests.Session()
        with open(file_path, "rb") as fp:
            response = session.put(upload_url, data=fp)
            response.raise_for_status()

    def _upload_visualisation_file_with_presigned_url(
        self, dataset_id: uuid.UUID, visualisation_config_id: str, file_path: str
    ) -> models.VisualisationUploadUrlInfo:
        """Creates a presigned S3 upload url for the media visualisation located in file_path and uploads it.

        Args:
            dataset_id: The dataset id
            file_path: The path to the file to upload
            visualisation_config_id: The id of the visualisation config to which the visualisation belongs. Has to already exist.

        Returns:
            The VisualisationUploadUrlInfo object.
        """

        # 1. get presigned upload url for the visualisation
        file_extension = pathlib.Path(file_path).suffix
        presign_responses = self.get_presigned_visualisation_upload_url(
            dataset_id=dataset_id,
            file_extension=file_extension,
            visualisation_config_id=visualisation_config_id,
            batch_size=1,
        )
        self._upload_file(
            file_path=file_path, upload_url=presign_responses[0].upload_url
        )

        return presign_responses[0]

    def _upload_media_files_with_presigned_urls(
        self,
        dataset_id: uuid.UUID,
        file_paths: dict[int, str],
    ) -> dict[int, models.MediaUploadUrlInfo]:
        """Creates a presigned S3 upload url for every media file and uploads them.

        Args:
            dataset_id: The dataset id
            file_paths: A dict with paths to the files to upload. Keys represent the order of file_paths.
                The returned dict with MediaUploadUrlInfo objects maintains the same order.
                All files have to have the same file extension.

        Returns:
            A dict of MediaUploadUrlInfo objects. The keys represent the order of input file_paths.

        Raises:
            MediaFileExtensionNotIdentifiedDuringUploadError: if the file_extension of the provided file_paths couldn't be identified.
        """

        # the response dict
        presign_response_by_file_path_idx: dict[int, models.MediaUploadUrlInfo] = {}

        # find all file extensions
        files_by_file_extension: dict[str, list[tuple[int, str]]] = {}
        for idx, file_path in file_paths.items():
            file_extension = pathlib.Path(file_path).suffix
            if file_extension == "":
                raise errors.MediaFileExtensionNotIdentifiedDuringUploadError(file_path)
            if file_extension not in files_by_file_extension:
                files_by_file_extension[file_extension] = []
            files_by_file_extension[file_extension].append((idx, file_path))

        # set up the session with retry mechanism
        session = requests.Session()
        # due to the SSLEOFError obscuring the underlying error response from the cloud provider, we don't know
        # which status code to retry on. Therefore we retry on every 5xx codes, as well as the
        # two default 4xx codes.
        retries = adapters.Retry(
            total=5,
            backoff_factor=0.1,
            status_forcelist=[
                413,
                429,
                500,
                501,
                502,
                503,
                504,
                505,
                506,
                507,
                508,
                510,
                511,
            ],
        )
        session.mount("https://", adapters.HTTPAdapter(max_retries=retries))

        for (
            file_extension,
            file_extension_file_paths,
        ) in files_by_file_extension.items():
            # 1. get presigned upload url for the files
            presign_response_batch = self.get_presigned_media_upload_url(
                dataset_id=dataset_id,
                file_extension=file_extension,
                batch_size=len(file_extension_file_paths),
            )

            # 2. upload the image
            for idx, file_path in enumerate(file_extension_file_paths):
                presign_response_by_file_path_idx[
                    file_path[0]
                ] = presign_response_batch[idx]
                self._upload_file(
                    session=session,
                    file_path=file_path[1],
                    upload_url=presign_response_batch[idx].upload_url,
                )

        return presign_response_by_file_path_idx

    ### dataset ###
    def create_dataset(
        self,
        name: str,
        mediatype: models.MediaType | None = "image",
        user_group: str | None = None,
        creation_timestamp: str | None = None,
        reference_files: list | None = None,
        num_medias: int | None = 0,
        num_media_objects: int | None = 0,
        num_annotations: int | None = None,
        num_attributes: int | None = None,
        num_instances: int | None = 0,
        color: str | None = "#FFFFFF",
        archived: bool | None = False,
        is_anonymized: bool | None = False,
        license: str | None = None,
        owner: str | None = None,
        current_snapshot_id: int | None = None,
        visibility_status: (
            models.VisibilityStatus | None
        ) = models.VisibilityStatus.VISIBLE,
        data_root: str | None = "custom_upload",
        id: str | None = None,
        external_media_source: models.ExternalMediaSourceAPICreate | None = None,
    ) -> models.Dataset:
        """Creates an empty dataset in the database.

        Args:
            name: Name of the dataset
            mediatype: MediaType of the dataset
            user_group: The user group the new dataset shall be available to
            creation_timestamp: Creation timestamp
            reference_files: Reference files
            num_medias: Number of medias
            num_media_objects: Number of media objects
            num_annotations: Number of annotations
            num_attributes: Number of attributes
            num_instances: Number of instances
            color: Color of dataset
            archived: Whether dataset is archived
            is_anonymized: Whether dataset is anonymized
            license: License of dataset
            owner: Owner of the dataset
            current_snapshot_id: Current snapshot ID
            visibility_status: Visibility status of the new dataset
            data_root: Data root
            id: ID of the newly created dataset
            external_media_source: External Media Source

        Returns:
            The created dataset

        Raises:
            APIException: If the request fails.
        """
        if external_media_source:
            external_media_source = external_media_source.model_dump()

        return self._request(
            "POST",
            "/datasets",
            json=self._pack(locals(), not_none=["creation_timestamp", "id"]),
            success_response_item_model=models.Dataset,
        )

    def update_dataset(
        self,
        dataset_id: uuid.UUID,
        id: str | None = None,
        name: str | None = None,
        mediatype: models.MediaType | None = None,
        is_anonymized: bool | None = None,
        color: str | None = None,
        archived: bool | None = None,
        owner: str | None = None,
        current_snapshot_id: int | None = None,
        num_medias: int | None = None,
        num_media_objects: int | None = None,
        num_annotations: int | None = None,
        num_attributes: int | None = None,
        num_instances: int | None = None,
        visibility_status: models.VisibilityStatus | None = None,
    ) -> models.DatasetResponse:
        """Updates the dataset with the given id.

        Args:
            dataset_id: Dataset id of the dataset to update
            id: New id of the dataset
            name: Name of the dataset
            mediatype: MediaType of the dataset
            is_anonymized: Whether dataset is anonymized
            color: Color of dataset
            archived: Whether dataset is archived
            owner: Owner of the dataset
            current_snapshot_id: Current snapshot ID
            num_medias: Number of medias
            num_media_objects: Number of media objects
            num_annotations: Number of annotations
            num_attributes: Number of attributes
            num_instances: Number of instances
            visibility_status: Visibility status of the new dataset

        Returns:
            The updated dataset

        Raises:
            APIException: If the request fails.
        """
        return self._request(
            "PATCH",
            f"/datasets/{dataset_id}",
            json=self._pack(locals(), ignore=["dataset_id"]),
            success_response_item_model=models.DatasetResponse,
        )

    def get_dataset(self, dataset_id: uuid.UUID) -> models.DatasetResponse:
        """Returns a dataset with a given dataset_id.

        Args:
            dataset_id: dataset id

        Returns:
            The dataset with the given dataset_id

        Raises:
            APIException: If the request fails.
        """
        return self._request(
            "GET",
            f"/datasets/{dataset_id}",
            success_response_item_model=models.DatasetResponse,
        )

    def get_datasets(
        self,
        subset: bool | None = False,
        visibility_statuses: tuple | None = (models.VisibilityStatus.VISIBLE,),
        limit: int | None = None,
        skip: int | None = None,
        query: models.QueryList | None = None,
        sort: list[models.SortingParameter] | None = None,
        name_filter: str | None = None,
        archived: bool | None = False,
    ) -> list[models.DatasetResponse]:
        """Returns datasets that a user has access to.

        Args:
            subset: Return also subsets. If False, returns only parent datasets
            visibility_statuses: Visibility statuses of the returned datasets
            limit: limit the number of datasets returned
            skip: skip the number of datasets returned
            query: query parameters to filter the datasets
            sort: sorting parameters to sort the datasets
            name_filter: filter by dataset name
            archived: if true, return only archived datasets; if false (default), return non-archived datasets.

        Returns:
            A list of datasets

        Raises:
            APIException: If the request fails.
        """
        return self._request(
            "GET",
            "/datasets",
            params=self._pack(locals()),
            success_response_item_model=list[models.DatasetResponse],
        )

    def get_datasets_count(
        self,
        visibility_statuses: tuple | None = (models.VisibilityStatus.VISIBLE,),
        query: models.QueryList | None = None,
        name_filter: str | None = None,
        archived: bool | None = False,
    ) -> int:
        """
        Returns dataset count for the user.
        Args:
            visibility_statuses: Visibility statuses of the returned datasets
            query: query parameters to filter the datasets
            name_filter: filter by dataset name
            archived: if true, count only archived datasets; if false (default), count non-archived datasets.

        Returns:
            The number of datasets

        Raises:
            APIException: If the request fails.
        """
        return self._request(
            "GET",
            "/datasets:count",
            params=self._pack(locals()),
            success_response_item_model=int,
        )

    def get_subsets_for_dataset(
        self,
        dataset_id: uuid.UUID,
        visibility_statuses: tuple | None = (models.VisibilityStatus.VISIBLE,),
    ) -> list[models.DatasetResponse]:
        """Returns all subsets belonging to a specific dataset

        Args:
            dataset_id: The dataset id of the parent dataset
            visibility_statuses: Visibility statuses of the returned subsets

        Returns:
            A list of subsets

        Raises:
            APIException: If the request fails.
        """
        return self._request(
            "GET",
            f"/datasets/{dataset_id}/subsets",
            params=self._pack(locals(), ignore=["dataset_id"]),
            # the response model for a subset is the same as for a dataset
            success_response_item_model=list[models.DatasetResponse],
        )

    def archive_dataset(self, dataset_id: uuid.UUID) -> str:
        """Archives a dataset and all its subsets.

        Args:
            dataset_id: Dataset id of the dataset to be deleted

        Returns: The dataset id of the archived dataset

        Raises:
            APIException: If the request fails.
        """
        return self._request(
            "DELETE", f"/datasets/{dataset_id}", success_response_item_model=str
        )

    ### subset ###
    def create_subset(
        self,
        dataset_id: uuid.UUID,
        subset_type: models.SubsetType,
        subset_name: str,
        filter_options: models.QueryList | None = None,
        secondary_filter_options: models.QueryList | None = None,
        object_category: bool | None = False,
        visualisation_config_id: str | None = None,
    ) -> str:
        """creates a new subset based on a filter and uploads it to the database

        Args:
            dataset_id: Dataset Id
            subset_type: Type of the subset (media, media_object, instance, attribute)
            subset_name: The name of the subset
            filter_options: Filter options defining subset
            secondary_filter_options: In Media subsets these will filter down the media_objects
            object_category: True if the new subset shall be shown as a category for objects in HARI
            visualisation_config_id: Visualisation Config Id

        Returns:
            The new subset id

        Raises:
            APIException: If the request fails.
        """
        body = {}
        if filter_options:
            body["filter_options"] = filter_options
        if secondary_filter_options:
            body["secondary_filter_options"] = secondary_filter_options

        return self._request(
            "POST",
            "/subsets:createFiltered",
            params=self._pack(
                locals(), ignore=["filter_options", "secondary_filter_options"]
            ),
            json=body,
            success_response_item_model=str,
        )

    def create_empty_subset(
        self,
        dataset_id: uuid.UUID,
        subset_type: models.SubsetType,
        subset_name: str,
        object_category: bool | None = False,
        visibility_status: models.VisibilityStatus | None = None,
    ) -> str:
        """creates a new empty subset and uploads it to the database

        Args:
            dataset_id: Dataset Id
            subset_type: Type of the subset (media, media_object, instance, attribute)
            subset_name: The name of the subset
            object_category: True if the new subset shall be shown as a category for objects in HARI
            visibility_status: Visibility status of the created subset

        Returns:
            The new subset id

        Raises:
            APIException: If the request fails.
        """
        body = {}

        return self._request(
            "POST",
            "/subsets",
            params=self._pack(
                locals(),
            ),
            json=body,
            success_response_item_model=str,
        )

    ### external media source ###
    def get_external_media_source(
        self, external_media_source_id: uuid.UUID
    ) -> models.ExternalMediaSourceAPIResponse:
        """Returns an external media source with a given external_media_source_id.

        Args:
            external_media_source_id: external media source id

        Returns:
            The external media source with the given external_media_source_id

        Raises:
            APIException: If the request fails.
        """
        return self._request(
            "GET",
            f"/externalMediaSources/{external_media_source_id}",
            params=self._pack(locals()),
            success_response_item_model=models.ExternalMediaSourceAPIResponse,
        )

    ### media ###
    def create_media(
        self,
        dataset_id: uuid.UUID,
        file_path: str | None,
        name: str,
        media_type: models.MediaType,
        back_reference: str,
        archived: bool = False,
        scene_id: str | None = None,
        realWorldObject_id: str | None = None,
        frame_idx: int | None = None,
        frame_timestamp: str | None = None,
        back_reference_json: str | None = None,
        visualisations: list[models.VisualisationUnion] | None = None,
        subset_ids: set[str] | None = None,
        metadata: models.ImageMetadata | models.PointCloudMetadata | None = None,
        file_key: str | None = None,
        with_media_files_upload: bool = True,
    ) -> models.Media:
        """Accepts a single file, uploads it, and creates the media in the db.

        Args:
            dataset_id: The dataset id
            file_path: File path of the media to be uploaded
            name: Name of the media
            media_type: The media type
            back_reference: Back reference to identify the media later on
            archived: Whether the media is archived
            scene_id: Scene Id of the media
            realWorldObject_id: Realworldobject Id of the media
            frame_idx: Frame index of the media
            frame_timestamp: Frame timestamp
            back_reference_json: Another back reference for the media
            visualisations: Visualisations of the media
            subset_ids: Subset ids the media occurs in
            metadata: Image metadata
            file_key: The file key is the key of the media file in cloud storage (excluding the bucket_name, container_name, etc.).
            with_media_files_upload: Whether the media file has to be uploaded or not

        Returns:
            Media that was just created

        Raises:
            APIException: If the request fails.
            MediaCreateMissingFilePathError: if a MediaCreate object is missing the file_path field and with_media_files_upload is True.
            MediaCreateMissingFileKeyError: if a MediaCreate object is missing the file_key field and with_media_files_upload is False.
        """
        if with_media_files_upload:
            # 1. upload file
            if not file_path:
                raise errors.MediaCreateMissingFilePathError(
                    models.MediaCreate(
                        file_path=file_path,
                        name=name,
                        media_type=media_type,
                        back_reference=back_reference,
                    )
                )
            media_upload_responses = self._upload_media_files_with_presigned_urls(
                dataset_id, file_paths={0: file_path}
            )
            media_url = media_upload_responses[0].media_url
        elif not file_key:
            raise errors.MediaCreateMissingFileKeyError(
                models.MediaCreate(
                    name=name,
                    media_type=media_type,
                    back_reference=back_reference,
                )
            )

        # 2. create the media in HARI
        json_body = self._pack(
            locals(),
            ignore=[
                "file_path",
                "dataset_id",
                "media_upload_responses",
                "with_media_files_upload",
            ],
        )
        return self._request(
            "POST",
            f"/datasets/{dataset_id}/medias",
            json=json_body,
            success_response_item_model=models.Media,
        )

    def create_medias(
        self,
        dataset_id: uuid.UUID,
        medias: list[models.BulkMediaCreate],
        with_media_files_upload: bool = True,
    ) -> models.BulkResponse:
        """Accepts multiple media files, uploads them, and creates the media entries in the db.
        The limit is 500 per call.

        Args:
            dataset_id: The dataset id
            medias: A list of MediaCreate objects. Each object contains the file_path as a field.
            with_media_files_upload: Whether the media files have to be uploaded or not.

        Returns:
            A BulkResponse with information on upload successes and failures.

        Raises:
            APIException: If the request fails.
            BulkUploadSizeRangeError: if the number of medias exceeds the per call upload limit.
            MediaCreateMissingFilePathError: if a MediaCreate object is missing the file_path field and with_media_files_upload is True.
            MediaCreateMissingFileKeyError: if a MediaCreate object is missing the file_key field and with_media_files_upload is False.
            MediaFileExtensionNotIdentifiedDuringUploadError: if the file_extension of the provided file_paths couldn't be identified.
        """

        if len(medias) > HARIClient.BULK_UPLOAD_LIMIT:
            raise errors.BulkUploadSizeRangeError(
                limit=HARIClient.BULK_UPLOAD_LIMIT, found_amount=len(medias)
            )
        if with_media_files_upload:
            # 1. upload files - if necessary
            file_paths: dict[int, str] = {}
            for idx, media in enumerate(medias):
                if not media.file_path:
                    raise errors.MediaCreateMissingFilePathError(media)
                file_paths[idx] = media.file_path

            media_upload_responses = self._upload_media_files_with_presigned_urls(
                dataset_id, file_paths=file_paths
            )

            # 2. set media_urls on medias and parse them to dicts
            media_dicts = []
            for idx, media in enumerate(medias):
                media.media_url = media_upload_responses[idx].media_url
                media_dicts.append(media.model_dump())
        else:
            media_dicts = []
            for media in medias:
                if not media.file_key:
                    raise errors.MediaCreateMissingFileKeyError(media)
                media_dicts.append(media.model_dump())

        # 3. create the medias in HARI
        return self._request(
            "POST",
            f"/datasets/{dataset_id}/medias:bulk",
            json=media_dicts,
            success_response_item_model=models.BulkResponse,
        )

    def update_media(
        self,
        dataset_id: uuid.UUID,
        media_id: str,
        back_reference: str | None = None,
        archived: bool | None = None,
        scene_id: str | None = None,
        realWorldObject_id: str | None = None,
        visualisations: list[models.VisualisationUnion] | None = None,
        subset_ids: list | None = None,
        name: str | None = None,
        metadata: models.ImageMetadata | models.PointCloudMetadata | None = None,
        frame_idx: int | None = None,
        media_type: models.MediaType | None = None,
        frame_timestamp: str | None = None,
        back_reference_json: str | None = None,
    ) -> models.Media:
        """Updates the media

        Args:
            dataset_id: The dataset id
            media_id: The media id
            back_reference: Back reference identifying the media
            archived: Whether to return archived media
            scene_id: Scene id of the media
            realWorldObject_id: Realworldobject Id
            visualisations: Visualisations of the media
            subset_ids: Subset ids the media is in
            name: Name of the media
            metadata: Image metadata
            frame_idx: Frame idx of the media
            media_type: Type of the media
            frame_timestamp: Frame timestamp
            back_reference_json: Another type of back reference

        Returns:
            The updated media

        Raises:
            APIException: If the request fails.
        """
        return self._request(
            "PATCH",
            f"/datasets/{dataset_id}/medias/{media_id}",
            json=self._pack(locals(), ignore=["dataset_id", "media_id"]),
            success_response_item_model=models.Media,
        )

    def get_media(
        self,
        dataset_id: uuid.UUID,
        media_id: str,
        presign_media: bool | None = True,
        archived: bool | None = False,
        projection: dict[str, bool] | None = None,
    ) -> models.MediaResponse:
        """Get a media by its id.

        Args:
            dataset_id: The dataset id
            media_id: The media id
            presign_media: Whether to presign media
            archived: Return archived media
            projection: The fields to be returned (dictionary keys with value True are
                returned, keys with value False are not returned)

        Returns:
            The media matching the provided id

        Raises:
            APIException: If the request fails.
        """
        return self._request(
            "GET",
            f"/datasets/{dataset_id}/medias/{media_id}",
            params=self._pack(locals(), ignore=["dataset_id", "media_id"]),
            success_response_item_model=models.MediaResponse,
        )

    def get_medias(
        self,
        dataset_id: uuid.UUID,
        archived: bool | None = False,
        presign_medias: bool | None = True,
        limit: int | None = None,
        skip: int | None = None,
        query: models.QueryList | None = None,
        sort: list[models.SortingParameter] | None = None,
        projection: dict[str, bool] | None = None,
    ) -> list[models.MediaResponse]:
        """Get medias of a dataset

        Args:
            dataset_id: The dataset id
            archived: if true, return only archived medias; if false (default), return non-archived medias.
            presign_medias: Whether to presign medias
            limit: The number of medias tu return
            skip: The number of medias to skip
            query: The filters to be applied to the search
            sort: The list of sorting parameters
            projection: The fields to be returned (dictionary keys with value True are returned, keys with value False
                are not returned)

        Returns:
            A list of medias in a dataset

        Raises:
            APIException: If the request fails.
        """

        return self._request(
            "GET",
            f"/datasets/{dataset_id}/medias",
            params=self._pack(locals(), ignore=["dataset_id"]),
            success_response_item_model=list[models.MediaResponse],
        )

    def get_medias_paginated(
        self,
        dataset_id: uuid.UUID,
        archived: bool | None = False,
        presign_medias: bool | None = True,
        batch_size: int = 100,
        query: models.QueryList | None = None,
        sort: list[models.SortingParameter] | None = None,
        projection: dict[str, bool] | None = None,
    ) -> list[models.MediaResponse]:
        """Get medias of a dataset, but with pagination, could be used for larger datasets to avoid timeouts.

        Args:
            dataset_id: The dataset id
            archived: Whether to get archived media
            presign_medias: Whether to presign medias
            batch_size: The number of medias to fetch per request. Defaults to 100.
            query: The filters to be applied to the search
            sort: The list of sorting parameters
            projection: The fields to be returned (dictionary keys with value True are returned, keys with value False
                are not returned)

        Returns:
            A list of medias in a dataset

        Raises:
            APIException: If the request fails.
        """

        total_medias: int = self.get_media_count(
            dataset_id, archived, query
        ).total_count

        log.info(f"Fetching {total_medias} medias ...")

        medias: list[models.MediaResponse] = []

        # Loop through media pages until all are retrieved
        for skip in tqdm(range(0, total_medias, batch_size)):
            medias_page = self.get_medias(
                dataset_id=dataset_id,
                archived=archived,
                presign_medias=presign_medias,
                limit=batch_size,
                skip=skip,
                query=query,
                sort=sort,
                projection=projection,
            )
            medias.extend(medias_page)

        log.info(f"Fetched {len(medias)} medias successfully.")

        return medias

    def archive_media(self, dataset_id: uuid.UUID, media_id: str) -> str:
        """Archive the media

        Args:
            dataset_id: The dataset id
            media_id: The media id

        Returns:
            Media id of the archived media

        Raises:
            APIException: If the request fails.
        """
        return self._request(
            "DELETE",
            f"/datasets/{dataset_id}/medias/{media_id}",
            success_response_item_model=str,
        )

    def get_presigned_visualisation_upload_url(
        self,
        dataset_id: uuid.UUID,
        file_extension: str,
        visualisation_config_id: str,
        batch_size: int,
    ) -> list[models.VisualisationUploadUrlInfo]:
        """
        Creates a presigned upload URL for a file to be uploaded to S3 and used for visualisations.

        Args:
            dataset_id: id of the dataset to which the visualisation will belong
            file_extension: the file extension of the file to be uploaded. For example: ".jpg", ".png"
            visualisation_config_id: id of the visualisation configuration of the visualisation
            batch_size: number of upload links and ids to generate. Valid range: 1 <= batch_size <= 500.

        Returns:
            list[models.VisualisationUploadUrlInfo]: A list with UploadUrlInfo objects containing the presigned
                upload URL and the media_url which should be used when creating the media.

        Raises:
            APIException: If the request fails.
            ParameterRangeError: If the batch_size is out of range.
        """
        if batch_size < 1 or batch_size > HARIClient.BULK_UPLOAD_LIMIT:
            raise errors.ParameterNumberRangeError(
                param_name="batch_size",
                minimum=1,
                maximum=HARIClient.BULK_UPLOAD_LIMIT,
                value=batch_size,
            )
        return self._request(
            "GET",
            f"/datasets/{dataset_id}/visualisations/uploadUrl",
            params=self._pack(locals(), ignore=["dataset_id"]),
            success_response_item_model=list[models.VisualisationUploadUrlInfo],
        )

    def get_media_histograms(
        self, dataset_id: uuid.UUID, subset_id: str | None = None
    ) -> list[models.AttributeHistogram]:
        """Get the histogram data

        Args:
            dataset_id: The dataset id
            subset_id: The subset Id

        Returns:
            A list of media histograms

        Raises:
            APIException: If the request fails.
        """
        return self._request(
            "GET",
            f"/datasets/{dataset_id}/medias/histograms",
            params=self._pack(locals(), ignore=["dataset_id"]),
            success_response_item_model=list[models.AttributeHistogram],
        )

    def get_instance_histograms(
        self, dataset_id: uuid.UUID, subset_id: str | None = None
    ) -> list[models.AttributeHistogram]:
        """Get the histogram data

        Args:
            dataset_id: dataset id
            subset_id: Subset Id

        Returns:
            list

        Raises:
            APIException: If the request fails.
        """
        return self._request(
            "GET",
            f"/datasets/{dataset_id}/instances/histograms",
            params=self._pack(locals(), ignore=["dataset_id"]),
            success_response_item_model=list[models.AttributeHistogram],
        )

    def get_media_object_count_statistics(
        self,
        dataset_id: uuid.UUID,
        subset_id: str | None = None,
        archived: bool | None = False,
    ) -> dict[str, typing.Any]:
        """Get a dictionary describing the number of medias and number of corresponding media objects

        Args:
            dataset_id: The dataset id
            subset_id: The subset id or None, if the result for the whole dataset
            archived: if true, consider only archived medias; if false (default), consider only non-archived medias.

        Returns:
            Dictionary, where the key is the number of medias in the dataset having
            value number of media objects

        Raises:
            APIException: If the request fails.
        """
        return self._request(
            "GET",
            f"/datasets/{dataset_id}/medias/mediaObjectsFrequency",
            params=self._pack(locals(), ignore=["dataset_id"]),
            success_response_item_model=dict,
        )

    def get_media_count(
        self,
        dataset_id: uuid.UUID,
        archived: bool | None = False,
        query: models.QueryList | None = None,
    ) -> models.FilterCount:
        """Calculates the number of medias for a given filter setting

        Args:
            dataset_id: The dataset id
            archived: if true, consider only archived medias; if false (default), consider only non-archived medias.
            query: Query

        Returns:
            A dictionary with the total count and false_negative_percentage and false_positive_percentage

        Raises:
            APIException: If the request fails.
        """

        return self._request(
            "GET",
            f"/datasets/{dataset_id}/medias:count",
            params=self._pack(locals(), ignore=["dataset_id"]),
            success_response_item_model=models.FilterCount,
        )

    def create_visualisation_config(
        self,
        dataset_id: uuid.UUID,
        name: str,
        parameters: (
            models.CropVisualisationConfigParameters
            | models.TileVisualisationConfigParameters
            | models.RenderedVisualisationConfigParameters
        ),
    ) -> models.VisualisationConfiguration:
        """Creates a new visualisation_config based on the provided parameters.

        Args:
            dataset_id: The dataset id
            name: Name of the visualisation config
            parameters: CropVisualisationConfigParameters

        Returns:
            VisualisationConfiguration

        Raises:
            APIException: If the request fails.
        """
        return self._request(
            "POST",
            f"/datasets/{dataset_id}/visualisationConfigs",
            json={
                "name": name,
                # Convert to dict to avoid the following type of errors:
                # Object of type CropVisualisationConfigParameters is not JSON serializable
                "parameters": parameters.model_dump(exclude_unset=True),
            },
            success_response_item_model=models.VisualisationConfiguration,
        )

    def add_visualisation_to_media(
        self,
        dataset_id: uuid.UUID,
        media_id: str,
        file_path: str,
        visualisation_configuration_id: str,
    ) -> models.Visualisation:
        """Adds a visualisation to the media

        Args:
            dataset_id: The dataset id a visualisation belongs to
            media_id: The media id a visualisation belongs to
            file_path: Path to the file of the visualisation to be uploaded
            visualisation_configuration_id: The visualisation configuration id to be used

        Returns:
            Visualisation

        Raises:
            APIException: If the request fails.
        """
        # 1. upload file to presigned URL
        visualisation_upload_response = (
            self._upload_visualisation_file_with_presigned_url(
                dataset_id=dataset_id,
                visualisation_config_id=visualisation_configuration_id,
                file_path=file_path,
            )
        )
        visualisation_url = visualisation_upload_response.upload_url

        # 2. create the visualisation in HARI
        query_params = self._pack(
            locals(),
            ignore=[
                "file_path",
                "dataset_id",
                "media_id",
                "visualisation_upload_response",
            ],
        )
        # We need to add annotatable_id and annotatable_type to the query_params
        query_params["annotatable_id"] = media_id
        query_params["annotatable_type"] = models.DataBaseObjectType.MEDIA

        return self._request(
            "POST",
            f"/datasets/{dataset_id}/medias/{media_id}/visualisations",
            params=query_params,
            success_response_item_model=models.Visualisation,
        )

    def get_presigned_media_upload_url(
        self, dataset_id: uuid.UUID, file_extension: str, batch_size: int
    ) -> list[models.MediaUploadUrlInfo]:
        """
        Creates a presigned upload URL for a file to be uploaded to S3 and used for medias.

        Args:
            dataset_id: id of the dataset to which the media will belong
            file_extension: the file extension of the file to be uploaded. For example: ".jpg", ".png"
            batch_size: number of upload links and ids to generate. Valid range: 1 <= batch_size <= 500.

        Returns:
            list[models.MediaUploadUrlInfo]: A list with MediaUploadUrlInfo objects containing the presigned
                upload URL and the media_url which should be used when creating the media.

        Raises:
            APIException: If the request fails.
            ParameterRangeError: If the validating input args fails.
        """
        if batch_size < 1 or batch_size > HARIClient.BULK_UPLOAD_LIMIT:
            raise errors.ParameterNumberRangeError(
                param_name="batch_size",
                minimum=1,
                maximum=HARIClient.BULK_UPLOAD_LIMIT,
                value=batch_size,
            )
        return self._request(
            "GET",
            f"/datasets/{dataset_id}/medias/uploadUrl",
            params=self._pack(locals(), ignore=["dataset_id"]),
            success_response_item_model=list[models.MediaUploadUrlInfo],
        )

    ### media object ###
    def create_media_object(
        self,
        dataset_id: uuid.UUID,
        media_id: str,
        back_reference: str,
        source: models.DataSource = models.DataSource.REFERENCE,
        archived: bool | None = False,
        scene_id: str | None = None,
        realWorldObject_id: str | None = None,
        visualisations: list[models.VisualisationUnion] | None = None,
        subset_ids: list | None = None,
        instance_id: str | None = None,
        object_category: uuid.UUID | None = None,
        qm_data: list[models.GeometryUnion] | None = None,
        reference_data: models.GeometryUnion | None = None,
        frame_idx: int | None = None,
        media_object_type: models.MediaObjectType | None = None,
    ) -> models.MediaObject:
        """Creates a new media_object in the database.

        Args:
            dataset_id: dataset id
            media_id: Media Id
            back_reference: Back Reference
            source: DataSource
            archived: Archived
            scene_id: Scene Id
            realWorldObject_id: Realworldobject Id
            visualisations: Visualisations
            subset_ids: Subset Ids
            instance_id: Instance Id
            object_category: Object Category
            qm_data: QM sourced geometry object
            reference_data: Externally sourced geometry object
            frame_idx: Frame Idx
            media_object_type: Media Object Type

        Returns:
            MediaObject

        Raises:
            APIException: If the request fails.
        """
        qm_data = (
            list(map(lambda x: x.dict(), qm_data))
            if isinstance(qm_data, list)
            else None
        )
        reference_data = reference_data.model_dump() if reference_data else None
        return self._request(
            "POST",
            f"/datasets/{dataset_id}/mediaObjects",
            json=self._pack(locals(), ignore=["dataset_id"]),
            success_response_item_model=models.MediaObject,
        )

    def create_media_objects(
        self,
        dataset_id: uuid.UUID,
        media_objects: list[models.BulkMediaObjectCreate],
    ) -> models.BulkResponse:
        """Creates new media_objects in the database. The limit is 500 per call.

        Args:
            dataset_id: dataset id
            media_objects: List of media objects

        Returns:
            A BulkResponse with information on upload successes and failures.

        Raises:
            APIException: If the request fails.
            BulkUploadSizeRangeError: if the number of medias exceeds the per call upload limit.
        """

        if len(media_objects) > HARIClient.BULK_UPLOAD_LIMIT:
            raise errors.BulkUploadSizeRangeError(
                limit=HARIClient.BULK_UPLOAD_LIMIT, found_amount=len(media_objects)
            )

        # 1. parse media_objects to dicts before upload
        media_object_dicts = [
            media_object.model_dump() for media_object in media_objects
        ]

        # 2. send media_objects to HARI
        return self._request(
            "POST",
            f"/datasets/{dataset_id}/mediaObjects:bulk",
            json=media_object_dicts,
            success_response_item_model=models.BulkResponse,
        )

    def update_media_object(
        self,
        dataset_id: uuid.UUID,
        media_object_id: str,
        back_reference: str | None = None,
        archived: bool | None = None,
        scene_id: str | None = None,
        realWorldObject_id: str | None = None,
        visualisations: list[models.VisualisationUnion] | None = None,
        subset_ids: list | None = None,
        media_id: str | None = None,
        instance_id: str | None = None,
        source: models.DataSource | None = None,
        object_category: uuid.UUID | None = None,
        qm_data: list[models.GeometryUnion] | None = None,
        reference_data: models.GeometryUnion | None = None,
        frame_idx: int | None = None,
        media_object_type: models.MediaObjectType | None = None,
    ) -> models.MediaObject:
        """Updates the media object given by a media object id

        Args:
            dataset_id: dataset id
            media_object_id: media object id
            back_reference: Back Reference
            archived: Archived
            scene_id: Scene Id
            realWorldObject_id: Realworldobject Id
            visualisations: Visualisations
            subset_ids: Subset Ids
            media_id: Media Id
            instance_id: Instance Id
            source: DataSource
            object_category: Object category's subset id
            qm_data: QM sourced geometry object
            reference_data: Externally sourced geometry object
            frame_idx: Frame Idx
            media_object_type: Media Object Type

        Returns:
            MediaObject

        Raises:
            APIException: If the request fails.
        """
        return self._request(
            "PATCH",
            f"/datasets/{dataset_id}/mediaObjects/{media_object_id}",
            json=self._pack(locals(), ignore=["dataset_id", "media_object_id"]),
            success_response_item_model=models.MediaObject,
        )

    def get_media_object(
        self,
        dataset_id: uuid.UUID,
        media_object_id: str,
        archived: bool | None = False,
        presign_media: bool | None = True,
        projection: dict[str, bool] | None = None,
    ) -> models.MediaObjectResponse:
        """Fetches a media object by its id.

        Args:
            dataset_id: dataset id
            media_object_id: media object id
            archived: Archived
            presign_media: Presign Media
            projection: The fields to be returned (dictionary keys with value True are returned, keys with value False
                are not returned)

        Returns:
            Requested media object

        Raises:
            APIException: If the request fails.
        """
        return self._request(
            "GET",
            f"/datasets/{dataset_id}/mediaObjects/{media_object_id}",
            params=self._pack(locals(), ignore=["dataset_id", "media_object_id"]),
            success_response_item_model=models.MediaObjectResponse,
        )

    def get_media_objects(
        self,
        dataset_id: uuid.UUID,
        archived: bool | None = False,
        presign_medias: bool | None = True,
        limit: int | None = None,
        skip: int | None = None,
        query: models.QueryList | None = None,
        sort: list[models.SortingParameter] | None = None,
        projection: dict[str, bool] | None = None,
    ) -> list[models.MediaObjectResponse]:
        """Queries the database based on the submitted parameters and returns a list of media objects

        Args:
            dataset_id: dataset id
            archived: if true, return only archived media objects; if false (default), return non-archived media objects.
            presign_medias: Presign Medias
            limit: Limit
            skip: Skip
            query: Query
            sort: Sort
            projection: The fields to be returned (dictionary keys with value True are returned, keys with value False
                are not returned)

        Returns:
            list of media objects of a dataset

        Raises:
            APIException: If the request fails.
        """

        return self._request(
            "GET",
            f"/datasets/{dataset_id}/mediaObjects",
            params=self._pack(locals(), ignore=["dataset_id"]),
            success_response_item_model=list[models.MediaObjectResponse],
        )

    def get_media_objects_paginated(
        self,
        dataset_id: uuid.UUID,
        archived: bool | None = False,
        presign_medias: bool | None = True,
        batch_size: int = 100,
        query: models.QueryList | None = None,
        sort: list[models.SortingParameter] | None = None,
        projection: dict[str, bool] | None = None,
    ) -> list[models.MediaObjectResponse]:
        """Get media objects of a dataset, pagination, could be used for larger datasets to avoid timeouts.

        Args:
            dataset_id: The dataset id
            archived: Whether to get archived media objects
            presign_medias: Whether to presign medias
            batch_size: The number of media objects to fetch per request. Defaults to 100.
            query: The filters to be applied to the search
            sort: The list of sorting parameters
            projection: The fields to be returned (dictionary keys with value True are returned, keys with value False
                are not returned)

        Returns:
            A list of media objects in a dataset

        Raises:
            APIException: If the request fails.
        """

        total_media_objects: int = self.get_media_object_count(
            dataset_id, archived, query
        ).total_count

        log.info(f"Fetching {total_media_objects} media objects ...")

        media_objects: list[models.MediaObjectResponse] = []

        # Loop through media object pages until all are retrieved
        for skip in tqdm(range(0, total_media_objects, batch_size)):
            media_objects_page = self.get_media_objects(
                dataset_id=dataset_id,
                archived=archived,
                presign_medias=presign_medias,
                limit=batch_size,
                skip=skip,
                query=query,
                sort=sort,
                projection=projection,
            )
            media_objects.extend(media_objects_page)

        log.info(f"Fetched {len(media_objects)} media objects successfully.")

        return media_objects

    def archive_media_object(self, dataset_id: uuid.UUID, media_object_id: str) -> str:
        """Delete (archive) a media object from the db.

        Args:
            dataset_id: dataset id
            media_object_id: media object id

        Returns:
            Media object id of the deleted media object

        Raises:
            APIException: If the request fails.
        """
        return self._request(
            "DELETE",
            f"/datasets/{dataset_id}/mediaObjects/{media_object_id}",
            success_response_item_model=str,
        )

    def get_media_object_histograms(
        self, dataset_id: uuid.UUID, subset_id: str | None = None
    ) -> list[models.AttributeHistogram]:
        """Get the histogram data

        Args:
            dataset_id: dataset id
            subset_id: Subset Id

        Returns:
            Histograms of the media object

        Raises:
            APIException: If the request fails.
        """
        return self._request(
            "GET",
            f"/datasets/{dataset_id}/mediaObjects/histograms",
            params=self._pack(locals(), ignore=["dataset_id"]),
            success_response_item_model=list[models.AttributeHistogram],
        )

    def get_media_object_count(
        self,
        dataset_id: uuid.UUID,
        archived: bool | None = False,
        query: models.QueryList | None = None,
    ) -> models.FilterCount:
        """Calculates the number of mediaObjects found in the db for a given filter setting

        Args:
            dataset_id: dataset id
            archived: if true, consider only archived media objects; if false (default), consider only non-archived media objects.
            query: Query

        Returns:
            FilterCount

        Raises:
            APIException: If the request fails.
        """

        return self._request(
            "GET",
            f"/datasets/{dataset_id}/mediaObjects:count",
            params=self._pack(locals(), ignore=["dataset_id"]),
            success_response_item_model=models.FilterCount,
        )

    def add_visualisation_to_media_object(
        self,
        dataset_id: uuid.UUID,
        media_object_id: str,
        file_path: str,
        visualisation_configuration_id: str,
    ) -> models.Visualisation:
        """Adds the visualisations of the mediaObject with the given id.

        Args:
            dataset_id: The dataset id a visualisation belongs to
            media_object_id: The media object id a visualisation belongs to
            file_path: Path to the file of the visualisation to be uploaded
            visualisation_configuration_id: The visualisation configuration id to be used

        Returns:
            Visualisation

        Raises:
            APIException: If the request fails.
        """
        # 1. upload file to presigned URL
        visualisation_upload_response = (
            self._upload_visualisation_file_with_presigned_url(
                dataset_id=dataset_id,
                visualisation_config_id=visualisation_configuration_id,
                file_path=file_path,
            )
        )
        visualisation_url = visualisation_upload_response.upload_url

        # 2. create the visualisation in HARI
        query_params = self._pack(
            locals(),
            ignore=[
                "file_path",
                "dataset_id",
                "media_object_id",
                "visualisation_upload_response",
            ],
        )
        # We need to add annotatable_id and annotatable_type to the query_params
        query_params["annotatable_id"] = media_object_id
        query_params["annotatable_type"] = models.DataBaseObjectType.MEDIAOBJECT

        return self._request(
            "POST",
            f"/datasets/{dataset_id}/mediaObjects/{media_object_id}/visualisations",
            params=query_params,
            success_response_item_model=models.Visualisation,
        )

    ### metadata ###
    def trigger_histograms_update_job(
        self,
        dataset_id: uuid.UUID,
        trace_id: uuid.UUID | None = None,
        compute_for_all_subsets: bool = False,
    ) -> list[models.BaseProcessingJobMethod]:
        """Triggers the update of the histograms for a given dataset.

        Args:
            dataset_id: The dataset id
            trace_id: An id to trace the processing job(s). Is created by the user
            compute_for_all_subsets: Update histograms for all subsets

        Raises:
            APIException: If the request fails.

        Returns:
            list[models.BaseProcessingJobMethod]: the methods being executed
        """
        params = {"compute_for_all_subsets": compute_for_all_subsets}

        if trace_id is not None:
            params["trace_id"] = trace_id

        return self._request(
            "PUT",
            f"/datasets/{dataset_id}/histograms",
            params=params,
            success_response_item_model=list[models.BaseProcessingJobMethod],
        )

    def trigger_metadata_rebuild_job(
        self,
        dataset_ids: list[uuid.UUID],
        anonymize: bool = False,
        calculate_histograms: bool = True,
        trace_id: uuid.UUID | None = None,
        force_recreate: bool = False,
        compute_auto_attributes: bool = False,
    ) -> list[models.BaseProcessingJobMethod]:
        """Triggers execution of one or more jobs which (re-)build metadata for all provided datasets.

        Args:
            dataset_ids: dataset_ids to rebuild metadata for max 10.
            anonymize: Anonymize the dataset if true. This will incur costs
            calculate_histograms: Calculate histograms if true
            trace_id: An id to trace the processing job
            force_recreate: If True already existing crops and thumbnails will be recreated; only available for qm internal users
            compute_auto_attributes: If True auto attributes will be computed

        Returns:
            The methods being executed
        """
        if len(dataset_ids) < 1 or len(dataset_ids) > 10:
            raise errors.ParameterListLengthError(
                param_name="dataset_ids",
                minimum=1,
                maximum=10,
                length=len(dataset_ids),
            )
        return self._request(
            "POST",
            "/metadata:rebuild",
            json=self._pack(locals()),
            success_response_item_model=list[models.BaseProcessingJobMethod],
        )

    def trigger_dataset_metadata_rebuild_job(
        self,
        dataset_id: uuid.UUID,
        subset_id: uuid.UUID | None = None,
        anonymize: bool = False,
        calculate_histograms: bool = True,
        trace_id: uuid.UUID | None = None,
        force_recreate: bool = False,
        compute_auto_attributes: bool = False,
    ) -> list[models.BaseProcessingJobMethod]:
        """Triggers execution of one or more jobs which (re-)build metadata for the provided dataset.

        Args:
            dataset_id: dataset_id to rebuild metadata for
            subset_id: subset_id to rebuild metadata for
            anonymize: Anonymize the dataset if true. This will incur costs.
            calculate_histograms: Calculate histograms if true.
            trace_id: An id to trace the processing job
            force_recreate: If True already existing crops and thumbnails will be recreated; only available for qm internal users
            compute_auto_attributes: If True auto attributes will be computed

        Returns:
            The methods being executed
        """
        params = {
            "anonymize": anonymize,
            "calculate_histograms": calculate_histograms,
            "force_recreate": force_recreate,
            "compute_auto_attributes": compute_auto_attributes,
        }
        if subset_id:
            params["subset_id"] = subset_id
        if trace_id:
            params["trace_id"] = trace_id

        return self._request(
            "PUT",
            f"/datasets/{dataset_id}/metadata",
            params=params,
            success_response_item_model=list[models.BaseProcessingJobMethod],
        )

    ### processing_jobs ###
    def get_processing_jobs(
        self,
        trace_id: uuid.UUID = None,
    ) -> list[models.ProcessingJob]:
        """
        Retrieves the list of processing jobs that the user has access to.

        Args:
            trace_id: Helps to identify related processing jobs. Use the trace_id that
                was specified when triggering a processing job

        Raises:
            APIException: If the request fails.

        Returns:
            A list of processing jobs for the user or [] if there are no jobs of
            trace_id is not found.
        """
        params = {}
        if trace_id:
            params["trace_id"] = trace_id

        return self._request(
            "GET",
            "/processingJobs",
            params=params,
            success_response_item_model=list[models.ProcessingJob],
        )

    def get_processing_job(
        self,
        processing_job_id: uuid.UUID,
    ) -> models.ProcessingJob:
        """
        Retrieves a specific processing job by its id.

        Args:
            processing_job_id: The unique identifier of the processing job to retrieve.

        Raises:
            APIException: If the request fails.

        Returns:
            The ProcessingJob model retrieved from the API.
        """

        return self._request(
            "GET",
            f"/processingJobs/{processing_job_id}",
            success_response_item_model=models.ProcessingJob,
        )

    ### attributes ###
    def create_attributes(
        self,
        dataset_id: uuid.UUID,
        attributes: list[models.BulkAttributeCreate],
    ) -> models.BulkResponse:
        """Creates new attributes in the database. The limit is 500 per call.

        Args:
            dataset_id: The dataset id
            attributes: A list of AttributeCreate objects. Each object contains the
                file_path as a field.

        Returns:
            A BulkResponse with information on upload successes and failures.

        Raises:
            APIException: If the request fails.
            BulkUploadSizeRangeError: if the number of attributes exceeds the per call
                upload limit.
        """

        if len(attributes) > HARIClient.BULK_UPLOAD_LIMIT:
            raise errors.BulkUploadSizeRangeError(
                limit=HARIClient.BULK_UPLOAD_LIMIT, found_amount=len(attributes)
            )

        # 1. parse attributes to dicts before upload
        attribute_dicts = [attribute.model_dump() for attribute in attributes]

        # 2. send attributes to HARI
        return self._request(
            "POST",
            f"/datasets/{dataset_id}/attributes:bulk",
            json=attribute_dicts,
            success_response_item_model=models.BulkResponse,
        )

    def create_attribute(
        self,
        id: uuid.UUID,
        dataset_id: uuid.UUID,
        name: str,
        annotatable_id: str,
        value: models.typeT,
        annotatable_type: typing.Literal[
            models.DataBaseObjectType.MEDIA,
            models.DataBaseObjectType.MEDIAOBJECT,
            models.DataBaseObjectType.INSTANCE,
        ],
        attribute_group: models.AttributeGroup = models.AttributeGroup.InitialAttribute,
        attribute_type: models.AttributeType | None = None,
        min: models.typeT | None = None,
        max: models.typeT | None = None,
        sum: models.typeT | None = None,
        cant_solves: int | None = None,
        solvability: float | None = None,
        aggregate: typing.Any | None = None,
        modal: typing.Any | None = None,
        credibility: float | None = None,
        convergence: float | None = None,
        ambiguity: float | None = None,
        median: typing.Any | None = None,
        variance: typing.Any | None = None,
        standard_deviation: typing.Any | None = None,
        range: typing.Any | None = None,
        average_absolute_deviation: typing.Any | None = None,
        cumulated_frequency: typing.Any | None = None,
        frequency: dict[str, int] | None = None,
        question: str | None = None,
        ml_predictions: dict[str, float] | None = None,
        ml_probability_distributions: dict[str, float] | None = None,
        repeats: int | None = None,
        possible_values: list[str] | None = None,
    ) -> models.AttributeResponse:
        """Create an attribute for a dataset.

        Args:
            dataset_id: The dataset id
            id: The attribute id
            name: The name of the attribute
            value: The value of the attribute
            annotatable_id: The annotatable id
            annotatable_type: The annotatable type
            attribute_group: The attribute group
            attribute_type: The attribute type
            min: The min value
            max: The max value
            sum: The sum value
            cant_solves: The cant solves value
            solvability: The solvability value
            aggregate: The aggregate value
            modal: The modal value
            credibility: The credibility value
            convergence: The convergence value
            ambiguity: The ambiguity value
            median: The median value
            variance: The variance value
            standard_deviation: The standard deviation value
            range: The range value
            average_absolute_deviation: The average absolute deviation value
            cumulated_frequency: The cumulated frequency value
            frequency: The frequency value
            question: The question value
            range: The range value
            possible_values: The possible values for the given attribute
            repeats: The number of times the attribute was annotated
            ml_predictions: The ML predictions for the attribute
            ml_probability_distributions: The ML probability distributions for the attribute

        Returns:
            The created attribute.
        """
        return self._request(
            "POST",
            f"/datasets/{dataset_id}/attributes",
            json=self._pack(locals(), ignore=["dataset_id"], not_none=["question"]),
            success_response_item_model=models.AttributeResponse,
        )

    def get_attributes(
        self,
        dataset_id: uuid.UUID,
        archived: bool | None = False,
        limit: int | None = None,
        skip: int | None = None,
        query: models.QueryList | None = None,
        sort: list[models.SortingParameter] | None = None,
        projection: dict[str, bool] | None = None,
    ) -> list[models.AttributeResponse]:
        """Returns all attributes of a dataset

        Args:
            dataset_id: The dataset id
            archived: if true, return only archived attributes; if false (default), return non-archived attributes.
            limit: The maximum number of attributes to return
            skip: The number of attributes to skip
            query: A query to filter attributes
            sort: A order by which to sort attributes
            projection: A dictionary of fields to return

        Returns:
            A list of attributes

        Raises:
            APIException: If the request fails.
        """

        return self._request(
            "GET",
            f"/datasets/{dataset_id}/attributes",
            params=self._pack(locals(), ignore=["dataset_id"]),
            success_response_item_model=list[models.AttributeResponse],
        )

    def get_attribute_value_count(
        self,
        dataset_id: uuid.UUID,
        archived: bool | None = False,
        query: models.QueryList | None = None,
    ) -> models.FilterCount:
        """Calculates the number of attribute values for a given filter setting

        Args:
            dataset_id: The dataset id
            archived: Whether to consider archived attribute values
            query: Query

        Returns:
             a FilterCount object containing the total count of attribute values returned by the query.

        Raises:
            APIException: If the request fails.
        """

        return self._request(
            "GET",
            f"/datasets/{dataset_id}/attributeValues:count",
            params=self._pack(locals(), ignore=["dataset_id"]),
            success_response_item_model=models.FilterCount,
        )

    def get_attribute_value(
        self,
        dataset_id: uuid.UUID,
        attribute_id: str,
        annotatable_id: str,
        archived: bool | None = False,
    ) -> models.AttributeValueResponse:
        """Returns an attribute value with a given attribute_id.

        Args:
            dataset_id: The dataset id
            attribute_id: The attribute id
            annotatable_id: The id of the annotatable the attribute belongs to
            archived: Whether to return archived attribute values

        Returns:
            The attribute with the given attribute_id

        Raises:
            APIException: If the request fails.
        """
        return self._request(
            "GET",
            f"/datasets/{dataset_id}/attributeValues/{attribute_id}",
            params=self._pack(locals(), ignore=["dataset_id", "attribute_id"]),
            success_response_item_model=models.AttributeValueResponse,
        )

    def get_attribute_values(
        self,
        dataset_id: uuid.UUID,
        archived: bool | None = False,
        limit: int | None = None,
        skip: int | None = None,
        query: models.QueryList | None = None,
        sort: list[models.SortingParameter] | None = None,
    ) -> list[models.AttributeValueResponse]:
        """Get attribute values of a dataset

        Args:
            dataset_id: The dataset id
            archived: Whether to get archived attribute values
            limit: The number of medias tu return
            skip: The number of medias to skip
            query: The filters to be applied to the search
            sort: The list of sorting parameters

        Returns:
            A list of attribute values in a dataset

        Raises:
            APIException: If the request fails.
        """

        return self._request(
            "GET",
            f"/datasets/{dataset_id}/attributeValues",
            params=self._pack(locals(), ignore=["dataset_id"]),
            success_response_item_model=list[models.AttributeValueResponse],
        )

    def get_attribute_values_paginated(
        self,
        dataset_id: uuid.UUID,
        archived: bool | None = False,
        batch_size: int = 100,
        query: models.QueryList | None = None,
        sort: list[models.SortingParameter] | None = None,
    ) -> list[models.AttributeValueResponse]:
        """Returns attribute values of a dataset, but with pagination, could be used for larger datasets to avoid timeouts.

        Args:
            dataset_id: The dataset id
            archived: Whether to get archived attribute values
            batch_size: The number of attribute values to fetch per request. Defaults to 100.
            query: The filters to be applied to the search
            sort: The list of sorting parameters

        Returns:
            A list of attribute values in a dataset

        Raises:
            APIException: If the request fails.
        """

        total_attributes: int = self.get_attribute_value_count(
            dataset_id, archived, query
        ).total_count

        log.info(f"Fetching {total_attributes} attribute values ...")

        attribute_values: list[models.AttributeValueResponse] = []

        # Loop through attribute value pages until all are retrieved
        for skip in tqdm(range(0, total_attributes, batch_size)):
            attribute_values_page = self.get_attribute_values(
                dataset_id=dataset_id,
                archived=archived,
                limit=batch_size,
                skip=skip,
                query=query,
                sort=sort,
            )
            attribute_values.extend(attribute_values_page)

        log.info(f"Fetched {len(attribute_values)} attribute values successfully.")

        return attribute_values

    def get_attribute(
        self, dataset_id: uuid.UUID, attribute_id: str, annotatable_id: str
    ) -> models.AttributeResponse:
        """Returns an attribute with a given attribute_id.

        Args:
            dataset_id: The dataset id
            attribute_id: The attribute id
            annotatable_id: The id of the annotatable the attribute belongs to

        Returns:
            The attribute with the given attribute_id

        Raises:
            APIException: If the request fails.
        """
        return self._request(
            "GET",
            f"/datasets/{dataset_id}/attributes/{attribute_id}",
            params=self._pack(locals(), ignore=["dataset_id", "attribute_id"]),
            success_response_item_model=models.AttributeResponse,
        )

    def update_attribute(
        self,
        dataset_id: uuid.UUID,
        attribute_id: str,
        annotatable_id: str,
        name: str | None = None,
        value: models.typeT | None = None,
        min: models.typeT | None = None,
        max: models.typeT | None = None,
        sum: models.typeT | None = None,
        cant_solves: int | None = None,
        solvability: float | None = None,
        aggregate: typing.Any | None = None,
        modal: typing.Any | None = None,
        credibility: float | None = None,
        convergence: float | None = None,
        ambiguity: float | None = None,
        median: typing.Any | None = None,
        variance: typing.Any | None = None,
        standard_deviation: typing.Any | None = None,
        range: typing.Any | None = None,
        average_absolute_deviation: typing.Any | None = None,
        cumulated_frequency: typing.Any | None = None,
        frequency: dict[str, int] | None = None,
        question: str | None = None,
        archived: bool | None = None,
        ml_predictions: dict[str, float] | None = None,
        ml_probability_distributions: dict[str, float] | None = None,
    ) -> models.AttributeResponse:
        """Updates the attribute with the given id.

        Args:
            dataset_id: The dataset id the attribute belongs to
            attribute_id: The attribute id
            annotatable_id: The annotatable id the attribute belongs to

            name: The name of the attribute
            value: The value of the attribute
            min: The min value
            max: The max value
            sum: The sum value
            cant_solves: The cant solves value
            solvability: The solvability value
            aggregate: The aggregate value
            modal: The modal value
            credibility: The credibility value
            convergence: The convergence value
            ambiguity: The ambiguity value
            median: The median value
            variance: The variance value
            standard_deviation: The standard deviation value
            range: The range value
            average_absolute_deviation: The average absolute deviation value
            cumulated_frequency: The cumulated frequency value
            frequency: The frequency value
            question: The question value
            archived: The archived value
            range: The range value
            ml_predictions: The parameters of the posterior Dirichlet distribution
            ml_probability_distributions: The the Dirichlet distribution values

        Returns:
            The updated attribute

        Raises:
            APIException: If the request fails.
        """
        return self._request(
            "PATCH",
            f"/datasets/{dataset_id}/attributes/{attribute_id}",
            params={"annotatable_id": annotatable_id},
            json=self._pack(
                locals(), ignore=["dataset_id", "attribute_id", "annotatable_id"]
            ),
            success_response_item_model=models.AttributeResponse,
        )

    def delete_attribute(
        self, dataset_id: uuid.UUID, attribute_id: str, annotatable_id: str
    ) -> str:
        """Delete an attribute from a dataset.

        Args:
            dataset_id: The ID of the dataset.
            attribute_id: The ID of the attribute.
            annotatable_id: The id of the annotatable the attribute belongs to

        Returns:
            The deleted attribute

        Raises:
            APIException: If the request fails.
        """
        return self._request(
            "DELETE",
            f"/datasets/{dataset_id}/attributes/{attribute_id}",
            params=self._pack(locals(), ignore=["dataset_id", "attribute_id"]),
            success_response_item_model=str,
        )

    def get_attribute_metadata(
        self,
        dataset_id: uuid.UUID,
        archived: bool | None = False,
        query: models.QueryList | None = None,
    ) -> list[models.AttributeMetadataResponse]:
        """Returns attribute metadata of a dataset.

        Args:
            dataset_id: The dataset id
            archived: if true, return only archived attribute metadata; if false (default), return non-archived attribute metadata.
            query: A query to filter attribute metadata

         Returns:
            A list of attribute metadata

        Raises:
            APIException: If the request fails.
        """

        return self._request(
            "GET",
            f"/datasets/{dataset_id}/attributeMetadata",
            params=self._pack(locals(), ignore=["dataset_id"]),
            success_response_item_model=list[models.AttributeMetadataResponse],
        )

    def get_visualisation_configs(
        self,
        dataset_id: uuid.UUID,
        archived: bool | None = False,
        query: models.QueryList | None = None,
        sort: list[models.SortingParameter] | None = None,
        limit: int | None = None,
        skip: int | None = None,
    ) -> list[models.VisualisationConfiguration]:
        """
        Retrieve the visualization configurations for a given dataset.

        Args:
            dataset_id (UUID): The ID of the dataset for which to retrieve visualization configurations.
            archived: if true, return only archived visualisation configurations; if false (default), return non-archived visualisation configurations.
            query: The filters to be applied to the search
            sort: The list of sorting parameters
            limit: How many visualisation_configs to return
            skip: How many visualisation_configs to skip

        Returns:
            list[models.VisualisationConfiguration]: A list of visualization configuration objects.
        """
        return self._request(
            "GET",
            f"/datasets/{dataset_id}/visualisationConfigs",
            params=self._pack(locals(), ignore=["dataset_id"]),
            success_response_item_model=list[models.VisualisationConfiguration],
        )

    ### AI Nano Tasks ###

    def get_multiple_aint_learning_data(
        self,
    ) -> list[models.AINTLearningData]:
        """
        !!! Only available for qm internal users !!!

        Retrieve all AINT learning data available to the user.

        Returns:
            A list of AINT learning data objects.
        """
        return self._request(
            "GET",
            f"/aintLearningData",
            success_response_item_model=list[models.AINTLearningData],
        )

    def get_aint_learning_data(
        self, aint_learning_data_id: uuid.UUID
    ) -> models.AINTLearningData:
        """
        !!! Only available for qm internal users !!!

        Get a single AINT learning data by its ID.

        Args:
            aint_learning_data_id: The unique identifier of the AINT learning data.

        Returns:
            The requested AINT learning data.
        """
        return self._request(
            "GET",
            f"/aintLearningData/{aint_learning_data_id}",
            success_response_item_model=models.AINTLearningData,
        )

    def create_aint_learning_data(
        self,
        name: str,
        training_attributes: list[models.TrainingAttribute],
        id: uuid.UUID | None = None,
<<<<<<< HEAD
    ) -> models.AINTLearningData:
=======
        status: models.AIAnnotationRunStatus | None = None,
        created_at: datetime.datetime | None = None,
        updated_at: datetime.datetime | None = None,
        archived_at: datetime.datetime | None = None,
        owner: uuid.UUID | None = None,
        user_group: str | None = None,
    ) -> models.TrainingSet:
>>>>>>> 7d5f5e4e
        """
        !!! Only available for qm internal users !!!

        Create a new AINT learning data from training attributes.

        Args:
<<<<<<< HEAD
            name: A descriptive name for the AINT learning data.
            training_attributes: The training attributes to be used in the AINT learning data.
            user_group: The user group for creating the AINT learning data (default: None).
            id: The id of the AINT learning data. If None, random id will be generated during creation.
=======
            name: A descriptive name for the training set.
            training_attributes: The training attributes to be used in the training set.
            user_group: The user group for creating the training set (default: None).
            id: The id of the training set. If None, random id will be generated during creation.
            status: The status of the training set.
            created_at: The creation date of the training set.
            updated_at: The update date of the training set.
            archived_at: The archived date of the training set.
            owner: The owner of the training set.
>>>>>>> 7d5f5e4e

        Returns:
            Created AINT learning data object.
        """

        body = {
            key: value
            for key, value in locals().items()
            if value is not None and key not in ["self", "training_attributes"]
        }

        training_attribute_dicts = [
            training_attribute.model_dump()
            for training_attribute in training_attributes
        ]

        body["training_attributes"] = training_attribute_dicts

        return self._request(
            "POST",
            "/aintLearningData",
            json=body,
            success_response_item_model=models.AINTLearningData,
        )

    def update_aint_learning_data(
        self,
        aint_learning_data_id: uuid.UUID,
        name: str | None = None,
        question: str | None = None,
        user_group: str | None = None,
        status: models.AINTLearningDataStatus | None = None,
    ) -> models.AINTLearningData:
        """
        !!! Only available for qm internal users !!!

        Update AINT learning data.

        Args:
            aint_learning_data_id: The unique identifier of the AINT learning data.
            name: The desired name of the AINT learning data.
            question: The desired question of the AINT learning data.
            user_group: The desired user group of the AINT learning data.
            status: The desired status of the AINT learning data.

        Returns:
           Updated AINT learning data.

        Raises:
            APIException: If the request fails.
        """

        return self._request(
            "PATCH",
            f"/aintLearningData/{aint_learning_data_id}",
            json=self._pack(locals(), ignore=["aint_learning_data_id"]),
            success_response_item_model=models.AINTLearningData,
        )

    def delete_aint_learning_data(
        self,
        aint_learning_data_id: uuid.UUID,
    ) -> str:
        """
        !!! Only available for qm internal users !!!

        Delete AINT learning data.

        Args:
            aint_learning_data_id: The unique identifier of the AINT learning data.

        Returns:
           Deleted AINT learning data id.

        Raises:
            APIException: If the request fails.
        """
        return self._request(
            "DELETE",
            f"/aintLearningData/{aint_learning_data_id}",
            success_response_item_model=str,
        )

    def get_ml_annotation_models(
        self,
        projection: dict[str, bool] | None = None,
    ) -> list[models.MlAnnotationModel]:
        """
        Retrieve all ml annotation models available to the user.

        Args:
            projection: The fields to be returned (dictionary keys with value True are returned,
            keys with value False are not returned).

        Returns:
             A list of ml annotation models.
        """
        return self._request(
            "GET",
            f"/mlAnnotationModels",
            params=self._pack(locals()),
            success_response_item_model=list[models.MlAnnotationModel],
        )

    def get_ml_annotation_model_by_id(
        self,
        ml_annotation_model_id: uuid.UUID,
        projection: dict[str, bool] | None = None,
    ) -> models.MlAnnotationModel:
        """
        Retrieve a specific ml model by its ID.

        Args:
            ml_annotation_model_id: The unique identifier of the AI annotation model.
            projection: The fields to be returned (dictionary keys with value True are returned,
            keys with value False are not returned).

        Returns:
            The requested ml model.
        """
        return self._request(
            "GET",
            f"/mlAnnotationModels/{ml_annotation_model_id}",
            params=self._pack(locals(), ignore=["ml_annotation_model_id"]),
            success_response_item_model=models.MlAnnotationModel,
        )

    def get_ml_annotation_models_by_training_ann_run_id(
        self,
        annotation_run_id: uuid.UUID,
    ) -> list[models.MlAnnotationModel]:
        """
        Get all ml annotation  models trained on the data of a specific annotation run.

        Args:
            annotation_run_id: The id of the annotation run used for model training.

        Returns:
            The list of ml annotation models trained on the data of the annotation run.

        Raises:
            APIException: If the request fails.
        """
        return self._request(
            "GET",
            f"/annotationRun/{annotation_run_id}/mlAnnotationModels",
            success_response_item_model=list[models.MlAnnotationModel],
        )

    def train_ml_annotation_model(
        self,
        name: str,
        aint_learning_data_id: uuid.UUID | None = None,
        reference_set_annotation_run_id: uuid.UUID | None = None,
        id: uuid.UUID | None = None,
        dataset_id: uuid.UUID | None = None,
        created_at: datetime.datetime | None = None,
        updated_at: datetime.datetime | None = None,
        archived_at: datetime.datetime | None = None,
        owner: uuid.UUID | None = None,
        user_group: str | None = None,
    ) -> models.MlAnnotationModel:
        """
        Train a new ml annotation model on the specified AINT learning data or reference set of the specified annotation run.

        Args:
            name: A descriptive name for the ml annotation model.
            aint_learning_data_id: The unique identifier of the AINT learning data to use for training.
            reference_set_annotation_run_id: The unique identifier of the annotation run to use the data for training from.
            id: The id of the model. If None, random id will be generated during creation.
            dataset_id: The dataset id to train the model on.
            created_at: The creation timestamp of the ml annotation model.
            updated_at: The update timestamp of the ml annotation model.
            archived_at: The archived timestamp of the ml annotation model.
            owner: The owner of the ml annotation model.
            user_group: The user group for scoping this annotation run (default: None).

        Either aint_learning_data_id or reference_set_annotation_run_id must be specified.

        Returns:
            The created ml annotation model.
        Raises:
            APIException: If the request fails.
        """

        body = {
<<<<<<< HEAD
            "name": name,
            "aint_learning_data_id": aint_learning_data_id,
            "reference_set_annotation_run_id": reference_set_annotation_run_id,
=======
            key: value
            for key, value in locals().items()
            if value is not None and key not in ["self"]
>>>>>>> 7d5f5e4e
        }

        return self._request(
            "POST",
            "/mlAnnotationModels",
            json=body,
            success_response_item_model=models.MlAnnotationModel,
        )

    def update_ml_annotation_model(
        self,
        ml_annotation_model_id: uuid.UUID,
        name: str | None = None,
        user_group: str | None = None,
        status: models.MLAnnotationModelStatus | None = None,
        training_subset_id: uuid.UUID | None = None,
        validation_subset_id: uuid.UUID | None = None,
        test_subset_id: uuid.UUID | None = None,
        reference_set_annotation_run_id: uuid.UUID | None = None,
        model_weight_location: str | None = None,
        automation_correctness_curve: dict | None = None,
        training_set_id: uuid.UUID | None = None,
    ) -> models.MlAnnotationModel:
        """
        Update a ml annotation model.

        Args:
            ml_annotation_model_id: The id of the ml annotation model.
            name: new desired name for the ml annotation model.
            user_group: new desired user group for the ml annotation model.
            status: new desired status for the ml annotation model.
            training_subset_id: training subset id for the ml annotation model.
            validation_subset_id: validation subset id for the ml annotation model.
            test_subset_id: test subset id for the ml annotation model.
            reference_set_annotation_run_id: reference set annotation run id for the ml annotation model.
            model_weight_location: model weight location for the ml annotation model.
            automation_correctness_curve: automation correctness curve for the ml annotation model.
            training_set_id: training set id for the ml annotation model.

        Returns:
            The updated ml annotation model.

        Raises:
            APIException: If the request fails.
        """

        body = {
            key: value
            for key, value in locals().items()
            if value is not None and key not in ["self", "ml_annotation_model_id"]
        }

        return self._request(
            "PATCH",
            f"/mlAnnotationModels/{ml_annotation_model_id}",
            json=body,
            success_response_item_model=models.MlAnnotationModel,
        )

    def delete_ml_annotation_model(
        self,
        ml_annotation_model_id: uuid.UUID,
    ) -> str:
        """
        Delete a ml annotation model.

        Args:
            ml_annotation_model_id: The id of the ml annotation model.

        Returns:
            The id of the deleted ml annotation model.

        Raises:
            APIException: If the request fails.
        """

        return self._request(
            "DELETE",
            f"/mlAnnotationModels/{ml_annotation_model_id}",
            success_response_item_model=str,
        )

    def get_ai_annotation_runs(
        self,
    ) -> list[models.AIAnnotationRun]:
        """
        Retrieve all AI annotation runs available to the user.

        Returns:
            A list of AI annotation runs.
        """
        return self._request(
            "GET",
            f"/aiAnnotationRuns",
            success_response_item_model=list[models.AIAnnotationRun],
        )

    def get_ai_annotation_run(
        self, ai_annotation_run_id: uuid.UUID
    ) -> models.AIAnnotationRun:
        """
        Retrieve a specific AI annotation run by its ID.

        Args:
            ai_annotation_run_id: The unique identifier of the AI annotation run.

        Returns:
            The requested AI annotation run.
        """
        return self._request(
            "GET",
            f"/aiAnnotationRuns/{ai_annotation_run_id}",
            success_response_item_model=models.AIAnnotationRun,
        )

    def start_ai_annotation_run(
        self,
        name: str,
        dataset_id: uuid.UUID,
        subset_id: uuid.UUID,
        ml_annotation_model_id: uuid.UUID,
        attribute_metadata_id: uuid.UUID | None = None,
        id: uuid.UUID | None = None,
        status: models.AIAnnotationRunStatus | None = None,
        created_at: datetime.datetime | None = None,
        updated_at: datetime.datetime | None = None,
        archived_at: datetime.datetime | None = None,
        owner: uuid.UUID | None = None,
        user_group: str | None = None,
    ) -> models.AIAnnotationRun:
        """
        Start a new AI annotation run. Applies the specified ml annotation model to the dataset and subset.

        Args:
            name: A descriptive name for the AI annotation run.
            dataset_id: The unique identifier of the dataset to be annotated.
            subset_id: The unique identifier of the subset to be annotated.
            ml_annotation_model_id: The unique identifier of the ml annotation model to use.
            user_group: The user group for scoping this annotation run (default: None).
            attribute_metadata_id: The unique identifier of the attribute metadata to use for the annotation run (default: None).
<<<<<<< HEAD
            id: The id of the aint learning data. If None, random id will be generated during creation.
=======
            id: The id of the training set. If None, random id will be generated during creation.
            status: The status of the AI annotation run.
            created_at: The creation timestamp of the AI annotation run.
            updated_at: The update timestamp of the AI annotation run.
            archived_at: The archived timestamp of the AI annotation run.
            owner: The owner of the AI annotation run.
>>>>>>> 7d5f5e4e

        Returns:
            The created AI annotation run.
        """

        body = {
            key: value
            for key, value in locals().items()
            if value is not None and key != "self"
        }

        return self._request(
            "POST",
            "/aiAnnotationRuns",
            json=body,
            success_response_item_model=models.AIAnnotationRun,
        )

    def update_ai_annotation_run(
        self,
        ai_annotation_run_id: uuid.UUID,
        name: str | None = None,
        user_group: str | None = None,
        status: models.AIAnnotationRunStatus | None = None,
        attribute_metadata_id: uuid.UUID | None = None,
    ) -> models.AIAnnotationRun:
        """
        Update an AI annotation run.

        Args:
            ai_annotation_run_id: The id of the AI annotation run.
            name: new desired name for the AI annotation run.
            user_group: new desired user group for the AI annotation run.
            status: status for the AI annotation run.
            attribute_metadata_id: attribute metadata id for the AI annotation run.

        Returns:
            The updated AI annotation run.

        Raises:
            APIException: If the request fails.
        """

        body = {
            key: value
            for key, value in locals().items()
            if value is not None and key not in ["self", "ai_annotation_run_id"]
        }

        return self._request(
            "PATCH",
            f"/aiAnnotationRuns/{ai_annotation_run_id}",
            json=body,
            success_response_item_model=models.AIAnnotationRun,
        )

    def delete_ai_annotation_run(
        self,
        ai_annotation_run: uuid.UUID,
    ) -> str:
        """
        Delete an AI annotation run.

        Args:
            ai_annotation_run: The id of the AI annotation run.

        Returns:
            The id of the deleted AI annotation run.

        Raises:
            APIException: If the request fails.
        """

        return self._request(
            "DELETE",
            f"/aiAnnotationRuns/{ai_annotation_run}",
            success_response_item_model=str,
        )<|MERGE_RESOLUTION|>--- conflicted
+++ resolved
@@ -2436,39 +2436,28 @@
         name: str,
         training_attributes: list[models.TrainingAttribute],
         id: uuid.UUID | None = None,
-<<<<<<< HEAD
-    ) -> models.AINTLearningData:
-=======
         status: models.AIAnnotationRunStatus | None = None,
         created_at: datetime.datetime | None = None,
         updated_at: datetime.datetime | None = None,
         archived_at: datetime.datetime | None = None,
         owner: uuid.UUID | None = None,
         user_group: str | None = None,
-    ) -> models.TrainingSet:
->>>>>>> 7d5f5e4e
+    ) -> models.AINTLearningData:
         """
         !!! Only available for qm internal users !!!
 
         Create a new AINT learning data from training attributes.
 
         Args:
-<<<<<<< HEAD
             name: A descriptive name for the AINT learning data.
             training_attributes: The training attributes to be used in the AINT learning data.
             user_group: The user group for creating the AINT learning data (default: None).
             id: The id of the AINT learning data. If None, random id will be generated during creation.
-=======
-            name: A descriptive name for the training set.
-            training_attributes: The training attributes to be used in the training set.
-            user_group: The user group for creating the training set (default: None).
-            id: The id of the training set. If None, random id will be generated during creation.
-            status: The status of the training set.
-            created_at: The creation date of the training set.
-            updated_at: The update date of the training set.
-            archived_at: The archived date of the training set.
-            owner: The owner of the training set.
->>>>>>> 7d5f5e4e
+            status: The status of the AINT learning data.
+            created_at: The creation date of the AINT learning data.
+            updated_at: The update date of the AINT learning data.
+            archived_at: The archived date of the AINT learning data.
+            owner: The owner of the AINT learning data.
 
         Returns:
             Created AINT learning data object.
@@ -2655,15 +2644,9 @@
         """
 
         body = {
-<<<<<<< HEAD
-            "name": name,
-            "aint_learning_data_id": aint_learning_data_id,
-            "reference_set_annotation_run_id": reference_set_annotation_run_id,
-=======
             key: value
             for key, value in locals().items()
             if value is not None and key not in ["self"]
->>>>>>> 7d5f5e4e
         }
 
         return self._request(
@@ -2685,7 +2668,7 @@
         reference_set_annotation_run_id: uuid.UUID | None = None,
         model_weight_location: str | None = None,
         automation_correctness_curve: dict | None = None,
-        training_set_id: uuid.UUID | None = None,
+        aint_learning_data_id: uuid.UUID | None = None,
     ) -> models.MlAnnotationModel:
         """
         Update a ml annotation model.
@@ -2701,7 +2684,7 @@
             reference_set_annotation_run_id: reference set annotation run id for the ml annotation model.
             model_weight_location: model weight location for the ml annotation model.
             automation_correctness_curve: automation correctness curve for the ml annotation model.
-            training_set_id: training set id for the ml annotation model.
+            aint_learning_data_id: AINT learning data id for the ml annotation model.
 
         Returns:
             The updated ml annotation model.
@@ -2804,16 +2787,12 @@
             ml_annotation_model_id: The unique identifier of the ml annotation model to use.
             user_group: The user group for scoping this annotation run (default: None).
             attribute_metadata_id: The unique identifier of the attribute metadata to use for the annotation run (default: None).
-<<<<<<< HEAD
-            id: The id of the aint learning data. If None, random id will be generated during creation.
-=======
-            id: The id of the training set. If None, random id will be generated during creation.
+            id: The id of the AINT learning data. If None, random id will be generated during creation.
             status: The status of the AI annotation run.
             created_at: The creation timestamp of the AI annotation run.
             updated_at: The update timestamp of the AI annotation run.
             archived_at: The archived timestamp of the AI annotation run.
             owner: The owner of the AI annotation run.
->>>>>>> 7d5f5e4e
 
         Returns:
             The created AI annotation run.
