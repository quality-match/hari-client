import collections
import uuid
from unittest import mock

import pytest

from hari_client import hari_uploader
from hari_client import models
from hari_client.client import errors


# Helper functions for creating test objects with proper geometries
def create_test_media(
    name: str = "test_media",
    back_reference: str = "test_media_ref",
    media_type: models.MediaType = models.MediaType.IMAGE,
    file_path: str = None,
    file_key: str = None,
    object_category_subset_name: str = None,
    scene_back_reference: str = None,
    frame_idx: int = None,
) -> hari_uploader.HARIMedia:
    """Create a test media with sensible defaults."""
    media = hari_uploader.HARIMedia(
        name=name,
        media_type=media_type,
        back_reference=back_reference,
        file_path=file_path,
        file_key=file_key,
        object_category_subset_name=object_category_subset_name,
        scene_back_reference=scene_back_reference,
        frame_idx=frame_idx,
    )
    return media


def create_test_media_object_2d(
    back_reference: str = "test_media_obj_ref",
    source: models.DataSource = models.DataSource.REFERENCE,
    bbox_x: float = 100.0,
    bbox_y: float = 100.0,
    bbox_width: float = 50.0,
    bbox_height: float = 50.0,
    object_category_subset_name: str = None,
    scene_back_reference: str = None,
    frame_idx: int = None,
) -> hari_uploader.HARIMediaObject:
    """Create a test media object with 2D bounding box geometry."""
    reference_data = models.BBox2DCenterPoint(
        type=models.BBox2DType.BBOX2D_CENTER_POINT,
        x=bbox_x,
        y=bbox_y,
        width=bbox_width,
        height=bbox_height,
    )

    media_object = hari_uploader.HARIMediaObject(
        source=source,
        back_reference=back_reference,
        reference_data=reference_data,
        object_category_subset_name=object_category_subset_name,
        scene_back_reference=scene_back_reference,
        frame_idx=frame_idx,
    )
    return media_object


def create_test_media_object_3d(
    back_reference: str = "test_media_obj_ref",
    source: models.DataSource = models.DataSource.REFERENCE,
    x: float = 1.0,
    y: float = 2.0,
    z: float = 3.0,
    object_category_subset_name: str = None,
    scene_back_reference: str = None,
    frame_idx: int = None,
) -> hari_uploader.HARIMediaObject:
    """Create a test media object with 3D point geometry."""
    reference_data = models.Point3DXYZ(
        type="point3d_xyz",
        x=x,
        y=y,
        z=z,
    )

    media_object = hari_uploader.HARIMediaObject(
        source=source,
        back_reference=back_reference,
        reference_data=reference_data,
        object_category_subset_name=object_category_subset_name,
        scene_back_reference=scene_back_reference,
        frame_idx=frame_idx,
    )
    return media_object


def create_test_attribute(
    name: str = "test_attribute",
    value: str = "test_value",
    id: uuid.UUID = None,
) -> hari_uploader.HARIAttribute:
    """Create a test attribute with sensible defaults."""
    if id is None:
        id = uuid.uuid4()

    return hari_uploader.HARIAttribute(
        id=id,
        name=name,
        value=value,
    )


def test_add_media(mock_uploader_for_object_category_validation):
    # Arrange
    (
        uploader,
        object_categories_vs_subsets,
    ) = mock_uploader_for_object_category_validation
    assert len(uploader._medias) == 0

    # Act
    media_with_attribute = create_test_media(name="my image", back_reference="img")
    media_with_attribute.attributes = [
        create_test_attribute(name="my attribute 1", value="value 1")
    ]
    uploader.add_media(media_with_attribute)

    # Assert
    assert len(uploader._medias) == 1

    # Act
    # add another media without attributes
    media_without_attributes = create_test_media(name="my image", back_reference="img")
    uploader.add_media(media_without_attributes)

    # Assert
    assert len(uploader._medias) == 2


def test_create_object_category_subset_sets_uploader_attribute_correctly(
    mock_uploader_for_object_category_validation,
):
    (
        uploader,
        object_categories_vs_subsets,
    ) = mock_uploader_for_object_category_validation

    # Act
    obj_categories_to_create = [
        obj_cat for obj_cat in object_categories_vs_subsets.keys()
    ]
    uploader._create_object_category_subsets(obj_categories_to_create)

    # Assert
    assert uploader._object_category_subsets == object_categories_vs_subsets


def test_validate_media_objects_object_category_subsets_consistency(
    mock_uploader_for_object_category_validation,
):
    # Arrange
    (
        uploader,
        object_categories_vs_subsets,
    ) = mock_uploader_for_object_category_validation

    media_1 = create_test_media(
        name="my image 1",
        back_reference="img_1",
    )
    media_object_1 = create_test_media_object_2d(
        back_reference="img_1_obj_1", object_category_subset_name="pedestrian"
    )
    media_1.add_media_object(media_object_1)
    uploader.add_media(media_1)
    # Act
    (
        found_object_category_subset_names,
        errors,
    ) = uploader._get_and_validate_media_objects_object_category_subset_names()

    # Assert
    assert len(errors) == 0
    assert found_object_category_subset_names == {"pedestrian"}

    # Arrange
    media_object_2 = create_test_media_object_2d(
        back_reference="img_1_obj_2",
        object_category_subset_name="some_non-existent-subset_name",
    )
    media_1.add_media_object(media_object_2)

    # Act
    (
        found_object_category_subset_names,
        errors,
    ) = uploader._get_and_validate_media_objects_object_category_subset_names()

    # Assert
    assert len(errors) == 1
    assert (
        type(errors[0])
        == hari_uploader.HARIMediaObjectUnknownObjectCategorySubsetNameError
    )
    assert found_object_category_subset_names == {
        "pedestrian",
        "some_non-existent-subset_name",
    }


def test_assign_media_objects_to_object_category_subsets_sets_subset_ids_correctly(
    mock_uploader_for_object_category_validation,
):
    # Arrange
    (
        uploader,
        object_categories_vs_subsets,
    ) = mock_uploader_for_object_category_validation

    obj_cat_vs_subs_iter = iter(object_categories_vs_subsets.items())
    object_category_1, subset_1 = next(obj_cat_vs_subs_iter)
    object_category_2, subset_2 = next(obj_cat_vs_subs_iter)

    media_1 = create_test_media(
        name="my image 1",
        back_reference="img_1",
        object_category_subset_name="pedestrian",
    )
    media_object_1 = create_test_media_object_2d(
        back_reference="img_1_obj_1", object_category_subset_name="pedestrian"
    )
    media_1.add_media_object(media_object_1)
    media_object_2 = create_test_media_object_2d(
        back_reference="img_1_obj_2", object_category_subset_name="wheel"
    )
    media_1.add_media_object(media_object_2)
    uploader.add_media(media_1)

    # Act
    obj_categories_to_create = [
        obj_cat for obj_cat in object_categories_vs_subsets.keys()
    ]
    uploader._create_object_category_subsets(obj_categories_to_create)
    uploader._assign_object_category_subsets()

    # Assert
    for media in uploader._medias:
        for media_object in media.media_objects:
            if media_object.object_category_subset_name == object_category_1:
                assert media_object.subset_ids == [subset_1]
            elif media_object.object_category_subset_name == object_category_2:
                assert media_object.subset_ids == [subset_2]
        assert collections.Counter(media.subset_ids) == collections.Counter(
            [subset_1, subset_2]
        )


def test_validate_scene_consistency(
    mock_uploader_for_scene_validation,
):
    # Arrange

    (uploader, scene_back_references_vs_scene_ids) = mock_uploader_for_scene_validation

    media_1 = create_test_media(
        name="my image 1",
        back_reference="img_1",
        scene_back_reference="scene_1",
        frame_idx=0,
    )
    media_object_1 = create_test_media_object_2d(
        back_reference="img_1_obj_1",
        scene_back_reference="scene_1",
        frame_idx=0,
    )
    media_1.add_media_object(media_object_1)
    uploader.add_media(media_1)
    # Act
    (
        found_object_category_subset_names,
        errors,
    ) = uploader._get_and_validate_scene_back_references()

    # Assert
    assert len(errors) == 0
    assert found_object_category_subset_names == {"scene_1"}

    # Arrange
    media_object_2 = create_test_media_object_2d(
        back_reference="img_1_obj_2",
        scene_back_reference="some_non-existent-scene_back_reference",
        frame_idx=1,
    )
    media_1.add_media_object(media_object_2)

    # Act
    (
        found_object_category_subset_names,
        errors,
    ) = uploader._get_and_validate_scene_back_references()

    # Assert
    assert len(errors) == 1
    assert type(errors[0]) == hari_uploader.HARIUnknownSceneNameError
    assert found_object_category_subset_names == {
        "scene_1",
        "some_non-existent-scene_back_reference",
    }

    # Act
    errors = uploader._validate_consistency()

    assert len(errors) == 2
    assert type(errors[0]) == hari_uploader.HARIInconsistentFieldError
    assert type(errors[1]) == hari_uploader.HARIInconsistentFieldError


def test_assign_scenes_and_frames_correctly(mock_uploader_for_scene_validation, mocker):
    # Arrange
    (uploader, scene_back_references_vs_scene_ids) = mock_uploader_for_scene_validation

    # Mock _create_scenes to populate uploader._scenes with the expected IDs
    def mock_create_scenes(scenes):
        for scene in scenes:
            if scene in scene_back_references_vs_scene_ids:
                uploader._scenes[scene] = scene_back_references_vs_scene_ids[scene]

    mocker.patch.object(uploader, "_create_scenes", side_effect=mock_create_scenes)

    scene_back_references_vs_scenes_iter = iter(
        scene_back_references_vs_scene_ids.items()
    )
    scene_back_reference_1, scene_1 = next(scene_back_references_vs_scenes_iter)
    scene_back_reference_2, scene_2 = next(scene_back_references_vs_scenes_iter)

    media_1 = create_test_media(
        name="my image 1",
        back_reference="img_1",
        object_category_subset_name="pedestrian",
        scene_back_reference="scene_1",
        frame_idx=0,
    )
    media_object_1 = create_test_media_object_2d(
        back_reference="img_1_obj_1", frame_idx=0, scene_back_reference="scene_1"
    )
    media_1.add_media_object(media_object_1)
    media_object_2 = create_test_media_object_2d(
        back_reference="img_1_obj_2", frame_idx=0, scene_back_reference="scene_2"
    )
    media_1.add_media_object(media_object_2)
    uploader.add_media(media_1)
    scenes_to_create = ["scene_1", "scene_2"]

    # Act
    uploader._create_scenes(scenes_to_create)
    uploader._assign_property_ids()

    # Assert
    for media in uploader._medias:
        for media_object in media.media_objects:
            if media_object.scene_back_reference == scene_back_reference_1:
                assert media_object.scene_id == scene_1
            elif media_object.scene_back_reference == scene_back_reference_2:
                assert media_object.scene_id == scene_2
        assert media.scene_id in [scene_1, scene_2]


def test_update_hari_media_object_media_ids(
    mock_uploader_for_object_category_validation,
):
    # Arrange
    (
        uploader,
        object_categories_vs_subsets,
    ) = mock_uploader_for_object_category_validation

    media_1 = create_test_media(
        name="my image 1",
        back_reference="img_1",
    )
    media_1.bulk_operation_annotatable_id = "bulk_id_1"
    shared_media_object = create_test_media_object_2d(back_reference="img_1_obj_1")
    media_1.add_media_object(shared_media_object)
    uploader.add_media(media_1)
    media_2 = create_test_media(
        name="my image 2",
        back_reference="img_2",
    )
    media_2.bulk_operation_annotatable_id = "bulk_id_2"
    media_2.add_media_object(shared_media_object)
    media_2.add_media_object(create_test_media_object_2d(back_reference="img_2_obj_2"))
    uploader.add_media(media_2)
    media_upload_bulk_response = models.BulkResponse(
        results=[
            models.AnnotatableCreateResponse(
                item_id="new_media_id_1",
                back_reference="img_1",
                bulk_operation_annotatable_id="bulk_id_1",
                status=models.ResponseStatesEnum.SUCCESS,
            ),
            models.AnnotatableCreateResponse(
                item_id="new_media_id_2",
                back_reference="img_2",
                bulk_operation_annotatable_id="bulk_id_2",
                status=models.ResponseStatesEnum.SUCCESS,
            ),
        ]
    )

    # Act
    uploader._update_hari_media_object_media_ids(
        medias_to_upload=[media_1, media_2],
        media_upload_bulk_response=media_upload_bulk_response,
    )

    # Assert
    assert uploader._medias[0].media_objects[0].media_id == "new_media_id_1"
    assert uploader._medias[1].media_objects[0].media_id == "new_media_id_2"
    assert uploader._medias[1].media_objects[1].media_id == "new_media_id_2"
    uploader._media_object_cnt = 3


def test_update_hari_attribute_media_ids(mock_uploader_for_object_category_validation):
    # Arrange
    (
        uploader,
        object_categories_vs_subsets,
    ) = mock_uploader_for_object_category_validation

    shared_attribute = create_test_attribute(
        name="my attribute 1",
        value="value 1",
    )
    media_1 = create_test_media(
        name="my image 1",
        back_reference="img_1",
    )
    media_1.bulk_operation_annotatable_id = "bulk_id_1"
    media_1.add_attribute(shared_attribute)
    uploader.add_media(media_1)
    media_2 = create_test_media(
        name="my image 2",
        back_reference="img_2",
    )
    media_2.bulk_operation_annotatable_id = "bulk_id_2"
    media_2.add_attribute(shared_attribute)
    media_2.add_attribute(
        create_test_attribute(
            name="my attribute 2",
            value="value 2",
        )
    )
    uploader.add_media(media_2)

    # Act
    uploader._update_hari_attribute_media_ids(
        medias_to_upload=[media_1, media_2],
        media_upload_bulk_response=models.BulkResponse(
            results=[
                models.AnnotatableCreateResponse(
                    item_id="new_media_id_1",
                    back_reference="img_1",
                    bulk_operation_annotatable_id="bulk_id_1",
                    status=models.ResponseStatesEnum.SUCCESS,
                ),
                models.AnnotatableCreateResponse(
                    item_id="new_media_id_2",
                    back_reference="img_2",
                    bulk_operation_annotatable_id="bulk_id_2",
                    status=models.ResponseStatesEnum.SUCCESS,
                ),
            ]
        ),
    )

    # Assert
    assert media_1.attributes[0].annotatable_id == "new_media_id_1"
    assert media_1.attributes[0].annotatable_type == models.DataBaseObjectType.MEDIA
    assert media_2.attributes[0].annotatable_id == "new_media_id_2"
    assert media_2.attributes[0].annotatable_type == models.DataBaseObjectType.MEDIA
    assert media_2.attributes[1].annotatable_id == "new_media_id_2"
    assert media_2.attributes[1].annotatable_type == models.DataBaseObjectType.MEDIA


def test_update_hari_attribute_media_object_ids(
    mock_uploader_for_object_category_validation,
):
    # Arrange
    (
        uploader,
        object_categories_vs_subsets,
    ) = mock_uploader_for_object_category_validation

    media_1 = create_test_media(
        name="my image 1",
        back_reference="img_1",
    )
    media_object_1 = create_test_media_object_2d(
        back_reference="img_1_obj_1",
        bbox_x=1400.0,
        bbox_y=1806.0,
        bbox_width=344.0,
        bbox_height=732.0,
    )
    media_object_1.bulk_operation_annotatable_id = "bulk_id_1"
    shared_attribute_object_1 = create_test_attribute(
        name="Is human?",
        value="yes",
    )
    media_object_1.add_attribute(shared_attribute_object_1)
    media_1.add_media_object(media_object_1)

    media_2 = create_test_media(
        name="my image 2",
        back_reference="img_2",
    )
    media_object_2 = create_test_media_object_2d(
        back_reference="img_2_obj_1",
        bbox_x=1400.0,
        bbox_y=1806.0,
        bbox_width=344.0,
        bbox_height=732.0,
    )
    media_object_2.bulk_operation_annotatable_id = "bulk_id_2"
    attribute_object_2 = create_test_attribute(
        name="Is human?",
        value="yes",
    )
    media_object_2.add_attribute(shared_attribute_object_1)
    media_object_2.add_attribute(attribute_object_2)
    media_2.add_media_object(media_object_2)

    # Act
    uploader._update_hari_attribute_media_object_ids(
        media_objects_to_upload=[media_object_1, media_object_2],
        media_object_upload_bulk_response=models.BulkResponse(
            results=[
                models.AnnotatableCreateResponse(
                    item_id="new_media_object_id_1",
                    back_reference="img_1_obj_1",
                    bulk_operation_annotatable_id="bulk_id_1",
                    status=models.ResponseStatesEnum.SUCCESS,
                ),
                models.AnnotatableCreateResponse(
                    item_id="new_media_object_id_2",
                    back_reference="img_2_obj_1",
                    bulk_operation_annotatable_id="bulk_id_2",
                    status=models.ResponseStatesEnum.SUCCESS,
                ),
            ]
        ),
    )

    # Assert
    assert media_object_1.attributes[0].annotatable_id == "new_media_object_id_1"
    assert (
        media_object_1.attributes[0].annotatable_type
        == models.DataBaseObjectType.MEDIAOBJECT
    )
    assert media_object_2.attributes[0].annotatable_id == "new_media_object_id_2"
    assert (
        media_object_2.attributes[0].annotatable_type
        == models.DataBaseObjectType.MEDIAOBJECT
    )
    assert media_object_2.attributes[1].annotatable_id == "new_media_object_id_2"
    assert (
        media_object_2.attributes[1].annotatable_type
        == models.DataBaseObjectType.MEDIAOBJECT
    )
    uploader._attribute_cnt = 3


def test_hari_uploader_creates_batches_correctly(mock_uploader_for_batching):
    # Arrange
    uploader, media_spy, media_object_spy, attribute_spy = mock_uploader_for_batching

    attribute_media_id = uuid.uuid4()
    attribute_media_object_id = uuid.uuid4()

    uploader._config.media_upload_batch_size = 100
    uploader._config.media_object_upload_batch_size = 150
    uploader._config.attribute_upload_batch_size = 100
    # Amount of batches according to the batch size configuration:
    # 1100 medias--> 11 batches
    # 2200 media_objects --> 22 batches
    #   - two media objects per media --> two media object batches per media batch
    # 6600 attributes --> 66 batches
    #   - 2 attributes per media
    #   - 2 attributes per media object and two media objects per media
    #   - --> 6 attribute batches per media batch
    for i in range(1100):
        media = create_test_media(
            name=f"my image {i}",
            back_reference=f"img_{i}",
            file_path=f"images/image_{i}.jpg",
        )
        for k in range(2):
            media_object = create_test_media_object_2d(
                back_reference=f"img_{i}_obj_{k}",
            )
            media.add_media_object(media_object)
            media.add_attribute(
                create_test_attribute(
                    id=attribute_media_id,
                    name=f"attr_media",
                    value=f"value_{i}_{k}",
                )
            )
            for l in range(2):
                media_object.add_attribute(
                    create_test_attribute(
                        id=attribute_media_object_id,
                        name=f"attr_media_object",
                        value=f"value_{i}_{k}_{l}",
                    )
                )
        uploader.add_media(media)

    # Act
    uploader.upload()

    # Assert
    # check every batch upload method's call
    assert media_spy.call_count == 11
    media_calls = media_spy.call_args_list
    for i in range(11):
        assert len(media_calls[i].kwargs["medias_to_upload"]) == 100
    assert len(uploader._medias) == 1100

    assert media_object_spy.call_count == 22
    media_object_calls = media_object_spy.call_args_list
    for i in range(22):
        if i % 2 == 0:
            assert len(media_object_calls[i].kwargs["media_objects_to_upload"]) == 150
        else:
            assert len(media_object_calls[i].kwargs["media_objects_to_upload"]) == 50
    assert sum(len(media.media_objects) for media in uploader._medias) == 2200

    assert attribute_spy.call_count == 66
    attribute_calls = attribute_spy.call_args_list
    for i in range(66):
        assert len(attribute_calls[i].kwargs["attributes_to_upload"]) == 100
    assert (
        sum(
            len(media.attributes)
            + sum(len(obj.attributes) for obj in media.media_objects)
            for media in uploader._medias
        )
        == 6600
    )


def test_hari_uploader_creates_single_batch_correctly(
    create_configurable_mock_uploader_successful_single_batch,
):
    # Arrange
    (
        uploader,
        client,
        media_spy,
        media_object_spy,
        attribute_spy,
        subset_create_spy,
    ) = create_configurable_mock_uploader_successful_single_batch(
        dataset_id=uuid.UUID(int=0),
        medias_cnt=5,
        media_objects_cnt=10,
        attributes_cnt=30,
    )

    # 5 medias --> 1 batch
    # 10 media_objects --> 1 batch
    # 30 attributes --> 1 batch
    for i in range(5):
        media = create_test_media(
            name=f"my image {i}",
            back_reference=f"img_{i}",
            file_path=f"images/image_{i}.jpg",
        )
        for k in range(2):
            media_object = create_test_media_object_2d(
                back_reference=f"img_{i}_obj_{k}",
            )
            media.add_media_object(media_object)
            media.add_attribute(
                create_test_attribute(
                    name=f"attr_{i}_{k}",
                    value=f"value_{i}_{k}",
                )
            )
            for l in range(2):
                media_object.add_attribute(
                    create_test_attribute(
                        name=f"attr_{i}_{k}_{l}",
                        value=f"value_{i}_{k}_{l}",
                    )
                )

        uploader.add_media(media)

    # Act
    uploader.upload()

    # Assert
    # check every batch upload method's call
    assert media_spy.call_count == 1
    media_calls = media_spy.call_args_list
    assert len(media_calls[0].kwargs["medias_to_upload"]) == 5
    assert len(uploader._medias) == 5

    assert media_object_spy.call_count == 1
    media_object_calls = media_object_spy.call_args_list
    assert len(media_object_calls[0].kwargs["media_objects_to_upload"]) == 10
    assert sum(len(media.media_objects) for media in uploader._medias) == 10

    assert attribute_spy.call_count == 1
    attribute_calls = attribute_spy.call_args_list
    assert len(attribute_calls[0].kwargs["attributes_to_upload"]) == 30
    assert (
        sum(
            len(media.attributes)
            + sum(len(obj.attributes) for obj in media.media_objects)
            for media in uploader._medias
        )
        == 30
    )


def test_hari_uploader_creates_single_batch_correctly_without_uploading_media_files(
    create_configurable_mock_uploader_successful_single_batch, mocker
):
    # Arrange
    (
        uploader,
        client,
        media_spy,
        media_object_spy,
        attribute_spy,
        subset_create_spy,
    ) = create_configurable_mock_uploader_successful_single_batch(
        dataset_id=uuid.UUID(int=0),
        medias_cnt=5,
        media_objects_cnt=10,
        attributes_cnt=30,
    )

    mocker.patch.object(
        uploader, "_dataset_uses_external_media_source", return_value=True
    )
    client_create_medias_spy = mocker.spy(client, "create_medias")

    # 5 medias --> 1 batch
    # 10 media_objects --> 1 batch
    # 30 attributes --> 1 batch
    for i in range(5):
        media = create_test_media(
            name=f"my image {i}",
            back_reference=f"img_{i}",
            file_key=f"images/image_{i}.jpg",
        )
        for k in range(2):
            media_object = create_test_media_object_2d(
                back_reference=f"img_{i}_obj_{k}",
            )
            media.add_media_object(media_object)
            media.add_attribute(
                create_test_attribute(
                    name=f"attr_{i}_{k}",
                    value=f"value_{i}_{k}",
                )
            )
            for l in range(2):
                media_object.add_attribute(
                    create_test_attribute(
                        name=f"attr_{i}_{k}_{l}",
                        value=f"value_{i}_{k}_{l}",
                    )
                )

        uploader.add_media(media)

    # Act
    uploader.upload()

    # Assert
    # check every batch upload method's call
    assert media_spy.call_count == 1
    media_calls = media_spy.call_args_list
    assert len(media_calls[0].kwargs["medias_to_upload"]) == 5
    assert len(uploader._medias) == 5

    assert media_object_spy.call_count == 1
    media_object_calls = media_object_spy.call_args_list
    assert len(media_object_calls[0].kwargs["media_objects_to_upload"]) == 10
    assert sum(len(media.media_objects) for media in uploader._medias) == 10

    assert attribute_spy.call_count == 1
    attribute_calls = attribute_spy.call_args_list
    assert len(attribute_calls[0].kwargs["attributes_to_upload"]) == 30
    assert (
        sum(
            len(media.attributes)
            + sum(len(obj.attributes) for obj in media.media_objects)
            for media in uploader._medias
        )
        == 30
    )

    # check client method spies
    assert client_create_medias_spy.call_count == 1
    create_medias_calls = client_create_medias_spy.call_args_list
    assert create_medias_calls[0].kwargs["with_media_files_upload"] == False


def test_warning_for_hari_uploader_receives_duplicate_media_back_reference(
    mock_uploader_for_batching, mocker
):
    # Arrange
    uploader, media_spy, media_object_spy, attribute_spy = mock_uploader_for_batching
    log_spy = mocker.spy(hari_uploader.log, "warning")
    uploader.add_media(
        create_test_media(
            name="my image 1",
            back_reference="img_1",
            file_path="images/image_1.jpg",
        )
    )
    uploader.add_media(
        create_test_media(
            name="my image 2",
            back_reference="img_1",
            file_path="images/image_2.jpg",
        )
    )

    # Act
    uploader.upload()

    # Assert
    assert log_spy.call_count == 1


def test_warning_for_hari_uploader_receives_duplicate_media_object_back_reference(
    mock_uploader_for_batching,
    mocker,
):
    # Arrange
    uploader, media_spy, media_object_spy, attribute_spy = mock_uploader_for_batching
    log_spy = mocker.spy(hari_uploader.log, "warning")
<<<<<<< HEAD
    media = hari_uploader.HARIMedia(
        name="my image 1",
        media_type=models.MediaType.IMAGE,
        back_reference="img_1",
        file_path="images/image_1.jpg",
    )
    media.add_media_object(
        hari_uploader.HARIMediaObject(
            source=models.DataSource.REFERENCE, back_reference="img_1_obj_1"
        )
    )
    media.add_media_object(
        hari_uploader.HARIMediaObject(
            source=models.DataSource.REFERENCE, back_reference="img_1_obj_1"
        )
    )
    uploader.add_media(media)
=======
    media = create_test_media(name="my image 1", back_reference="img_1")
    media.add_media_object(create_test_media_object_2d(back_reference="img_1_obj_1"))
    media.add_media_object(create_test_media_object_2d(back_reference="img_1_obj_1"))
>>>>>>> 7d4e917e

    # Act
    uploader.upload()

    # Assert
    assert log_spy.call_count == 1


def test_warning_for_media_without_back_reference(mocker):
    # Arrange
    log_spy = mocker.spy(hari_uploader.log, "warning")

    # Act
    create_test_media(name="my image 1", back_reference="")

    # Assert
    assert log_spy.call_count == 1


def test_warning_for_media_object_without_back_reference(mocker):
    # Arrange
    log_spy = mocker.spy(hari_uploader.log, "warning")

    # Act
    create_test_media_object_2d(back_reference="")

    # Assert
    assert log_spy.call_count == 1


def test_hari_uploader_sets_bulk_operation_annotatable_id_automatically_on_medias(
    mock_uploader_for_bulk_operation_annotatable_id_setter,
):
    # Arrange
    uploader, id_setter_spy = mock_uploader_for_bulk_operation_annotatable_id_setter

    # Act
    # 1 media with 1 media_object
    media = create_test_media(
        name="my image",
        back_reference="img",
        file_path="images/image.jpg",
    )
    media.add_media_object(
        create_test_media_object_2d(
            back_reference="img_obj",
        )
    )
    uploader.add_media(media)
    uploader.upload()

    # Assert
    # the bulk_operation_annotatable_id must be set on the media and media_object
    assert id_setter_spy.call_count == 2
    assert media.bulk_operation_annotatable_id == "bulk_id"
    # it's ok that media and media object have the same bulk_id, because they're uploaded in separate batch operations
    assert media.media_objects[0].bulk_operation_annotatable_id == "bulk_id"

    # the media_id of the media_object must match the one provided by the create_medias
    assert media.media_objects[0].media_id == "server_side_media_id"


def test_hari_uploader_upload_without_specified_object_categories(mock_client, mocker):
    # Arrange
    uploader = hari_uploader.HARIUploader(mock_client[0], dataset_id=uuid.UUID(int=0))
    mocker.patch.object(uploader, "_load_dataset", return_value=None)
    media_object_1 = create_test_media_object_2d(
        back_reference="img_1_obj_1", object_category_subset_name="pedestrian"
    )

    media_object_2 = create_test_media_object_2d(
        back_reference="img_1_obj_2", object_category_subset_name="wheel"
    )

    media_object_3 = create_test_media_object_2d(back_reference="img_1_obj_3")

    media_1 = create_test_media(
        name="my image 1",
        back_reference="img_1",
        file_path="images/image_1.jpg",
    )

    # Act + Assert
    media_1.add_media_object(media_object_1, media_object_2, media_object_3)
    uploader.add_media(media_1)
    with pytest.raises(ExceptionGroup, match="Property validation failed") as err:
        uploader.upload()
    assert len(err.value.exceptions) == 2
    for sub_exception in err.value.exceptions:
        assert isinstance(
            sub_exception,
            hari_uploader.HARIMediaObjectUnknownObjectCategorySubsetNameError,
        )


def test_hari_uploader_upload_with_known_specified_object_categories(
    create_configurable_mock_uploader_successful_single_batch,
):
    # Arrange
    create_subset_side_effect = [str(uuid.uuid4()), str(uuid.uuid4())]
    (
        uploader,
        _,
        _,
        _,
        _,
        subset_create_spy,
    ) = create_configurable_mock_uploader_successful_single_batch(
        dataset_id=uuid.UUID(int=0),
        medias_cnt=1,
        media_objects_cnt=3,
        attributes_cnt=0,
        object_categories={"pedestrian", "wheel"},
        create_subset_side_effect=create_subset_side_effect,
    )

    media_object_1 = create_test_media_object_2d(
        back_reference="img_1_obj_1", object_category_subset_name="pedestrian"
    )

    media_object_2 = create_test_media_object_2d(
        back_reference="img_1_obj_2", object_category_subset_name="wheel"
    )

    media_object_3 = create_test_media_object_2d(back_reference="img_1_obj_3")

    media_1 = create_test_media(
        name="my image 1",
        back_reference="img_1",
        file_path="images/image_1.jpg",
    )

    # Act + Assert
    media_1.add_media_object(media_object_1, media_object_2, media_object_3)
    uploader.add_media(media_1)
    uploader.upload()
    assert subset_create_spy.call_count == 2


def test_hari_uploader_upload_with_unknown_specified_object_categories(
    create_configurable_mock_uploader_successful_single_batch,
):
    # Arrange
    create_subset_side_effect = []
    (
        uploader,
        _,
        _,
        _,
        _,
        subset_create_spy,
    ) = create_configurable_mock_uploader_successful_single_batch(
        dataset_id=uuid.UUID(int=0),
        medias_cnt=1,
        media_objects_cnt=3,
        attributes_cnt=0,
        object_categories={"pedestrian", "wheel"},
        create_subset_side_effect=create_subset_side_effect,
    )

    media_object_1 = create_test_media_object_2d(
        back_reference="img_1_obj_1", object_category_subset_name="pedestrian"
    )

    media_object_2 = create_test_media_object_2d(
        back_reference="img_1_obj_2", object_category_subset_name="wheeel"
    )

    media_object_3 = create_test_media_object_2d(back_reference="img_1_obj_3")

    media_1 = create_test_media(
        name="my image 1",
        back_reference="img_1",
        file_path="images/image_1.jpg",
    )

    # Act + Assert
    media_1.add_media_object(media_object_1, media_object_2, media_object_3)
    uploader.add_media(media_1)
    with pytest.raises(ExceptionGroup, match="Property validation failed") as err:
        uploader.upload()
    assert len(err.value.exceptions) == 1
    assert isinstance(
        err.value.exceptions[0],
        hari_uploader.HARIMediaObjectUnknownObjectCategorySubsetNameError,
    )
    assert subset_create_spy.call_count == 0


def test_hari_uploader_upload_with_already_existing_backend_category_subsets(
    create_configurable_mock_uploader_successful_single_batch,
):
    # Arrange
    create_subset_side_effect = [str(uuid.uuid4()), str(uuid.uuid4())]
    get_subsets_for_dataset_side_effect = [
        [
            models.DatasetResponse(
                id=uuid.UUID(subset_id),
                name=subset_name,
                object_category=True,
                mediatype=models.MediaType.IMAGE,
                # default nums to zero
                num_medias=0,
                num_media_objects=0,
                num_instances=0,
            )
            for subset_id, subset_name in zip(
                create_subset_side_effect, ["pedestrian", "wheel"]
            )
        ],
    ]
    (
        uploader,
        client,
        _,
        _,
        _,
        subset_create_spy,
    ) = create_configurable_mock_uploader_successful_single_batch(
        dataset_id=uuid.UUID(int=0),
        medias_cnt=1,
        media_objects_cnt=3,
        attributes_cnt=0,
        object_categories={"pedestrian", "wheel"},
        create_subset_side_effect=create_subset_side_effect,
        get_subsets_for_dataset_side_effect=get_subsets_for_dataset_side_effect,
    )

    media_object_1 = create_test_media_object_2d(
        back_reference="img_1_obj_1", object_category_subset_name="pedestrian"
    )

    media_object_2 = create_test_media_object_2d(
        back_reference="img_1_obj_2", object_category_subset_name="wheel"
    )

    media_object_3 = create_test_media_object_2d(back_reference="img_1_obj_3")

    media_1 = create_test_media(
        name="my image 1",
        back_reference="img_1",
        file_path="images/image_1.jpg",
    )

    # Act + Assert
    media_1.add_media_object(media_object_1, media_object_2, media_object_3)
    uploader.add_media(media_1)
    uploader.upload()
    assert subset_create_spy.call_count == 0


@pytest.mark.parametrize(
    "bulk_responses, expected_merged_response",
    [
        ([], models.BulkResponse(status=models.BulkOperationStatusEnum.SUCCESS)),
        ([models.BulkResponse()], models.BulkResponse()),
        (
            [
                models.BulkResponse(status=models.BulkOperationStatusEnum.SUCCESS),
                models.BulkResponse(status=models.BulkOperationStatusEnum.SUCCESS),
            ],
            models.BulkResponse(status=models.BulkOperationStatusEnum.SUCCESS),
        ),
        (
            [
                models.BulkResponse(
                    status=models.BulkOperationStatusEnum.PARTIAL_SUCCESS
                ),
                models.BulkResponse(
                    status=models.BulkOperationStatusEnum.PARTIAL_SUCCESS
                ),
            ],
            models.BulkResponse(status=models.BulkOperationStatusEnum.PARTIAL_SUCCESS),
        ),
        (
            [
                models.BulkResponse(status=models.BulkOperationStatusEnum.FAILURE),
                models.BulkResponse(status=models.BulkOperationStatusEnum.FAILURE),
            ],
            models.BulkResponse(status=models.BulkOperationStatusEnum.FAILURE),
        ),
        (
            [
                models.BulkResponse(status=models.BulkOperationStatusEnum.FAILURE),
                models.BulkResponse(
                    status=models.BulkOperationStatusEnum.PARTIAL_SUCCESS
                ),
            ],
            models.BulkResponse(status=models.BulkOperationStatusEnum.PARTIAL_SUCCESS),
        ),
        (
            [
                models.BulkResponse(status=models.BulkOperationStatusEnum.FAILURE),
                models.BulkResponse(status=models.BulkOperationStatusEnum.SUCCESS),
            ],
            models.BulkResponse(status=models.BulkOperationStatusEnum.PARTIAL_SUCCESS),
        ),
        (
            [
                models.BulkResponse(
                    status=models.BulkOperationStatusEnum.PARTIAL_SUCCESS,
                    summary=models.BulkUploadSuccessSummary(
                        total=5000, successful=4000, failed=1000
                    ),
                ),
                models.BulkResponse(
                    status=models.BulkOperationStatusEnum.PARTIAL_SUCCESS,
                    summary=models.BulkUploadSuccessSummary(
                        total=3000, successful=1000, failed=2000
                    ),
                ),
            ],
            models.BulkResponse(
                status=models.BulkOperationStatusEnum.PARTIAL_SUCCESS,
                summary=models.BulkUploadSuccessSummary(
                    total=8000, successful=5000, failed=3000
                ),
            ),
        ),
        (
            [
                models.BulkResponse(
                    results=[
                        models.AnnotatableCreateResponse(
                            item_id="1",
                            status=models.ResponseStatesEnum.SUCCESS,
                            back_reference="back_ref_1",
                            bulk_operation_annotatable_id="bulk_id_1",
                        ),
                        models.AnnotatableCreateResponse(
                            item_id="2",
                            status=models.ResponseStatesEnum.SUCCESS,
                            back_reference="back_ref_2",
                            bulk_operation_annotatable_id="bulk_id_2",
                        ),
                    ]
                ),
                models.BulkResponse(
                    results=[
                        models.AnnotatableCreateResponse(
                            item_id="3",
                            status=models.ResponseStatesEnum.SUCCESS,
                            back_reference="back_ref_3",
                            bulk_operation_annotatable_id="bulk_id_3",
                        ),
                        models.AnnotatableCreateResponse(
                            item_id="4",
                            status=models.ResponseStatesEnum.SUCCESS,
                            back_reference="back_ref_4",
                            bulk_operation_annotatable_id="bulk_id_4",
                        ),
                    ]
                ),
            ],
            models.BulkResponse(
                results=[
                    models.AnnotatableCreateResponse(
                        item_id="1",
                        status=models.ResponseStatesEnum.SUCCESS,
                        back_reference="back_ref_1",
                        bulk_operation_annotatable_id="bulk_id_1",
                    ),
                    models.AnnotatableCreateResponse(
                        item_id="2",
                        status=models.ResponseStatesEnum.SUCCESS,
                        back_reference="back_ref_2",
                        bulk_operation_annotatable_id="bulk_id_2",
                    ),
                    models.AnnotatableCreateResponse(
                        item_id="3",
                        status=models.ResponseStatesEnum.SUCCESS,
                        back_reference="back_ref_3",
                        bulk_operation_annotatable_id="bulk_id_3",
                    ),
                    models.AnnotatableCreateResponse(
                        item_id="4",
                        status=models.ResponseStatesEnum.SUCCESS,
                        back_reference="back_ref_4",
                        bulk_operation_annotatable_id="bulk_id_4",
                    ),
                ]
            ),
        ),
    ],
)
def test_merge_bulk_responses(
    bulk_responses: list[models.BulkResponse],
    expected_merged_response: models.BulkResponse,
):
    actual_merged_response = hari_uploader._merge_bulk_responses(*bulk_responses)
    assert actual_merged_response.status == expected_merged_response.status

    assert (
        actual_merged_response.summary.total == expected_merged_response.summary.total
    )
    assert (
        actual_merged_response.summary.successful
        == expected_merged_response.summary.successful
    )
    assert (
        actual_merged_response.summary.failed == expected_merged_response.summary.failed
    )

    assert len(actual_merged_response.results) == len(expected_merged_response.results)
    for actual_result, expected_result in zip(
        actual_merged_response.results, expected_merged_response.results
    ):
        assert actual_result.item_id == expected_result.item_id
        assert actual_result.back_reference == expected_result.back_reference
        assert actual_result.status == expected_result.status


def test_hari_uploader_unique_attributes_number_limit_error(
    mock_uploader_for_bulk_operation_annotatable_id_setter,
):
    # Arrange
    uploader, id_setter_spy = mock_uploader_for_bulk_operation_annotatable_id_setter

    expected_attr_cnt = 0
    # Act
    for i in range(100):
        media = create_test_media(
            name="my image",
            back_reference=f"img_{i}",
            file_path=f"images/image_{i}.jpg",
        )
        for j in range(5):
            attribute_media_id = uuid.uuid4()
            attribute_media = create_test_attribute(
                id=attribute_media_id,
                name=f"media_{i}_{j}",
                value=6912,
            )
            media.add_attribute(attribute_media)
            expected_attr_cnt += 1

        media_object = create_test_media_object_2d(
            back_reference=f"img_{i}_obj_{i}",
        )
        media.add_media_object(media_object)
        for k in range(10):
            attribute_object_id = uuid.uuid4()
            attribute_object = create_test_attribute(
                id=attribute_object_id,
                name=f"media_object{i}_{k}",
                value=True,
            )
            media_object.add_attribute(attribute_object)
            expected_attr_cnt += 1

        uploader.add_media(media)

    # Assert
    with pytest.raises(hari_uploader.HARIUniqueAttributesLimitExceeded) as e:
        uploader.upload()
    assert e.value.existing_attributes_number == 0
    assert e.value.intended_attributes_number == 1500


def test_hari_uploader_unique_attributes_number_limit_error_with_existing_attributes(
    create_configurable_mock_uploader_successful_single_batch,
):
    # Arrange
    (
        uploader,
        client,
        media_spy,
        media_object_spy,
        attribute_spy,
        subset_create_spy,
    ) = create_configurable_mock_uploader_successful_single_batch(
        dataset_id=uuid.UUID(int=0),
        medias_cnt=5,
        media_objects_cnt=10,
        attributes_cnt=30,
    )

    existing_attrs_number = 999
    mock_attribute_metadata = [
        models.AttributeMetadataResponse(id=str(uuid.UUID(int=i)), name=f"attr_{i}")
        for i in range(existing_attrs_number)
    ]
    # create a collision with new attribute
    mock_attribute_metadata.append(
        models.AttributeMetadataResponse(id=str(uuid.UUID(int=2000)), name=f"attr_0")
    )
    # rewrite the get_attribute_metadata return value
    uploader.client.get_attribute_metadata = (
        lambda *args, **kwargs: mock_attribute_metadata
    )

    media = create_test_media(
        name="my image",
        back_reference="img",
        file_path="images/image.jpg",
    )

    new_attrs_number = 2
    for k in range(new_attrs_number):
        media_object = create_test_media_object_2d(
            back_reference=f"img_obj_{k}",
        )
        media.add_media_object(media_object)
        media_object.add_attribute(
<<<<<<< HEAD
            hari_uploader.HARIAttribute(
                id=uuid.UUID(int=k + 2000),
                name=f"attr_{k+2000}",
=======
            create_test_attribute(
                id=uuid.UUID(int=k),
                name=f"attr_{k}",
>>>>>>> 7d4e917e
                value=f"value_{k}",
            )
        )

    uploader.add_media(media)

    # Act + Assert
    with pytest.raises(hari_uploader.HARIUniqueAttributesLimitExceeded) as e:
        uploader.upload()
    assert e.value.existing_attributes_number == len(mock_attribute_metadata)
    assert (
        e.value.intended_attributes_number == 1001
    )  # (1000 existing + 2 new) - 1 new that collides with existing


def test_hari_uploader_existing_attribute_ids_are_reused(
    create_configurable_mock_uploader_successful_single_batch,
):
    # Arrange
    (
        uploader,
        client,
        media_spy,
        media_object_spy,
        attribute_spy,
        subset_create_spy,
    ) = create_configurable_mock_uploader_successful_single_batch(
        dataset_id=uuid.UUID(int=0),
        medias_cnt=1,
        media_objects_cnt=1,
        attributes_cnt=2,
    )

    existing_media_attr_id = "media_attribute_id"
    existing_media_object_attr_id = "media_object_attribute_id"

    same_attribute_name = "attribute_name"

    mock_attribute_metadata = [
        models.AttributeMetadataResponse(
            id=existing_media_attr_id,
            name=same_attribute_name,
            annotatable_type=models.DataBaseObjectType.MEDIA,
        ),
        models.AttributeMetadataResponse(
            id=existing_media_object_attr_id,
            name=same_attribute_name,
            annotatable_type=models.DataBaseObjectType.MEDIAOBJECT,
        ),
    ]

    # rewrite the get_attribute_metadata return value
    uploader.client.get_attribute_metadata = (
        lambda *args, **kwargs: mock_attribute_metadata
    )

    media = hari_uploader.HARIMedia(
        name="my image",
        media_type=models.MediaType.IMAGE,
        back_reference="img",
        file_path="images/image.jpg",
    )

    media_object = hari_uploader.HARIMediaObject(
        source=models.DataSource.REFERENCE,
        back_reference=f"img_obj",
        reference_data=models.PolyLine2DFlatCoordinates(
            coordinates=[1450, 1550, 1450, 1000],
            closed=False,
        ),
    )
    media.add_media_object(media_object)
    media.add_attribute(
        hari_uploader.HARIAttribute(
            id=uuid.UUID(int=0),
            name=same_attribute_name,
            value=f"value",
        )
    )
    media_object.add_attribute(
        hari_uploader.HARIAttribute(
            id=uuid.UUID(int=1),
            name=same_attribute_name,
            value=f"value",
        )
    )

    uploader.add_media(media)
    uploader.upload()

    # assert that the existing attribute ids were reused by name + annotatable type
    assert uploader._medias[0].attributes[0].id == existing_media_attr_id
    assert (
        uploader._medias[0].media_objects[0].attributes[0].id
        == existing_media_object_attr_id
    )


@pytest.mark.parametrize(
    "file_key, is_valid",
    [
        # valid
        (None, True),
        ("path/to/my_file.png", True),
        ("my_file.jpg", True),
        # invalid
        ("/path/to/my_file.png", False),
        ("s3://my-bucket/path/to/file.jpg", False),
        ("https://mybucket.s3.eu-central-1.amazonaws.com/path/to/file.jpg", False),
        ("https://myaccount.blob.core.windows.net/container/path/to/blob.png", False),
        ("https://my-custom-domain.com/path/to/file.png", False),
        ("http://my-custom-domain.com/path/to/file.png", False),
    ],
)
def test_hari_media_file_key_validation(file_key, is_valid):
    if is_valid:
        media = hari_uploader.HARIMedia(
            name="my image",
            back_reference="my_image_backref",
            media_type=models.MediaType.IMAGE,
            file_key=file_key,
        )
        assert media.file_key == file_key
    else:
        with pytest.raises(ValueError):
            hari_uploader.HARIMedia(
                name="my image",
                back_reference="my_image_backref",
                media_type=models.MediaType.IMAGE,
                file_key=file_key,
            )


def test_determine_media_files_upload_behavior_without_upload(test_client, mocker):
    # Arrange
    uploader = hari_uploader.HARIUploader(client=test_client, dataset_id=uuid.uuid4())
    mocker.patch.object(
        uploader, "_dataset_uses_external_media_source", return_value=True
    )

    medias = [
        create_test_media(
            name="my_image_0",
            back_reference="my_image_backref_0",
            file_key="path/to/image_0.jpg",
        ),
        create_test_media(
            name="my_image_1",
            back_reference="my_image_backref_1",
            file_key="path/to/imag_1.jpg",
        ),
        create_test_media(
            name="my_image_2",
            back_reference="my_image_backref_2",
            file_key="path/to/image_2.jpg",
        ),
    ]
    uploader.add_media(*medias)

    # Act
    uploader._determine_media_files_upload_behavior()

    # Assert
    assert not uploader._with_media_files_upload


def test_determine_media_files_upload_behavior_with_upload(test_client, mocker):
    # Arrange
    uploader = hari_uploader.HARIUploader(client=test_client, dataset_id=uuid.uuid4())
    mocker.patch.object(
        uploader, "_dataset_uses_external_media_source", return_value=False
    )

    medias = [
        create_test_media(
            name="my_image_0",
            back_reference="my_image_backref_0",
            file_path="path/to/image_0.jpg",
        ),
        create_test_media(
            name="my_image_1",
            back_reference="my_image_backref_1",
            file_path="path/to/image_1.jpg",
        ),
        create_test_media(
            name="my_image_2",
            back_reference="my_image_backref_2",
            file_path="path/to/image_2.jpg",
        ),
    ]
    uploader.add_media(*medias)

    # Act
    uploader._determine_media_files_upload_behavior()

    # Assert
    assert uploader._with_media_files_upload


def test_determine_media_files_upload_behavior_throws_exception_for_missing_file_path(
    test_client, mocker
):
    # Arrange
    uploader = hari_uploader.HARIUploader(client=test_client, dataset_id=uuid.uuid4())
    mocker.patch.object(
        uploader, "_dataset_uses_external_media_source", return_value=True
    )

    medias = [
        hari_uploader.HARIMedia(
            name="my_image_0",
            back_reference="my_image_backref_0",
            media_type=models.MediaType.IMAGE,
            file_path="path/to/image_0.jpg",
        ),
        hari_uploader.HARIMedia(
            name="my_image_1",
            back_reference="my_image_backref_1",
            media_type=models.MediaType.IMAGE,
            file_key="path/to/image_1.jpg",
        ),
        hari_uploader.HARIMedia(
            name="my_image_2",
            back_reference="my_image_backref_2",
            media_type=models.MediaType.IMAGE,
            file_path="path/to/image_2.jpg",
        ),
    ]
    uploader.add_media(*medias)

    # Act + Assert
    with pytest.raises(hari_uploader.HARIMediaValidationError):
        uploader._determine_media_files_upload_behavior()


def test_determine_media_files_upload_behavior_throws_exception_for_missing_file_key(
    test_client, mocker
):
    # Arrange
    uploader = hari_uploader.HARIUploader(client=test_client, dataset_id=uuid.uuid4())
    mocker.patch.object(
        uploader, "_dataset_uses_external_media_source", return_value=False
    )

    medias = [
        hari_uploader.HARIMedia(
            name="my_image_0",
            back_reference="my_image_backref_0",
            media_type=models.MediaType.IMAGE,
            file_key="path/to/image_0.jpg",
        ),
        hari_uploader.HARIMedia(
            name="my_image_1",
            back_reference="my_image_backref_1",
            media_type=models.MediaType.IMAGE,
            file_path="path/to/image_1.jpg",
        ),
        hari_uploader.HARIMedia(
            name="my_image_2",
            back_reference="my_image_backref_2",
            media_type=models.MediaType.IMAGE,
            file_key="path/to/image_2.jpg",
        ),
    ]
    uploader.add_media(*medias)

    # Act + Assert
    with pytest.raises(hari_uploader.HARIMediaValidationError):
        uploader._determine_media_files_upload_behavior()


@pytest.mark.parametrize(
    "media_bulk_operation_status, media_response_status_responses, media_object_bulk_operation_status, media_object_response_status_responses, uploader_result",
    [
        # (
        #     # success
        #     models.BulkOperationStatusEnum.SUCCESS,
        #     [
        #         # 2 medias
        #         models.ResponseStatesEnum.SUCCESS,
        #         models.ResponseStatesEnum.SUCCESS,
        #     ],
        #     models.BulkOperationStatusEnum.SUCCESS,
        #     [
        #         # 3 media objects (2 for first media, 1 for second)
        #         models.ResponseStatesEnum.SUCCESS,
        #         models.ResponseStatesEnum.SUCCESS,
        #         models.ResponseStatesEnum.SUCCESS,
        #     ],
        #     {
        #         "num_failed_medias": 0,
        #         "num_failed_media_objects": 0,
        #         "num_failed_media_attributes": 0,
        #         "num_failed_media_object_attributes": 0,
        #     },
        # ),
        # (
        #     # partial_success_medias_fail
        #     models.BulkOperationStatusEnum.FAILURE,
        #     [
        #         models.ResponseStatesEnum.MISSING_DATA,
        #         models.ResponseStatesEnum.CONFLICT,
        #     ],
        #     models.BulkOperationStatusEnum.SUCCESS,
        #     [
        #         # these should not matter, since medias have failed and media objects should be skipped
        #         models.ResponseStatesEnum.SUCCESS,
        #         models.ResponseStatesEnum.SUCCESS,
        #         models.ResponseStatesEnum.SUCCESS,
        #     ],
        #     {
        #         "num_failed_medias": 2,
        #         "num_failed_media_objects": 3,
        #         "num_failed_media_attributes": 4,
        #         "num_failed_media_object_attributes": 6,
        #     },
        # ),
        # (
        #     # partial_success_media_objects_fail
        #     models.BulkOperationStatusEnum.SUCCESS,
        #     [
        #         models.ResponseStatesEnum.SUCCESS,
        #         models.ResponseStatesEnum.SUCCESS,
        #     ],
        #     models.BulkOperationStatusEnum.FAILURE,
        #     [
        #         models.ResponseStatesEnum.MISSING_DATA,
        #         models.ResponseStatesEnum.CONFLICT,
        #         models.ResponseStatesEnum.MISSING_DATA,
        #     ],
        #     {
        #         "num_failed_medias": 0,
        #         "num_failed_media_objects": 3,
        #         "num_failed_media_attributes": 0,
        #         "num_failed_media_object_attributes": 6,
        #     },
        # ),
        # (
        #     # partial_success_medias_and_media_objects_fail
        #     models.BulkOperationStatusEnum.FAILURE,
        #     [
        #         models.ResponseStatesEnum.SERVER_ERROR,
        #         models.ResponseStatesEnum.MISSING_DATA,
        #     ],
        #     models.BulkOperationStatusEnum.FAILURE,
        #     [
        #         models.ResponseStatesEnum.SERVER_ERROR,
        #         models.ResponseStatesEnum.MISSING_DATA,
        #         models.ResponseStatesEnum.MISSING_DATA,
        #     ],
        #     {
        #         "num_failed_medias": 2,
        #         "num_failed_media_objects": 3,
        #         "num_failed_media_attributes": 4,
        #         "num_failed_media_object_attributes": 6,
        #     },
        # ),
        (
            # partial_success_medias_and_media_objects_fail, already existing response are skipped
            models.BulkOperationStatusEnum.FAILURE,
            [
                models.ResponseStatesEnum.ALREADY_EXISTS,
                models.ResponseStatesEnum.SERVER_ERROR,
            ],
            models.BulkOperationStatusEnum.FAILURE,
            [
                models.ResponseStatesEnum.ALREADY_EXISTS,
                models.ResponseStatesEnum.MISSING_DATA,
                models.ResponseStatesEnum.SERVER_ERROR,
            ],
            {
                "num_failed_medias": 1,  # 1 already existing media is not a failure
                "num_failed_media_objects": 2,  # 1 already existing media object is not a failure
                "num_failed_media_attributes": 2,  # 2 attributes for already existing media are valid
                "num_failed_media_object_attributes": 4,  # 2 attributes for already existing media object are valid
            },
        ),
    ],
)
def test_hari_uploader_marks_dependencies_as_failed_when_media_object_upload_fails(
    create_configurable_mock_uploader_successful_single_batch,
    media_bulk_operation_status,
    media_response_status_responses,
    media_object_bulk_operation_status,
    media_object_response_status_responses,
    uploader_result,
):
    # Arrange
    (
        uploader,
        client,
        media_spy,
        media_object_spy,
        attribute_spy,
        subset_create_spy,
    ) = create_configurable_mock_uploader_successful_single_batch(
        dataset_id=uuid.UUID(int=0),
        medias_cnt=2,
        media_objects_cnt=3,
        attributes_cnt=6,
    )

    media_1 = create_test_media(
        name="media_1",
        back_reference="media_ref_1",
        file_path="images/1.jpg",
    )

    media_obj_1 = create_test_media_object_2d(
        back_reference="media_obj_1",
    )
    media_obj_1.add_attribute(
        create_test_attribute(
            name="attr1_1",
            value="value1_1",
        )
    )
    media_obj_1.add_attribute(
        create_test_attribute(
            name="attr1_2",
            value="value1_2",
        )
    )

    media_obj_2 = create_test_media_object_2d(
        back_reference="media_obj_2",
    )
    media_obj_2.add_attribute(
        create_test_attribute(
            name="attr2_1",
            value="value2_1",
        )
    )
    media_obj_2.add_attribute(
        create_test_attribute(
            name="attr2_2",
            value="value2_2",
        )
    )

    media_1.add_media_object(media_obj_1, media_obj_2)
    media_1.add_attribute(
        create_test_attribute(
            name="media_attr1_1",
            value="media_value1_1",
        )
    )
    media_1.add_attribute(
        create_test_attribute(
            name="media_attr1_2",
            value="media_value1_2",
        )
    )

    media_2 = create_test_media(
        name="media_2",
        back_reference="media_ref_2",
        file_path="images/2.jpg",
    )

    media_obj_3 = create_test_media_object_2d(
        back_reference="media_obj_3",
    )
    media_obj_3.add_attribute(
        create_test_attribute(
            name="attr3_1",
            value="value3_1",
        )
    )
    media_obj_3.add_attribute(
        create_test_attribute(
            name="attr3_2",
            value="value3_2",
        )
    )

    media_2.add_media_object(media_obj_3)
    media_2.add_attribute(
        create_test_attribute(
            name="media_attr2_1",
            value="media_value2_1",
        )
    )
    media_2.add_attribute(
        create_test_attribute(
            name="media_attr2",
            value="media_value2_2",
        )
    )

    # Mock the create_medias response to return specified response
    def mock_create_medias(*args, **kwargs):
        medias = kwargs.get("medias", [])
        results = []
        for media in medias:
            if media.name == "media_1":
                results.append(
                    models.AnnotatableCreateResponse(
                        item_id="id_0"
                        if media_response_status_responses[0]
                        == models.BulkOperationStatusEnum.SUCCESS
                        else None,
                        status=media_response_status_responses[0],
                        bulk_operation_annotatable_id=media.bulk_operation_annotatable_id,
                    )
                )
            else:
                results.append(
                    models.AnnotatableCreateResponse(
                        item_id="id_1"
                        if media_response_status_responses[1]
                        == models.BulkOperationStatusEnum.SUCCESS
                        else None,
                        status=media_response_status_responses[1],
                        bulk_operation_annotatable_id=media.bulk_operation_annotatable_id,
                    )
                )
        return models.BulkResponse(results=results, status=media_bulk_operation_status)

    client.create_medias = mock_create_medias

    # Mock the create_media_objects response to make the first media object fail
    def mock_create_media_objects(*args, **kwargs):
        media_objects = kwargs.get("media_objects", [])
        results = []
        for media_object in media_objects:
            if media_object.back_reference == "media_obj_1":
                results.append(
                    models.AnnotatableCreateResponse(
                        item_id="id_0"
                        if media_object_response_status_responses[0]
                        == models.BulkOperationStatusEnum.SUCCESS
                        else None,
                        status=media_object_response_status_responses[0],
                        bulk_operation_annotatable_id=media_object.bulk_operation_annotatable_id,
                    )
                )
            elif media_object.back_reference == "media_obj_2":
                results.append(
                    models.AnnotatableCreateResponse(
                        item_id="id_1"
                        if media_object_response_status_responses[1]
                        == models.BulkOperationStatusEnum.SUCCESS
                        else None,
                        status=media_object_response_status_responses[1],
                        bulk_operation_annotatable_id=media_object.bulk_operation_annotatable_id,
                    )
                )
            else:
                results.append(
                    models.AnnotatableCreateResponse(
                        item_id="id_2"
                        if media_object_response_status_responses[2]
                        == models.BulkOperationStatusEnum.SUCCESS
                        else None,
                        status=media_object_response_status_responses[2],
                        bulk_operation_annotatable_id=media_object.bulk_operation_annotatable_id,
                    )
                )
        return models.BulkResponse(
            results=results, status=media_object_bulk_operation_status
        )

    client.create_media_objects = mock_create_media_objects

    # Add both medias to uploader
    uploader.add_media(media_1, media_2)

    # Act
    results = uploader.upload()

    # Assert
    assert len(results.failures.failed_medias) == uploader_result["num_failed_medias"]
    assert (
        len(results.failures.failed_media_objects)
        == uploader_result["num_failed_media_objects"]
    )
    assert (
        len(results.failures.failed_media_attributes)
        == uploader_result["num_failed_media_attributes"]
    )
    assert (
        len(results.failures.failed_media_object_attributes)
        == uploader_result["num_failed_media_object_attributes"]
    )


<<<<<<< HEAD
@pytest.mark.parametrize(
    "entity_name,return_value_bulk_item_result",
    [
        (
            "medias",
            {
                "item_id": str(uuid.UUID(int=0)),
                "status": "conflict",
                "bulk_operation_annotatable_id": "bulk_media_id_0",  # comes from the fixture
                "errors": ["Conflict"],
            },
        ),
        (
            "media_objects",
            {
                "item_id": str(uuid.UUID(int=0)),
                "status": "conflict",
                "bulk_operation_annotatable_id": "bulk_media_id_0",  # comes from the fixture
                "errors": ["Conflict"],
            },
        ),
        (
            "attributes",
            {
                "item_id": str(uuid.UUID(int=0)),
                "status": "conflict",
                "annotatable_id": str(uuid.UUID(int=1)),
                "errors": ["Conflict"],
            },
        ),
    ],
)
def test_hari_uploader_bulk_failure_is_parsed(
    entity_name,
    return_value_bulk_item_result,
    create_configurable_mock_uploader_successful_single_batch,
):
    # Arrange
    (
        uploader,
        client,
        media_spy,
        media_object_spy,
        attribute_spy,
        subset_create_spy,
    ) = create_configurable_mock_uploader_successful_single_batch(
        dataset_id=uuid.UUID(int=0),
        medias_cnt=1,
        media_objects_cnt=1,
        attributes_cnt=1,
    )

    mock_response = mock.Mock()
    mock_response.status_code = 409
    mock_response.json.return_value = {
        "status": "failure",
        "summary": {"total": 1, "successful": 0, "failed": 1},
        "results": [return_value_bulk_item_result],
    }

    with mock.patch.object(
        uploader.client,
        f"create_{entity_name}",
        side_effect=errors.APIError(mock_response),
    ):
        media = hari_uploader.HARIMedia(
            name="my image",
            media_type=models.MediaType.IMAGE,
            back_reference="img",
            file_path="images/image.jpg",
        )
        media.add_media_object(
            hari_uploader.HARIMediaObject(
                source=models.DataSource.REFERENCE,
                back_reference="img_obj",
                reference_data=models.PolyLine2DFlatCoordinates(
                    coordinates=[1450, 1550, 1450, 1000],
                    closed=False,
                ),
            )
        )
        media.add_attribute(
            hari_uploader.HARIAttribute(
                id=uuid.UUID(int=0),
                name="attr",
                value="value",
            )
        )
        uploader.add_media(media)

        # Act + Assert
        results = uploader.upload()

        match entity_name:
            case "medias":
                assert results.medias.results[0].status == "conflict"
            case "media_objects":
                assert results.media_objects.results[0].status == "conflict"
            case "attributes":
                assert results.attributes.results[0].status == "conflict"


def test_hari_uploader_skips_uploaded_entities(
    create_configurable_mock_uploader_successful_single_batch_state_aware,
):
    # Arrange
    (
        uploader,
        client,
        create_medias_spy,
        create_media_objects_spy,
        create_attributes_spy,
        create_attributes_mock,
    ) = create_configurable_mock_uploader_successful_single_batch_state_aware(
        dataset_id=uuid.UUID(int=0),
        medias_cnt=1,  # only 1 is really uploaded
        media_objects_cnt=1,  # only 1 is really uploaded
        attributes_cnt=0,  # method that creates attributes is overwritten in the test, we don't need responses generated by the mock, so can pass any random value
    )

    # mock 2 existing medias
    mock_existing_medias = [
        models.MediaResponse(
            id=str(uuid.UUID(int=i)), name=f"media_{i}", back_reference=f"media_ref_{i}"
        )
        for i in range(2)
    ]
    uploader.client.get_medias_paginated = lambda *args, **kwargs: mock_existing_medias

    # mock 2 existing media objects
    mock_existing_media_objects = [
        models.MediaObjectResponse(
            id=str(uuid.UUID(int=i)),
            back_reference=f"media_obj_{i}",
        )
        for i in range(2)
    ]
    uploader.client.get_media_objects_paginated = (
        lambda *args, **kwargs: mock_existing_media_objects
    )

    # create medias and objects to be uploaded
    # 2 medias - 1 already uploaded (with back ref media_ref_1), 1 new
    # 2 media objects - 1 already uploaded (with back ref media_obj_1), 1 new
    already_uploaded_media = hari_uploader.HARIMedia(
        name="media_1",
        media_type=models.MediaType.IMAGE,
        back_reference="media_ref_1",
        file_path="images/image_1.jpg",
    )
    new_media = hari_uploader.HARIMedia(
        name="media_2",
        media_type=models.MediaType.IMAGE,
        back_reference="media_ref_2",
        file_path="images/image_2.jpg",
    )
    already_uploaded_media_object = hari_uploader.HARIMediaObject(
        source=models.DataSource.REFERENCE,
        back_reference="media_obj_1",
        reference_data=models.PolyLine2DFlatCoordinates(
            coordinates=[1450, 1550, 1450, 1000],
            closed=False,
        ),
    )
    new_media_object = hari_uploader.HARIMediaObject(
        source=models.DataSource.REFERENCE,
        back_reference="media_obj_2",
        reference_data=models.PolyLine2DFlatCoordinates(
            coordinates=[1450, 1550, 1450, 1000],
            closed=False,
        ),
    )
    already_uploaded_media.add_media_object(new_media_object)
    new_media.add_media_object(already_uploaded_media_object)

    # create attributes to be uploaded
    # 1 existing media attribute (with id media_attr_id), 1 new media attribute
    # 1 existing media object attribute (with id media_object_attr_id), 1 new media object attribute
    media_attr_id = uuid.UUID(int=0)
    media_object_attr_id = uuid.UUID(int=2)

    already_uploaded_media_attribute = hari_uploader.HARIAttribute(
        id=media_attr_id,
        name="media_attr_1",
        value="str",
    )
    new_media_attribute = hari_uploader.HARIAttribute(
        id=uuid.UUID(int=1),
        name="media_attr_1",
        value="str",
    )
    already_uploaded_media.add_attribute(already_uploaded_media_attribute)
    new_media.add_attribute(new_media_attribute)
    already_uploaded_media_object_attribute = hari_uploader.HARIAttribute(
        id=media_object_attr_id,
        name="media_attr_1",
        value="str",
    )
    new_media_object_attribute = hari_uploader.HARIAttribute(
        id=uuid.UUID(int=3),
        name="media_attr_1",
        value="str",
    )
    already_uploaded_media_object.add_attribute(already_uploaded_media_object_attribute)
    new_media_object.add_attribute(new_media_object_attribute)

    # mock attribute response (already existing and success)
    mock_create_attribute_response = models.BulkResponse(
        status=models.BulkOperationStatusEnum.PARTIAL_SUCCESS,
        summary=models.BulkUploadSuccessSummary(
            total=4,
            successful=2,
            failed=2,
        ),
        results=[
            # already exist
            models.AttributeCreateResponse(
                item_id=str(media_attr_id),
                status=models.ResponseStatesEnum.ALREADY_EXISTS,
                annotatable_id="some_media_id",
                errors=["already exists"],
            ),
            models.AttributeCreateResponse(
                item_id=str(media_object_attr_id),
                status=models.ResponseStatesEnum.ALREADY_EXISTS,
                annotatable_id="some_media_object_id",
                errors=["already exists"],
            ),
            # new
            models.AttributeCreateResponse(
                item_id=str(media_attr_id),
                status=models.ResponseStatesEnum.SUCCESS,
                annotatable_id="some_media_id_2",
            ),
            models.AttributeCreateResponse(
                item_id=str(media_object_attr_id),
                status=models.ResponseStatesEnum.SUCCESS,
                annotatable_id="some_media_object_id_2",
            ),
        ],
    )
    create_attributes_mock.return_value = mock_create_attribute_response

    # Act
    uploader.add_media(already_uploaded_media, new_media)
    results = uploader.upload()

    # Assert
    assert create_medias_spy.call_count == 1
    media_calls = create_medias_spy.call_args_list
    assert len(media_calls[0].kwargs["medias"]) == 1  # we create only 1 new media
    assert (
        len(results.medias.results) == 2
    )  # but 2 results as we also include already existing media
    assert results.medias.results[0].status == models.ResponseStatesEnum.SUCCESS
    assert results.medias.results[1].status == models.ResponseStatesEnum.ALREADY_EXISTS
    assert results.medias.status == models.ResponseStatesEnum.SUCCESS
    assert results.medias.summary == models.BulkUploadSuccessSummary(
        total=2,
        successful=2,
        failed=0,  # no failed medias as existing one we treat as successful
    )

    assert create_media_objects_spy.call_count == 1
    media_object_calls = create_media_objects_spy.call_args_list
    assert (
        len(media_object_calls[0].kwargs["media_objects"]) == 1
    )  # we create only 1 new media object
    assert (
        len(results.media_objects.results) == 2
    )  # but 2 results as we also include already existing media object
    assert results.medias.results[0].status == models.ResponseStatesEnum.SUCCESS
    assert results.medias.results[1].status == models.ResponseStatesEnum.ALREADY_EXISTS
    assert results.media_objects.status == models.ResponseStatesEnum.SUCCESS
    assert results.media_objects.summary == models.BulkUploadSuccessSummary(
        total=2,
        successful=2,
        failed=0,  # no failed media objects as existing one we treat as successful
    )

    assert create_attributes_spy.call_count == 1
    attribute_calls = create_attributes_spy.call_args_list
    assert (
        len(attribute_calls[0].kwargs["attributes"])
        == 4  # for attribute we try to upload all of them
    )  # we create all attributes anyway
    assert len(results.attributes.results) == 4
    assert results.attributes.status == models.ResponseStatesEnum.SUCCESS
    assert results.attributes.summary == models.BulkUploadSuccessSummary(
        total=4,
        successful=4,
        failed=0,  # no failed attributes as existing one we treat as successful
    )


@pytest.mark.parametrize(
    "statuses, summary, expected_status, expected_summary",
    [
        (
            # All successful → success
            [models.ResponseStatesEnum.SUCCESS, models.ResponseStatesEnum.SUCCESS],
            {"total": 2, "successful": 2, "failed": 0},
            models.BulkOperationStatusEnum.SUCCESS,
            {"total": 2, "successful": 2, "failed": 0},
        ),
        (
            # All already exists → success
            [
                models.ResponseStatesEnum.ALREADY_EXISTS,
                models.ResponseStatesEnum.ALREADY_EXISTS,
            ],
            {"total": 2, "successful": 0, "failed": 2},
            models.BulkOperationStatusEnum.SUCCESS,
            {"total": 2, "successful": 2, "failed": 0},
        ),
        (
            # All successful or already exist → overall success
            [
                models.ResponseStatesEnum.SUCCESS,
                models.ResponseStatesEnum.ALREADY_EXISTS,
            ],
            {"total": 2, "successful": 1, "failed": 1},
            models.BulkOperationStatusEnum.SUCCESS,
            {"total": 2, "successful": 2, "failed": 0},
        ),
        (
            # Mixed success + failure → partial success
            [
                models.ResponseStatesEnum.ALREADY_EXISTS,
                models.ResponseStatesEnum.SERVER_ERROR,
                models.ResponseStatesEnum.SUCCESS,
            ],
            {"total": 3, "successful": 1, "failed": 2},
            models.BulkOperationStatusEnum.PARTIAL_SUCCESS,
            {"total": 3, "successful": 2, "failed": 1},
        ),
        (
            # All failed → failure
            [
                models.ResponseStatesEnum.CONFLICT,
                models.ResponseStatesEnum.SERVER_ERROR,
            ],
            {"total": 2, "successful": 0, "failed": 2},
            models.BulkOperationStatusEnum.FAILURE,
            {"total": 2, "successful": 0, "failed": 2},
        ),
    ],
)
def test_reevaluate_bulk_status_for_already_existing_entities(
    statuses, summary, expected_status, expected_summary, mock_uploader_for_batching
):
    uploader, _, _, _ = mock_uploader_for_batching

    response = models.BulkResponse(
        summary=models.BulkUploadSuccessSummary(
            total=summary["total"],
            successful=summary["successful"],
            failed=summary["failed"],
        ),
        results=[
            models.AttributeCreateResponse(
                item_id=str(uuid.uuid4()),
                status=status,
                annotatable_id=str(uuid.uuid4()),
            )
            for status in statuses
        ],
    )

    uploader._reevaluate_bulk_response_for_already_existing_entities(response)

    assert response.status == expected_status
    assert response.summary.total == expected_summary["total"]
    assert response.summary.successful == expected_summary["successful"]
    assert response.summary.failed == expected_summary["failed"]
=======
def test_validate_media_object_compatible_with_media_with_none_media_object_type():
    """Test behavior when media_object_type is None."""
    media = models.MediaCreate(
        name="test_image", media_type=models.MediaType.IMAGE, back_reference="img_ref"
    )

    media_object = models.MediaObjectCreate(
        media_id="test_media_id", back_reference="obj_ref", media_object_type=None
    )

    with pytest.raises(ValueError) as exc_info:
        hari_uploader.HARIUploader._validate_media_object_compatible_with_media(
            media, media_object
        )

    expected_msg = f"MediaObject type must be specified."
    assert str(exc_info.value) == expected_msg


@pytest.mark.parametrize(
    "media_type,valid_object_geometries,invalid_object_geometries,expected_error_msg",
    [
        (
            models.MediaType.IMAGE,
            [
                models.PolyLine2DFlatCoordinates(coordinates=[1.0, 2.0, 3.0, 4.0]),
                models.BBox2DCenterPoint(
                    type=models.BBox2DType.BBOX2D_CENTER_POINT,
                    x=1.0,
                    y=2.0,
                    width=10.0,
                    height=20.0,
                ),
                models.BoundingBox2DAggregation(
                    type="bbox2d_center_point_aggregation",
                    x=1.0,
                    y=2.0,
                    width=10.0,
                    height=20.0,
                ),
                models.Point2DXY(x=1.0, y=2.0),
                models.Point2DAggregation(type="point2d_xy_aggregation", x=1.0, y=2.0),
                models.SegmentRLECompressed(size=[100, 100], counts="1a2b3c4d"),
            ],
            [
                models.Point3DXYZ(type="point3d_xyz", x=1.0, y=2.0, z=3.0),
                models.Point3DAggregation(
                    type="point3d_xyz_aggregation", x=1.0, y=2.0, z=3.0
                ),
                models.CuboidCenterPoint(
                    position=(1.0, 2.0, 3.0),
                    heading=(0.0, 0.0, 0.0, 1.0),
                    dimensions=(1.0, 1.0, 1.0),
                ),
            ],
            "Images can only contain 2D geometries",
        ),
        (
            models.MediaType.POINT_CLOUD,
            [
                models.Point3DXYZ(type="point3d_xyz", x=1.0, y=2.0, z=3.0),
                models.Point3DAggregation(
                    type="point3d_xyz_aggregation", x=1.0, y=2.0, z=3.0
                ),
                models.CuboidCenterPoint(
                    position=(1.0, 2.0, 3.0),
                    heading=(0.0, 0.0, 0.0, 1.0),
                    dimensions=(1.0, 1.0, 1.0),
                ),
            ],
            [
                models.PolyLine2DFlatCoordinates(coordinates=[1.0, 2.0, 3.0, 4.0]),
                models.BBox2DCenterPoint(
                    type=models.BBox2DType.BBOX2D_CENTER_POINT,
                    x=1.0,
                    y=2.0,
                    width=10.0,
                    height=20.0,
                ),
                models.BoundingBox2DAggregation(
                    type="bbox2d_center_point_aggregation",
                    x=1.0,
                    y=2.0,
                    width=10.0,
                    height=20.0,
                ),
                models.Point2DXY(x=1.0, y=2.0),
                models.Point2DAggregation(type="point2d_xy_aggregation", x=1.0, y=2.0),
                models.SegmentRLECompressed(size=[100, 100], counts="1a2b3c4d"),
            ],
            "Point clouds can only contain 3D geometries",
        ),
        (
            models.MediaType.VIDEO,
            [],  # No valid geometries for video
            [
                # All geometry types should be invalid for video
                models.PolyLine2DFlatCoordinates(coordinates=[1.0, 2.0, 3.0, 4.0]),
                models.BBox2DCenterPoint(
                    type=models.BBox2DType.BBOX2D_CENTER_POINT,
                    x=1.0,
                    y=2.0,
                    width=10.0,
                    height=20.0,
                ),
                models.Point2DXY(x=1.0, y=2.0),
                models.Point3DXYZ(type="point3d_xyz", x=1.0, y=2.0, z=3.0),
                models.CuboidCenterPoint(
                    position=(1.0, 2.0, 3.0),
                    heading=(0.0, 0.0, 0.0, 1.0),
                    dimensions=(1.0, 1.0, 1.0),
                ),
                models.SegmentRLECompressed(size=[100, 100], counts="1a2b3c4d"),
            ],
            "Videos can not contian media objects.",
        ),
    ],
)
def test_validate_media_object_compatible_with_media_parametrized(
    media_type, valid_object_geometries, invalid_object_geometries, expected_error_msg
):
    """Parametrized test for media object compatibility validation."""
    media = models.MediaCreate(
        name="test_media", media_type=media_type, back_reference="media_ref"
    )

    # Test valid types - should not raise
    for geometry in valid_object_geometries:
        media_object = models.MediaObjectCreate(
            media_id="test_media_id",
            back_reference="obj_ref",
            media_object_type=geometry.type,
        )

        hari_uploader.HARIUploader._validate_media_object_compatible_with_media(
            media, media_object
        )

    # Test invalid types - should raise ValueError
    for geometry in invalid_object_geometries:
        media_object = models.MediaObjectCreate(
            media_id="test_media_id",
            back_reference="obj_ref",
            media_object_type=geometry.type,
        )

        with pytest.raises(ValueError) as exc_info:
            hari_uploader.HARIUploader._validate_media_object_compatible_with_media(
                media, media_object
            )

        # Check that the error message contains the expected text
        assert expected_error_msg in str(exc_info.value)
>>>>>>> 7d4e917e
<|MERGE_RESOLUTION|>--- conflicted
+++ resolved
@@ -14,7 +14,7 @@
     name: str = "test_media",
     back_reference: str = "test_media_ref",
     media_type: models.MediaType = models.MediaType.IMAGE,
-    file_path: str = None,
+    file_path: str = "test_path",
     file_key: str = None,
     object_category_subset_name: str = None,
     scene_back_reference: str = None,
@@ -847,29 +847,10 @@
     # Arrange
     uploader, media_spy, media_object_spy, attribute_spy = mock_uploader_for_batching
     log_spy = mocker.spy(hari_uploader.log, "warning")
-<<<<<<< HEAD
-    media = hari_uploader.HARIMedia(
-        name="my image 1",
-        media_type=models.MediaType.IMAGE,
-        back_reference="img_1",
-        file_path="images/image_1.jpg",
-    )
-    media.add_media_object(
-        hari_uploader.HARIMediaObject(
-            source=models.DataSource.REFERENCE, back_reference="img_1_obj_1"
-        )
-    )
-    media.add_media_object(
-        hari_uploader.HARIMediaObject(
-            source=models.DataSource.REFERENCE, back_reference="img_1_obj_1"
-        )
-    )
-    uploader.add_media(media)
-=======
     media = create_test_media(name="my image 1", back_reference="img_1")
     media.add_media_object(create_test_media_object_2d(back_reference="img_1_obj_1"))
     media.add_media_object(create_test_media_object_2d(back_reference="img_1_obj_1"))
->>>>>>> 7d4e917e
+    uploader.add_media(media)
 
     # Act
     uploader.upload()
@@ -1374,15 +1355,9 @@
         )
         media.add_media_object(media_object)
         media_object.add_attribute(
-<<<<<<< HEAD
-            hari_uploader.HARIAttribute(
-                id=uuid.UUID(int=k + 2000),
-                name=f"attr_{k+2000}",
-=======
             create_test_attribute(
                 id=uuid.UUID(int=k),
                 name=f"attr_{k}",
->>>>>>> 7d4e917e
                 value=f"value_{k}",
             )
         )
@@ -1970,383 +1945,6 @@
     )
 
 
-<<<<<<< HEAD
-@pytest.mark.parametrize(
-    "entity_name,return_value_bulk_item_result",
-    [
-        (
-            "medias",
-            {
-                "item_id": str(uuid.UUID(int=0)),
-                "status": "conflict",
-                "bulk_operation_annotatable_id": "bulk_media_id_0",  # comes from the fixture
-                "errors": ["Conflict"],
-            },
-        ),
-        (
-            "media_objects",
-            {
-                "item_id": str(uuid.UUID(int=0)),
-                "status": "conflict",
-                "bulk_operation_annotatable_id": "bulk_media_id_0",  # comes from the fixture
-                "errors": ["Conflict"],
-            },
-        ),
-        (
-            "attributes",
-            {
-                "item_id": str(uuid.UUID(int=0)),
-                "status": "conflict",
-                "annotatable_id": str(uuid.UUID(int=1)),
-                "errors": ["Conflict"],
-            },
-        ),
-    ],
-)
-def test_hari_uploader_bulk_failure_is_parsed(
-    entity_name,
-    return_value_bulk_item_result,
-    create_configurable_mock_uploader_successful_single_batch,
-):
-    # Arrange
-    (
-        uploader,
-        client,
-        media_spy,
-        media_object_spy,
-        attribute_spy,
-        subset_create_spy,
-    ) = create_configurable_mock_uploader_successful_single_batch(
-        dataset_id=uuid.UUID(int=0),
-        medias_cnt=1,
-        media_objects_cnt=1,
-        attributes_cnt=1,
-    )
-
-    mock_response = mock.Mock()
-    mock_response.status_code = 409
-    mock_response.json.return_value = {
-        "status": "failure",
-        "summary": {"total": 1, "successful": 0, "failed": 1},
-        "results": [return_value_bulk_item_result],
-    }
-
-    with mock.patch.object(
-        uploader.client,
-        f"create_{entity_name}",
-        side_effect=errors.APIError(mock_response),
-    ):
-        media = hari_uploader.HARIMedia(
-            name="my image",
-            media_type=models.MediaType.IMAGE,
-            back_reference="img",
-            file_path="images/image.jpg",
-        )
-        media.add_media_object(
-            hari_uploader.HARIMediaObject(
-                source=models.DataSource.REFERENCE,
-                back_reference="img_obj",
-                reference_data=models.PolyLine2DFlatCoordinates(
-                    coordinates=[1450, 1550, 1450, 1000],
-                    closed=False,
-                ),
-            )
-        )
-        media.add_attribute(
-            hari_uploader.HARIAttribute(
-                id=uuid.UUID(int=0),
-                name="attr",
-                value="value",
-            )
-        )
-        uploader.add_media(media)
-
-        # Act + Assert
-        results = uploader.upload()
-
-        match entity_name:
-            case "medias":
-                assert results.medias.results[0].status == "conflict"
-            case "media_objects":
-                assert results.media_objects.results[0].status == "conflict"
-            case "attributes":
-                assert results.attributes.results[0].status == "conflict"
-
-
-def test_hari_uploader_skips_uploaded_entities(
-    create_configurable_mock_uploader_successful_single_batch_state_aware,
-):
-    # Arrange
-    (
-        uploader,
-        client,
-        create_medias_spy,
-        create_media_objects_spy,
-        create_attributes_spy,
-        create_attributes_mock,
-    ) = create_configurable_mock_uploader_successful_single_batch_state_aware(
-        dataset_id=uuid.UUID(int=0),
-        medias_cnt=1,  # only 1 is really uploaded
-        media_objects_cnt=1,  # only 1 is really uploaded
-        attributes_cnt=0,  # method that creates attributes is overwritten in the test, we don't need responses generated by the mock, so can pass any random value
-    )
-
-    # mock 2 existing medias
-    mock_existing_medias = [
-        models.MediaResponse(
-            id=str(uuid.UUID(int=i)), name=f"media_{i}", back_reference=f"media_ref_{i}"
-        )
-        for i in range(2)
-    ]
-    uploader.client.get_medias_paginated = lambda *args, **kwargs: mock_existing_medias
-
-    # mock 2 existing media objects
-    mock_existing_media_objects = [
-        models.MediaObjectResponse(
-            id=str(uuid.UUID(int=i)),
-            back_reference=f"media_obj_{i}",
-        )
-        for i in range(2)
-    ]
-    uploader.client.get_media_objects_paginated = (
-        lambda *args, **kwargs: mock_existing_media_objects
-    )
-
-    # create medias and objects to be uploaded
-    # 2 medias - 1 already uploaded (with back ref media_ref_1), 1 new
-    # 2 media objects - 1 already uploaded (with back ref media_obj_1), 1 new
-    already_uploaded_media = hari_uploader.HARIMedia(
-        name="media_1",
-        media_type=models.MediaType.IMAGE,
-        back_reference="media_ref_1",
-        file_path="images/image_1.jpg",
-    )
-    new_media = hari_uploader.HARIMedia(
-        name="media_2",
-        media_type=models.MediaType.IMAGE,
-        back_reference="media_ref_2",
-        file_path="images/image_2.jpg",
-    )
-    already_uploaded_media_object = hari_uploader.HARIMediaObject(
-        source=models.DataSource.REFERENCE,
-        back_reference="media_obj_1",
-        reference_data=models.PolyLine2DFlatCoordinates(
-            coordinates=[1450, 1550, 1450, 1000],
-            closed=False,
-        ),
-    )
-    new_media_object = hari_uploader.HARIMediaObject(
-        source=models.DataSource.REFERENCE,
-        back_reference="media_obj_2",
-        reference_data=models.PolyLine2DFlatCoordinates(
-            coordinates=[1450, 1550, 1450, 1000],
-            closed=False,
-        ),
-    )
-    already_uploaded_media.add_media_object(new_media_object)
-    new_media.add_media_object(already_uploaded_media_object)
-
-    # create attributes to be uploaded
-    # 1 existing media attribute (with id media_attr_id), 1 new media attribute
-    # 1 existing media object attribute (with id media_object_attr_id), 1 new media object attribute
-    media_attr_id = uuid.UUID(int=0)
-    media_object_attr_id = uuid.UUID(int=2)
-
-    already_uploaded_media_attribute = hari_uploader.HARIAttribute(
-        id=media_attr_id,
-        name="media_attr_1",
-        value="str",
-    )
-    new_media_attribute = hari_uploader.HARIAttribute(
-        id=uuid.UUID(int=1),
-        name="media_attr_1",
-        value="str",
-    )
-    already_uploaded_media.add_attribute(already_uploaded_media_attribute)
-    new_media.add_attribute(new_media_attribute)
-    already_uploaded_media_object_attribute = hari_uploader.HARIAttribute(
-        id=media_object_attr_id,
-        name="media_attr_1",
-        value="str",
-    )
-    new_media_object_attribute = hari_uploader.HARIAttribute(
-        id=uuid.UUID(int=3),
-        name="media_attr_1",
-        value="str",
-    )
-    already_uploaded_media_object.add_attribute(already_uploaded_media_object_attribute)
-    new_media_object.add_attribute(new_media_object_attribute)
-
-    # mock attribute response (already existing and success)
-    mock_create_attribute_response = models.BulkResponse(
-        status=models.BulkOperationStatusEnum.PARTIAL_SUCCESS,
-        summary=models.BulkUploadSuccessSummary(
-            total=4,
-            successful=2,
-            failed=2,
-        ),
-        results=[
-            # already exist
-            models.AttributeCreateResponse(
-                item_id=str(media_attr_id),
-                status=models.ResponseStatesEnum.ALREADY_EXISTS,
-                annotatable_id="some_media_id",
-                errors=["already exists"],
-            ),
-            models.AttributeCreateResponse(
-                item_id=str(media_object_attr_id),
-                status=models.ResponseStatesEnum.ALREADY_EXISTS,
-                annotatable_id="some_media_object_id",
-                errors=["already exists"],
-            ),
-            # new
-            models.AttributeCreateResponse(
-                item_id=str(media_attr_id),
-                status=models.ResponseStatesEnum.SUCCESS,
-                annotatable_id="some_media_id_2",
-            ),
-            models.AttributeCreateResponse(
-                item_id=str(media_object_attr_id),
-                status=models.ResponseStatesEnum.SUCCESS,
-                annotatable_id="some_media_object_id_2",
-            ),
-        ],
-    )
-    create_attributes_mock.return_value = mock_create_attribute_response
-
-    # Act
-    uploader.add_media(already_uploaded_media, new_media)
-    results = uploader.upload()
-
-    # Assert
-    assert create_medias_spy.call_count == 1
-    media_calls = create_medias_spy.call_args_list
-    assert len(media_calls[0].kwargs["medias"]) == 1  # we create only 1 new media
-    assert (
-        len(results.medias.results) == 2
-    )  # but 2 results as we also include already existing media
-    assert results.medias.results[0].status == models.ResponseStatesEnum.SUCCESS
-    assert results.medias.results[1].status == models.ResponseStatesEnum.ALREADY_EXISTS
-    assert results.medias.status == models.ResponseStatesEnum.SUCCESS
-    assert results.medias.summary == models.BulkUploadSuccessSummary(
-        total=2,
-        successful=2,
-        failed=0,  # no failed medias as existing one we treat as successful
-    )
-
-    assert create_media_objects_spy.call_count == 1
-    media_object_calls = create_media_objects_spy.call_args_list
-    assert (
-        len(media_object_calls[0].kwargs["media_objects"]) == 1
-    )  # we create only 1 new media object
-    assert (
-        len(results.media_objects.results) == 2
-    )  # but 2 results as we also include already existing media object
-    assert results.medias.results[0].status == models.ResponseStatesEnum.SUCCESS
-    assert results.medias.results[1].status == models.ResponseStatesEnum.ALREADY_EXISTS
-    assert results.media_objects.status == models.ResponseStatesEnum.SUCCESS
-    assert results.media_objects.summary == models.BulkUploadSuccessSummary(
-        total=2,
-        successful=2,
-        failed=0,  # no failed media objects as existing one we treat as successful
-    )
-
-    assert create_attributes_spy.call_count == 1
-    attribute_calls = create_attributes_spy.call_args_list
-    assert (
-        len(attribute_calls[0].kwargs["attributes"])
-        == 4  # for attribute we try to upload all of them
-    )  # we create all attributes anyway
-    assert len(results.attributes.results) == 4
-    assert results.attributes.status == models.ResponseStatesEnum.SUCCESS
-    assert results.attributes.summary == models.BulkUploadSuccessSummary(
-        total=4,
-        successful=4,
-        failed=0,  # no failed attributes as existing one we treat as successful
-    )
-
-
-@pytest.mark.parametrize(
-    "statuses, summary, expected_status, expected_summary",
-    [
-        (
-            # All successful → success
-            [models.ResponseStatesEnum.SUCCESS, models.ResponseStatesEnum.SUCCESS],
-            {"total": 2, "successful": 2, "failed": 0},
-            models.BulkOperationStatusEnum.SUCCESS,
-            {"total": 2, "successful": 2, "failed": 0},
-        ),
-        (
-            # All already exists → success
-            [
-                models.ResponseStatesEnum.ALREADY_EXISTS,
-                models.ResponseStatesEnum.ALREADY_EXISTS,
-            ],
-            {"total": 2, "successful": 0, "failed": 2},
-            models.BulkOperationStatusEnum.SUCCESS,
-            {"total": 2, "successful": 2, "failed": 0},
-        ),
-        (
-            # All successful or already exist → overall success
-            [
-                models.ResponseStatesEnum.SUCCESS,
-                models.ResponseStatesEnum.ALREADY_EXISTS,
-            ],
-            {"total": 2, "successful": 1, "failed": 1},
-            models.BulkOperationStatusEnum.SUCCESS,
-            {"total": 2, "successful": 2, "failed": 0},
-        ),
-        (
-            # Mixed success + failure → partial success
-            [
-                models.ResponseStatesEnum.ALREADY_EXISTS,
-                models.ResponseStatesEnum.SERVER_ERROR,
-                models.ResponseStatesEnum.SUCCESS,
-            ],
-            {"total": 3, "successful": 1, "failed": 2},
-            models.BulkOperationStatusEnum.PARTIAL_SUCCESS,
-            {"total": 3, "successful": 2, "failed": 1},
-        ),
-        (
-            # All failed → failure
-            [
-                models.ResponseStatesEnum.CONFLICT,
-                models.ResponseStatesEnum.SERVER_ERROR,
-            ],
-            {"total": 2, "successful": 0, "failed": 2},
-            models.BulkOperationStatusEnum.FAILURE,
-            {"total": 2, "successful": 0, "failed": 2},
-        ),
-    ],
-)
-def test_reevaluate_bulk_status_for_already_existing_entities(
-    statuses, summary, expected_status, expected_summary, mock_uploader_for_batching
-):
-    uploader, _, _, _ = mock_uploader_for_batching
-
-    response = models.BulkResponse(
-        summary=models.BulkUploadSuccessSummary(
-            total=summary["total"],
-            successful=summary["successful"],
-            failed=summary["failed"],
-        ),
-        results=[
-            models.AttributeCreateResponse(
-                item_id=str(uuid.uuid4()),
-                status=status,
-                annotatable_id=str(uuid.uuid4()),
-            )
-            for status in statuses
-        ],
-    )
-
-    uploader._reevaluate_bulk_response_for_already_existing_entities(response)
-
-    assert response.status == expected_status
-    assert response.summary.total == expected_summary["total"]
-    assert response.summary.successful == expected_summary["successful"]
-    assert response.summary.failed == expected_summary["failed"]
-=======
 def test_validate_media_object_compatible_with_media_with_none_media_object_type():
     """Test behavior when media_object_type is None."""
     media = models.MediaCreate(
@@ -2500,4 +2098,353 @@
 
         # Check that the error message contains the expected text
         assert expected_error_msg in str(exc_info.value)
->>>>>>> 7d4e917e
+
+
+@pytest.mark.parametrize(
+    "entity_name,return_value_bulk_item_result",
+    [
+        (
+            "medias",
+            {
+                "item_id": str(uuid.UUID(int=0)),
+                "status": "conflict",
+                "bulk_operation_annotatable_id": "bulk_media_id_0",  # comes from the fixture
+                "errors": ["Conflict"],
+            },
+        ),
+        (
+            "media_objects",
+            {
+                "item_id": str(uuid.UUID(int=0)),
+                "status": "conflict",
+                "bulk_operation_annotatable_id": "bulk_media_id_0",  # comes from the fixture
+                "errors": ["Conflict"],
+            },
+        ),
+        (
+            "attributes",
+            {
+                "item_id": str(uuid.UUID(int=0)),
+                "status": "conflict",
+                "annotatable_id": str(uuid.UUID(int=1)),
+                "errors": ["Conflict"],
+            },
+        ),
+    ],
+)
+def test_hari_uploader_bulk_failure_is_parsed(
+    entity_name,
+    return_value_bulk_item_result,
+    create_configurable_mock_uploader_successful_single_batch,
+):
+    # Arrange
+    (
+        uploader,
+        client,
+        media_spy,
+        media_object_spy,
+        attribute_spy,
+        subset_create_spy,
+    ) = create_configurable_mock_uploader_successful_single_batch(
+        dataset_id=uuid.UUID(int=0),
+        medias_cnt=1,
+        media_objects_cnt=1,
+        attributes_cnt=1,
+    )
+
+    mock_response = mock.Mock()
+    mock_response.status_code = 409
+    mock_response.json.return_value = {
+        "status": "failure",
+        "summary": {"total": 1, "successful": 0, "failed": 1},
+        "results": [return_value_bulk_item_result],
+    }
+
+    with mock.patch.object(
+        uploader.client,
+        f"create_{entity_name}",
+        side_effect=errors.APIError(mock_response),
+    ):
+        media = hari_uploader.HARIMedia(
+            name="my image",
+            media_type=models.MediaType.IMAGE,
+            back_reference="img",
+            file_path="images/image.jpg",
+        )
+        media.add_media_object(
+            hari_uploader.HARIMediaObject(
+                source=models.DataSource.REFERENCE,
+                back_reference="img_obj",
+                reference_data=models.PolyLine2DFlatCoordinates(
+                    coordinates=[1450, 1550, 1450, 1000],
+                    closed=False,
+                ),
+            )
+        )
+        media.add_attribute(
+            hari_uploader.HARIAttribute(
+                id=uuid.UUID(int=0),
+                name="attr",
+                value="value",
+            )
+        )
+        uploader.add_media(media)
+
+        # Act + Assert
+        results = uploader.upload()
+
+        match entity_name:
+            case "medias":
+                assert results.medias.results[0].status == "conflict"
+            case "media_objects":
+                assert results.media_objects.results[0].status == "conflict"
+            case "attributes":
+                assert results.attributes.results[0].status == "conflict"
+
+
+def test_hari_uploader_skips_uploaded_entities(
+    create_configurable_mock_uploader_successful_single_batch_state_aware,
+):
+    # Arrange
+    (
+        uploader,
+        client,
+        create_medias_spy,
+        create_media_objects_spy,
+        create_attributes_spy,
+        create_attributes_mock,
+    ) = create_configurable_mock_uploader_successful_single_batch_state_aware(
+        dataset_id=uuid.UUID(int=0),
+        medias_cnt=1,  # only 1 is really uploaded
+        media_objects_cnt=1,  # only 1 is really uploaded
+        attributes_cnt=0,  # method that creates attributes is overwritten in the test, we don't need responses generated by the mock, so can pass any random value
+    )
+
+    # mock 2 existing medias
+    mock_existing_medias = [
+        models.MediaResponse(
+            id=str(uuid.UUID(int=i)), name=f"media_{i}", back_reference=f"media_ref_{i}"
+        )
+        for i in range(2)
+    ]
+    uploader.client.get_medias_paginated = lambda *args, **kwargs: mock_existing_medias
+
+    # mock 2 existing media objects
+    mock_existing_media_objects = [
+        models.MediaObjectResponse(
+            id=str(uuid.UUID(int=i)),
+            back_reference=f"media_obj_{i}",
+        )
+        for i in range(2)
+    ]
+    uploader.client.get_media_objects_paginated = (
+        lambda *args, **kwargs: mock_existing_media_objects
+    )
+
+    # create medias and objects to be uploaded
+    # 2 medias - 1 already uploaded (with back ref media_ref_1), 1 new
+    # 2 media objects - 1 already uploaded (with back ref media_obj_1), 1 new
+    already_uploaded_media = create_test_media(back_reference="media_ref_1")
+    new_media = create_test_media(back_reference="media_ref_2")
+
+    already_uploaded_media_object = create_test_media_object_2d(
+        back_reference="media_obj_1"
+    )
+    new_media_object = create_test_media_object_2d(back_reference="media_obj_2")
+
+    already_uploaded_media.add_media_object(new_media_object)
+    new_media.add_media_object(already_uploaded_media_object)
+
+    # create attributes to be uploaded
+    # 1 existing media attribute (with id media_attr_id), 1 new media attribute
+    # 1 existing media object attribute (with id media_object_attr_id), 1 new media object attribute
+    media_attr_id = uuid.UUID(int=0)
+    media_object_attr_id = uuid.UUID(int=2)
+
+    already_uploaded_media_attribute = create_test_attribute(
+        id=media_attr_id, name="media_attr_1"
+    )
+    new_media_attribute = create_test_attribute(
+        id=uuid.UUID(int=1), name="media_attr_1"
+    )
+    already_uploaded_media.add_attribute(already_uploaded_media_attribute)
+    new_media.add_attribute(new_media_attribute)
+
+    already_uploaded_media_object_attribute = create_test_attribute(
+        id=media_attr_id, name="media_attr_2"
+    )
+    new_media_object_attribute = create_test_attribute(
+        id=uuid.UUID(int=3), name="media_attr_2"
+    )
+    already_uploaded_media_object.add_attribute(already_uploaded_media_object_attribute)
+    new_media_object.add_attribute(new_media_object_attribute)
+
+    # mock attribute response (already existing and success)
+    mock_create_attribute_response = models.BulkResponse(
+        status=models.BulkOperationStatusEnum.PARTIAL_SUCCESS,
+        summary=models.BulkUploadSuccessSummary(
+            total=4,
+            successful=2,
+            failed=2,
+        ),
+        results=[
+            # already exist
+            models.AttributeCreateResponse(
+                item_id=str(media_attr_id),
+                status=models.ResponseStatesEnum.ALREADY_EXISTS,
+                annotatable_id="some_media_id",
+                errors=["already exists"],
+            ),
+            models.AttributeCreateResponse(
+                item_id=str(media_object_attr_id),
+                status=models.ResponseStatesEnum.ALREADY_EXISTS,
+                annotatable_id="some_media_object_id",
+                errors=["already exists"],
+            ),
+            # new
+            models.AttributeCreateResponse(
+                item_id=str(media_attr_id),
+                status=models.ResponseStatesEnum.SUCCESS,
+                annotatable_id="some_media_id_2",
+            ),
+            models.AttributeCreateResponse(
+                item_id=str(media_object_attr_id),
+                status=models.ResponseStatesEnum.SUCCESS,
+                annotatable_id="some_media_object_id_2",
+            ),
+        ],
+    )
+    create_attributes_mock.return_value = mock_create_attribute_response
+
+    # Act
+    uploader.add_media(already_uploaded_media, new_media)
+    results = uploader.upload()
+
+    # Assert
+    assert create_medias_spy.call_count == 1
+    media_calls = create_medias_spy.call_args_list
+    assert len(media_calls[0].kwargs["medias"]) == 1  # we create only 1 new media
+    assert (
+        len(results.medias.results) == 2
+    )  # but 2 results as we also include already existing media
+    assert results.medias.results[0].status == models.ResponseStatesEnum.SUCCESS
+    assert results.medias.results[1].status == models.ResponseStatesEnum.ALREADY_EXISTS
+    assert results.medias.status == models.ResponseStatesEnum.SUCCESS
+    assert results.medias.summary == models.BulkUploadSuccessSummary(
+        total=2,
+        successful=2,
+        failed=0,  # no failed medias as existing one we treat as successful
+    )
+
+    assert create_media_objects_spy.call_count == 1
+    media_object_calls = create_media_objects_spy.call_args_list
+    assert (
+        len(media_object_calls[0].kwargs["media_objects"]) == 1
+    )  # we create only 1 new media object
+    assert (
+        len(results.media_objects.results) == 2
+    )  # but 2 results as we also include already existing media object
+    assert results.medias.results[0].status == models.ResponseStatesEnum.SUCCESS
+    assert results.medias.results[1].status == models.ResponseStatesEnum.ALREADY_EXISTS
+    assert results.media_objects.status == models.ResponseStatesEnum.SUCCESS
+    assert results.media_objects.summary == models.BulkUploadSuccessSummary(
+        total=2,
+        successful=2,
+        failed=0,  # no failed media objects as existing one we treat as successful
+    )
+
+    assert create_attributes_spy.call_count == 1
+    attribute_calls = create_attributes_spy.call_args_list
+    assert (
+        len(attribute_calls[0].kwargs["attributes"])
+        == 4  # for attribute we try to upload all of them
+    )  # we create all attributes anyway
+    assert len(results.attributes.results) == 4
+    assert results.attributes.status == models.ResponseStatesEnum.SUCCESS
+    assert results.attributes.summary == models.BulkUploadSuccessSummary(
+        total=4,
+        successful=4,
+        failed=0,  # no failed attributes as existing one we treat as successful
+    )
+
+
+@pytest.mark.parametrize(
+    "statuses, summary, expected_status, expected_summary",
+    [
+        (
+            # All successful → success
+            [models.ResponseStatesEnum.SUCCESS, models.ResponseStatesEnum.SUCCESS],
+            {"total": 2, "successful": 2, "failed": 0},
+            models.BulkOperationStatusEnum.SUCCESS,
+            {"total": 2, "successful": 2, "failed": 0},
+        ),
+        (
+            # All already exists → success
+            [
+                models.ResponseStatesEnum.ALREADY_EXISTS,
+                models.ResponseStatesEnum.ALREADY_EXISTS,
+            ],
+            {"total": 2, "successful": 0, "failed": 2},
+            models.BulkOperationStatusEnum.SUCCESS,
+            {"total": 2, "successful": 2, "failed": 0},
+        ),
+        (
+            # All successful or already exist → overall success
+            [
+                models.ResponseStatesEnum.SUCCESS,
+                models.ResponseStatesEnum.ALREADY_EXISTS,
+            ],
+            {"total": 2, "successful": 1, "failed": 1},
+            models.BulkOperationStatusEnum.SUCCESS,
+            {"total": 2, "successful": 2, "failed": 0},
+        ),
+        (
+            # Mixed success + failure → partial success
+            [
+                models.ResponseStatesEnum.ALREADY_EXISTS,
+                models.ResponseStatesEnum.SERVER_ERROR,
+                models.ResponseStatesEnum.SUCCESS,
+            ],
+            {"total": 3, "successful": 1, "failed": 2},
+            models.BulkOperationStatusEnum.PARTIAL_SUCCESS,
+            {"total": 3, "successful": 2, "failed": 1},
+        ),
+        (
+            # All failed → failure
+            [
+                models.ResponseStatesEnum.CONFLICT,
+                models.ResponseStatesEnum.SERVER_ERROR,
+            ],
+            {"total": 2, "successful": 0, "failed": 2},
+            models.BulkOperationStatusEnum.FAILURE,
+            {"total": 2, "successful": 0, "failed": 2},
+        ),
+    ],
+)
+def test_reevaluate_bulk_status_for_already_existing_entities(
+    statuses, summary, expected_status, expected_summary, mock_uploader_for_batching
+):
+    uploader, _, _, _ = mock_uploader_for_batching
+
+    response = models.BulkResponse(
+        summary=models.BulkUploadSuccessSummary(
+            total=summary["total"],
+            successful=summary["successful"],
+            failed=summary["failed"],
+        ),
+        results=[
+            models.AttributeCreateResponse(
+                item_id=str(uuid.uuid4()),
+                status=status,
+                annotatable_id=str(uuid.uuid4()),
+            )
+            for status in statuses
+        ],
+    )
+
+    uploader._reevaluate_bulk_response_for_already_existing_entities(response)
+
+    assert response.status == expected_status
+    assert response.summary.total == expected_summary["total"]
+    assert response.summary.successful == expected_summary["successful"]
+    assert response.summary.failed == expected_summary["failed"]